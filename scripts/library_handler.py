# Copyright 2017 Battelle Energy Alliance, LLC
#
# Licensed under the Apache License, Version 2.0 (the "License");
# you may not use this file except in compliance with the License.
# You may obtain a copy of the License at
#
# http://www.apache.org/licenses/LICENSE-2.0
#
# Unless required by applicable law or agreed to in writing, software
# distributed under the License is distributed on an "AS IS" BASIS,
# WITHOUT WARRANTIES OR CONDITIONS OF ANY KIND, either express or implied.
# See the License for the specific language governing permissions and
# limitations under the License.
"""
Library management for RAVEN installation and operation.
Adopted from RavenUtils.py
"""
import os
import sys
import platform
import argparse
import subprocess
from collections import OrderedDict

from update_install_data import loadRC
import plugin_handler as pluginHandler

# python changed the import error in 3.6
if sys.version_info[0] == 3 and sys.version_info[1] >= 6:
  impErr = ModuleNotFoundError
else:
  impErr = ImportError

# python 2.X uses a different capitalization for configparser
try:
  import configparser
except impErr:
  import ConfigParser as configparser

try:
  # python 3.8+ includes this in std lib
  import importlib_metadata
  usePackageMeta = True
except impErr:
  # the old way to check libs and versions uses subprocess instead
  usePackageMeta = False

# some libs are called differently in conda and within python interpreter
## only needed for the subprocess way to check libs!
## mapping is conda name: python import name
libAlias = {'scikit-learn': 'sklearn',
            'netcdf4': 'netCDF4',
            'pyside2': 'PySide2',
            'lazy-import': 'lazy_import',
           }

# some bad actors can't use the metadata correctly
# and so need special treatment
# -> see findLibAndVersion
metaExceptions = ['pyside2', 'AMSC', 'PIL']

# load up the ravenrc if it's present
## TODO we only want to do this once, but does it need to get updated?
rcFile = os.path.abspath(os.path.join(os.path.dirname(__file__), '..', '.ravenrc'))
if os.path.isfile(rcFile):
  rcOptions = loadRC(rcFile)
else:
  rcOptions = {}

#############
#    API    #
#############
def inPython3():
  """
    Legacy method for consistency. Returns True, since we're python 3 now.
    Leaving this here for Python 4 or similar futures.
    @ In, None
    @ Out, inPython3, True
  """
  return True

def checkVersions():
  """
    Returns true if versions should be checked.
    @ In, None
    @ Out, checkVersions, bool, if true versions should be checked.
  """
  return os.environ.get("RAVEN_IGNORE_VERSIONS", "0") != "1"

def checkLibraries(buildReport=False):
  """
    Looks for required libraries, and their matching QA versions.
    @ In, buildReport, bool, optional, if True then report all libraries instead of just problems
    @ Out, missing, list(tuple(str, str)), list of missing libraries and needed versions
    @ Out, notQA, list(tuple(str, str, str)), mismatched versions as (libs, need version, found version)
  """
  missing = []
  notQA = []
  plugins = pluginHandler.getInstalledPlugins()
  need = getRequiredLibs(plugins=plugins)
  skipCheckLibs = getSkipCheckLibs(plugins=plugins)
  messages = []
  for lib, needVersion in need.items():
    # some libs aren't checked from within python
    if lib in skipCheckLibs:
      continue
    found, msg, foundVersion = checkSingleLibrary(lib, version=needVersion)
    if not found:
      missing.append((lib, needVersion))
      continue
    if needVersion is not None and foundVersion != needVersion:
      notQA.append((lib, needVersion, foundVersion))
    if buildReport:
      messages.append((lib, found, msg, foundVersion))
  if buildReport:
    return messages
  return missing, notQA

def checkSingleLibrary(lib, version=None, useImportCheck=False):
  """
    Looks for library and check if available.
    @ In, lib, str, name of library
    @ In, version, str, optional, version to check (e.g. '0.12.2')
    @ In, useImportCheck, bool, optional, force to use manual check
    @ Out, found, bool, True if library accessible
    @ Out, msg, str, message regarding attempted import
    @ Out, foundVersion, version detected (or None if not required or found)
  """
  # use the faster package checking if possible
  ## this avoids actually importing the modules
  if usePackageMeta and not useImportCheck:
    found, msg, foundVersion = findLibAndVersion(lib, version=version)
  # otherwise, use the slower subprocess method
  else:
    found, msg, foundVersion = findLibAndVersionSubprocess(lib, version=version)
  return found, msg, foundVersion

def findLibAndVersion(lib, version=None):
  """
    Attempts to load a library and check its version if given.
    @ In, lib, str, conda name of lib (may differ from python's name)
    @ In, version, str, optional, version to check (e.g. '0.12.2') (unused, kept for consistency with subprocess version)
    @ Out, found, bool, True if successful import
    @ Out, output, str, message regarding attempted import
    @ Out, foundVersion, version detected (or None if not required or found)
  """
  # well-behaved lib version checks
  if lib not in metaExceptions:
    try:
      foundVersion = importlib_metadata.version(lib)
      found = True
      output = 'Library found.'
    except importlib_metadata.PackageNotFoundError:
      found = False
      foundVersion = None
      output = 'Library not found.'
  # bad actors
  ## FIXME: if updating pyside2, check if it can be found with importlib_metadata!
  ## Was not possible in version 5.13.1 - talbpaul
  else:
    if lib == 'pyside2':
      try:
        import PySide2._config as ps2c
        found = True
        foundVersion = ps2c.version
        output = 'Library found.'
      except impErr:
        found = False
        foundVersion = None
        output = 'Library not found.'
    elif lib == 'AMSC':
      # FIXME improve AMSC setup.py so it's compatible with importlib_metadata!
      return findLibAndVersionSubprocess('AMSC')
    elif lib == 'PIL':
<<<<<<< HEAD
      try:
        import PIL
        found = True
        foundVersion = PIL.__version__
        output = 'Library found.'
      except impErr:
        found = False
        foundVersion = None
        output = 'Library not found.'
=======
      return findLibAndVersionSubprocess('PIL')
>>>>>>> 0868c0dc
    else:
      raise NotImplementedError('Library "{}" on exception list, but no exception implemented!'.format(lib))
  return found, output, foundVersion

def findLibAndVersionSubprocess(lib, version=None):
  """
    Attempts to load a library and check its version if given.
    Note this is a slower method, only use if importlib_metadata isn't available!
    -> this version actually loads up each module, which is slow.
    @ In, lib, str, conda name of lib (may differ from python's name)
    @ In, version, str, optional, version to check (e.g. '0.12.2')
    @ Out, found, bool, True if successful import
    @ Out, output, str, message regarding attempted import
    @ Out, foundVersion, version detected (or None if not required or found)
  """
  ## NOTE:
  # suprocesses help keep the import checks clean, and assure we use the version
  # of python that we want to. Strictly speaking, they should not be necessary
  # in the future.
  ## end note
  # fix python name if on nt (windows conda, python.org install)
  python = 'python' if os.name == 'nt' else 'python3'
  # check for loadability first
  command = 'import {mod}; print({mod})'.format(mod=libAlias.get(lib, lib))
  try:
    foundExists = subprocess.check_output([python, '-c', command], universal_newlines=True)
  except subprocess.CalledProcessError:
    return False, 'Failed to find module "{}" (known in python as "{}")'.format(lib, libAlias.get(lib, lib)), None
  # if successfully loaded, check version if needed
  if version is not None:
    command = 'import {mod}; print({mod}.__version__)'.format(mod=libAlias.get(lib, lib))
    try:
      foundVersion = subprocess.check_output([python, '-c', command], universal_newlines=True).strip()
    except subprocess.CalledProcessError:
      # if module doesn't have a __version__, report as not available
      foundVersion = None
  # if no version required, no need to report the version
  else:
      foundVersion = None
  return True, foundExists, foundVersion

def getRequiredLibs(useOS=None, installMethod=None, addOptional=False, limit=None, plugins=None):
  """
    Assembles dictionary of required libraries.
    @ In, useOS, str, optional, if provided then assume given operating system
    @ In, installMethod, str, optional, if provided then assume given install method
    @ In, addOptional, bool, optional, if True then add optional libraries to list
    @ In, limit, list(str), optional, limit sections that are read in
    @ In, plugins, list(tuple(str,str)), optional, plugins (name, location) that should be added to
                   the required libs
    @ Out, libs, dict, dictionary of libraries {name: version}
  """
  mainConfigFile = os.path.abspath(os.path.expanduser(os.path.join(os.path.dirname(__file__),
                                                                   '..', 'dependencies.ini')))
  config = _readDependencies(mainConfigFile)
  opSys = _getOperatingSystem(override=useOS)
  install = _getInstallMethod(override=installMethod)
  libs = _parseLibs(config, opSys, install, addOptional=addOptional, limit=limit)
  # extend config with plugin libs
  for pluginName, pluginLoc in plugins:
    pluginConfigFile = os.path.join(pluginLoc, 'dependencies.ini')
    if os.path.isfile(pluginConfigFile):
      pluginConfig = _readDependencies(pluginConfigFile)
      pluginLibs = _parseLibs(pluginConfig, opSys, install, addOptional=addOptional, limit=limit)
      pluginLibs = _checkForUpdates(libs, pluginLibs, pluginName)
      libs.update(pluginLibs)
  return libs

def getSkipCheckLibs(plugins=None):
  """
    Assembles dictionary of libraries that would not be checked.
    @ In, plugins, list(tuple(str,str)), optional, plugins (name, location) that should be added to
                   the required libs
    @ Out, skipCheckLibs, dict, dictionary of libraries {name: version}
  """
  skipCheckLibs = OrderedDict()
  mainConfigFile = os.path.abspath(os.path.expanduser(os.path.join(os.path.dirname(__file__),
                                                                   '..', 'dependencies.ini')))
  config = _readDependencies(mainConfigFile)
  if config.has_section('skip-check'):
    _addLibsFromSection(config.items('skip-check'), skipCheckLibs)
  # extend config with plugin libs
  for pluginName, pluginLoc in plugins:
    pluginConfigFile = os.path.join(pluginLoc, 'dependencies.ini')
    if os.path.isfile(pluginConfigFile):
      pluginConfig = _readDependencies(pluginConfigFile)
      if pluginConfig.has_section('skip-check'):
        _addLibsFromSection(pluginConfig.items('skip-check'), skipCheckLibs)
  return skipCheckLibs

def _checkForUpdates(libs, pluginLibs, pluginName):
  """
    Checks requested lib updates for conflicts
    @ In, libs, dict, existing libs: versions
    @ In, pluginLibs, dict, requested changes as libs: versions
    @ In, pluginName, str, name of plugin
    @ Out, pluginLibs, dict, modified plugin library
  """
  # make sure no changing of required versions is done
  toRemove = []
  for pluginLibName, pluginVersion in pluginLibs.items():
    if pluginLibName in libs: # NOTE: do not use libs.get(~,None) here, since many libs map to None
      pinned = libs[pluginLibName]
      # a couple things could be happening here:
      #  -> no change requested
      if pinned == pluginVersion:
          # lib already exists in list; no change needed
          toRemove.append(pluginLibName)
      #  -> the existing unpinned version is being pinned (okay, update)
      elif pinned is None:
        # NOTE: assumed: pluginVersion is also not None, else it would be caught in 'if =='
        pass # leave in the dict to be updated
      #  -> the existing lib (pinned or not) is requested without a version (okay, no action)
      elif pluginVersion is None:
        # pinned version supercedes requirement, so no change needed
        toRemove.append(pluginLibName)
      #  -> the existing lib (pinned) is being given a new version (not okay, error)
      else:
        # we already know:
        #   pinned is not None
        #   pluginVersion is not None
        #   pluginVersion != pinned
        # therefore we have a conflict
        raise ValueError(('Plugin "{plug}" is trying to change already-pinned version of library '+
                          '"{lib}" from "{pin}" to "{plugVer}"').format(plug=pluginName,
                                                                        lib=pluginLibName,
                                                                        pin=libs[pluginLibName],
                                                                        plugVer=pluginVersion))
  # clear libs that don't need updating
  for name in toRemove:
    del pluginLibs[name]
  return pluginLibs

#############
#   UTILS   #
#############
def _getOperatingSystem(override=None):
  """
    Determine the operating system in use.
    @ In, override, str, optional, use given OS if valid
    @ Out, os, str, name of operating system class
  """
  valid = ['windows', 'mac', 'linux']
  if override is not None:
    if override.lower() not in valid:
      raise TypeError('Library Handler: Provided override OS not recognized: "{}"! Acceptable options: {}'.format(override, valid))
    return override.lower()
  # since no suggestion given, try to determine
  osName = platform.system().lower()
  if osName in ['linux', 'linux-gnu']:
    return 'linux'
  elif osName in ['windows', 'msys', 'cygwin']:
    return 'windows'
  elif osName in ['darwin']:
    return 'mac'
  else:
    # TODO should we just default to linux here? Leaving as error to check test machines for now.
    raise TypeError('Unrecognized platform system: "{}"'.format(osName))

def _getInstallMethod(override=None):
  """
    Determine the install method (conda or pip) (custom?)
    @ In, override, str, optional, use given method if valid
    @ Out, install, str, type of install
  """
  valid = ['conda', 'pip'] #custom?
  if override is not None:
    if override.lower() not in valid:
      raise TypeError('Library Handler: Provided override install method not recognized: "{}"! Acceptable options: {}'.format(override, valid))
    return override.lower()
  # check ravenrc for how libs were installed
  if rcOptions:
    return rcOptions.get('INSTALLATION_MANAGER', 'conda').lower()
  # no suggestion given, so we assume conda
  return 'conda'

def _parseLibs(config, opSys, install, addOptional=False, limit=None, plugins=None):
  """
    Parses config file to get libraries to install, using given options.
    @ In, config, configparser.ConfigParser, read-in dependencies
    @ In, opSys, str, operating system (not checked)
    @ In, install, str, installation method (not checked)
    @ In, addOptional, bool, optional, if True then include optional libraries
    @ In, limit, list(str), optional, if provided then only read the given sections
    @ In, plugins, list(tuple(str,configParser.configParser)), optional, plugins (name, config)
                   that should be added to the parsing
    @ Out, libs, dict, dictionary of libraries {name: version}
  """
  libs = OrderedDict()
  # get the main libraries, depending on request
  for src in ['core', 'forge', 'pip']:
    if config.has_section(src) and (True if limit is None else (src in limit)):
      _addLibsFromSection(config.items(src), libs)
  # os-specific are part of 'core' right now (if not explicitly reported in the pip section)
  if config.has_section(opSys) and (True if limit is None else ('core' in limit)):
    _addLibsFromSection(config.items(opSys), libs)
  # os-specific of specific installer (e.g. pip)
  if limit:
    for lim in limit:
      instSpecOp = "{opSys}-{lim}".format(lim=lim, opSys=opSys)
      if config.has_section(instSpecOp):
        _addLibsFromSection(config.items(instSpecOp), libs)
  # optional are part of 'core' right now, but leave that up to the requester?
  if addOptional and config.has_section('optional'):
    _addLibsFromSection(config.items('optional'), libs)
  if install == 'pip' and config.has_section('pip-install'):
    _addLibsFromSection(config.items('pip-install'), libs)
    instSpecOp = "{opSys}-pip".format(opSys=opSys)
    if config.has_section(instSpecOp):
      _addLibsFromSection(config.items(instSpecOp), libs)
  return libs

def _addLibsFromSection(configSection, libs):
  """
    Reads in libraries for a section of the config.
    @ In, configSection, dict, libs: versions
    @ In, libs, dict, libraries tracking dict
    @ Out, None (changes libs in place)
  """
  for lib, version in configSection:
    #if lib not in configSection:
    #  return
    if version == 'remove':
      libs.pop(lib, None)
    else:
      # python 3 fix to work with python 2 syntax
      if version is not None and version.strip() == '':
        version = None
      libs[lib] = version

def _readDependencies(initFile):
  """
    Reads in the library list using config parsing.
    @ In, None
    @ Out, configparser.ConfigParser, configurations read in
  """
  config = configparser.ConfigParser(allow_no_value=True)
  config.read(initFile)
  return config

if __name__ == '__main__':
  mainParser = argparse.ArgumentParser(description='RAVEN Library Handler')
  mainParser.add_argument('--os', dest='useOS',
        choices=('windows', 'mac', 'linux'), default=None,
        help='Determines the operating system for which the library configuration will be built.')
  mainParser.add_argument('--plugins', dest='usePlugins', action='append',
        help='Lists the plugins (or none or all) whose libraries should be included. Default: all.')
  mainParser.add_argument('--optional', dest='addOptional', action='store_true',
        help='Include optional libraries in configuration.')
  subParsers = mainParser.add_subparsers(help='Choose library installer.', dest='installer')

  condaParser = subParsers.add_parser('conda', help='use conda as installer')
  condaParser.add_argument('--action', dest='action',
        choices=('create', 'install', 'list'), default='install',
        help='Chooses whether to (create) a new environment, (install) in existing environment, ' +
             'or (list) installation libraries.')
  condaParser.add_argument('--subset', dest='subset',
        choices=('core', 'forge', 'pip'), default='core',
        help='Use subset of installation libraries, divided by source.')

  pipParser = subParsers.add_parser('pip', help='use pip as installer')
  pipParser.add_argument('--action', dest='action', choices=('install', 'list'), default='install',
        help='Chooses whether to (install) in current environment, or ' +
             '(list) installation libraries.')

  manualParser = subParsers.add_parser('manual', help='provide LaTeX manual list')

  args = mainParser.parse_args()

  # load library environment name
  envName = os.getenv('RAVEN_LIBS_NAME', 'raven_libraries')

  if args.useOS is None:
    args.useOS = _getOperatingSystem()
  if args.usePlugins is None:
    args.usePlugins = ['all']

  plugins = [] # list of [(name, location), (name, location)] for each plugin
  if 'all' in args.usePlugins:
    plugins = pluginHandler.getInstalledPlugins()
  elif 'none' in args.usePlugins:
    pass # nothing to do
  else:
    # separate out comma-separated
    usePlugins = []
    for pluginArg in args.usePlugins:
      usePlugins.extend(pluginArg.split(','))
    # store plugin names and locations
    missing = []
    for pluginName in usePlugins:
      if pluginName.strip() == '':
        continue
      loc = pluginHandler.getPluginLocation(pluginName)
      if loc is None:
        print('ERROR (library_handler): Plugin "{}" has not been installed!'.format(pluginName))
        missing.append(pluginName)
      else:
        plugins.append((pluginName, loc))
    if missing:
      raise IOError('During library installation, the following requested plugin libraries '+
                    ' were not found: {}'.format(', '.join(missing)))

  ### Il Grande Albero Decisionale
  # "optional" and "os" are passed through
  if args.installer == 'manual':
    # compile the LaTeX lib list
    libs = getRequiredLibs(useOS=args.useOS, installMethod='conda',
                           addOptional=args.addOptional, plugins=plugins)
    msg = '\\begin{itemize}\n'
    for lib, version in libs.items():
      msg += '  \\item {}{}\n'.format(
             lib.replace('_', '\\_'), ('' if version is None else '-'+version))
    msg += '\\end{itemize}'
    print(msg)
  else:
    # provide an installation command
    preamble = '{installer} {action} {args} '
    if args.installer == 'conda':
      installer = 'conda'
      equals = '='
      actionArgs = '--name {env} -y {src}'
      # which part of the install are we doing?
      if args.subset == 'core':
        # from defaults
        src = '-c defaults'
        addOptional = args.addOptional
        limit = ['core']
      elif args.subset == 'forge':
        # take libs from conda-forge
        src = '-c conda-forge '
        addOptional = False
        limit = ['forge']
      elif args.subset == 'pip':
        src = ''
        installer = 'pip'
        actionArgs = ''
        addOptional = False
        limit = ['pip']
      libs = getRequiredLibs(useOS=args.useOS,
                             installMethod='conda',
                             addOptional=addOptional,
                             limit=limit,
                             plugins=plugins)
      # conda can create, install, or list
      if args.action == 'create':
        action = 'create'
      elif args.action == 'install':
        action = 'install'
      elif args.action == 'list':
        preamble = ''
      actionArgs = actionArgs.format(env=envName, src=src)
    elif args.installer == 'pip':
      installer = 'pip3'
      equals = '=='
      actionArgs = ''
      libs = getRequiredLibs(useOS=args.useOS,
                             installMethod='pip',
                             addOptional=args.addOptional,
                             limit=None,
                             plugins=plugins)
      if args.action == 'install':
        action = 'install'
      elif args.action == 'list':
        preamble = ''

    preamble = preamble.format(installer=installer, action=action, args=actionArgs)
    libTexts = ' '.join(['{lib}{ver}'
                         .format(lib=lib,
                                 ver=('{}{}'.format(equals, ver) if ver is not None else ''))
                         for lib, ver in libs.items()])
    if len(libTexts) > 0:
      print(preamble + libTexts)
    else:
      print("echo no libs")<|MERGE_RESOLUTION|>--- conflicted
+++ resolved
@@ -172,19 +172,7 @@
       # FIXME improve AMSC setup.py so it's compatible with importlib_metadata!
       return findLibAndVersionSubprocess('AMSC')
     elif lib == 'PIL':
-<<<<<<< HEAD
-      try:
-        import PIL
-        found = True
-        foundVersion = PIL.__version__
-        output = 'Library found.'
-      except impErr:
-        found = False
-        foundVersion = None
-        output = 'Library not found.'
-=======
       return findLibAndVersionSubprocess('PIL')
->>>>>>> 0868c0dc
     else:
       raise NotImplementedError('Library "{}" on exception list, but no exception implemented!'.format(lib))
   return found, output, foundVersion
