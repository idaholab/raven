# Copyright 2017 Battelle Energy Alliance, LLC
#
# Licensed under the Apache License, Version 2.0 (the "License");
# you may not use this file except in compliance with the License.
# You may obtain a copy of the License at
#
# http://www.apache.org/licenses/LICENSE-2.0
#
# Unless required by applicable law or agreed to in writing, software
# distributed under the License is distributed on an "AS IS" BASIS,
# WITHOUT WARRANTIES OR CONDITIONS OF ANY KIND, either express or implied.
# See the License for the specific language governing permissions and
# limitations under the License.
from __future__ import print_function
import os, sys
import subprocess
import distutils.version
import importlib

def checkVersions():
  """
  Returns true if versions should be checked.
  @Out, checkVersions, bool, if true versions should be checked.
  """
  return not os.environ.get("RAVEN_IGNORE_VERSIONS","0") == "1"

def inPython3():
  """returns true if raven should be using python3
  """
  return os.environ.get("CHECK_PYTHON3","0") == "1"

#This list is made of (module, how to check the version, minimum version,
# quality assurance module version, maximum version)
# Deep learning requires Scikit-Learn version at least 0.18

## versions on falcon, EXCEPT scipy (not avail on  and h5py
<<<<<<< HEAD
modules_to_try = [("h5py"       ,'h5py.__version__'       ,'2.4.0' ,'2.6.0' ,None   ),
                  #("numpy"     ,'numpy.__version__'      ,"1.8.0" ,"1.9.1",None   ),
                  ("scipy"      ,'scipy.__version__'      ,"0.14.0","0.17.1",None   ),
                  ("sklearn"    ,'sklearn.__version__'    ,"0.18"  ,"0.18.0",None   ),
                  ("pandas"     ,'pandas.__version__'     ,"0.20.0","0.20.3",None   ),
                  ("xarray"     ,'xarray.__version__'     ,"0.9.5" ,"0.9.5" ,"0.9.6"),
                  ("netCDF4"    ,'netCDF4.__version__'    ,"1.2.3" ,"1.2.4" ,None   ),
                  ("statsmodels",'statsmodels.__version__',"0.8.0" ,"0.8.0" ,None   ),
                  ("matplotlib" ,'matplotlib.__version__' ,"1.3.1" ,"1.5.3" ,None   )]
=======
modules_to_try = [("h5py"      ,'h5py.__version__'      ,'2.4.0' ,'2.6.0' ,None   ),
                  #("numpy"     ,'numpy.__version__'     ,"1.8.0" ,"1.9.1",None   ),
                  ("scipy"     ,'scipy.__version__'     ,"0.14.0","0.17.1",None   ),
                  ("sklearn"   ,'sklearn.__version__'   ,"0.18"  ,"0.18.0",None   ),
                  ("pandas"    ,'pandas.__version__'    ,"0.20.0","0.20.3",None   ),
                  ("xarray"    ,'xarray.__version__'    ,"0.9.5" ,"0.9.5" ,"0.9.6"),
                  ("netCDF4"   ,'netCDF4.__version__'   ,"1.2.3" ,"1.2.4" ,None   ),
                  ("matplotlib",'matplotlib.__version__',"1.3.1" ,"1.5.3" ,None   )]

## attempt at modernizing, mostly passing but a few parallel failures:
#modules_to_try = [("h5py"      ,'h5py.__version__'      ,'2.4.0' ,'2.7.0' ,None   ),
#                  ("numpy"     ,'numpy.__version__'     ,"1.8.0" ,"1.14.0",None   ),
#                  ("scipy"     ,'scipy.__version__'     ,"0.14.0","0.19.1",None   ),
#                  ("sklearn"   ,'sklearn.__version__'   ,"0.18"  ,"0.19.0",None   ),
#                  ("pandas"    ,'pandas.__version__'    ,"0.20.0","0.20.3",None   ),
#                  ("xarray"    ,'xarray.__version__'    ,"0.9.5" ,"0.9.6" ,"0.9.6"),
#                  ("netCDF4"   ,'netCDF4.__version__'   ,"1.2.3" ,"1.3.1" ,None   ),
#                  ("matplotlib",'matplotlib.__version__',"1.3.1" ,"2.1.0" ,None   )]
>>>>>>> 2c1cdec7

def __lookUpPreferredVersion(name):
  """
    Look up the preferred version in the modules.
    @In, name, string, the name of the module
    @Out, result, string, returns the version as a string or "" if unknown
  """
  for  i,fv,ev,qa,mv in modules_to_try:
    if name == i:
      return qa
  return ""

<<<<<<< HEAD
__condaList = [("h5py"        ,__lookUpPreferredVersion("h5py"       )),
               #("numpy"       ,__lookUpPreferredVersion("numpy"      )),
               ("scipy"       ,__lookUpPreferredVersion("scipy"      )),
               ("scikit-learn",__lookUpPreferredVersion("sklearn"    )),
               ("pandas"      ,__lookUpPreferredVersion("pandas"     )),
               ("xarray"      ,__lookUpPreferredVersion("xarray"     )),
               ("netcdf4"     ,__lookUpPreferredVersion("netCDF4"    )),
               ("statsmodels" ,__lookUpPreferredVersion("statsmodels")),
               ("matplotlib"  ,__lookUpPreferredVersion("matplotlib" )),
=======
__condaList = [("h5py"        ,__lookUpPreferredVersion("h5py"      )),
               #("numpy"       ,__lookUpPreferredVersion("numpy"     )),
               ("scipy"       ,__lookUpPreferredVersion("scipy"     )),
               ("scikit-learn",__lookUpPreferredVersion("sklearn"   )),
               ("pandas"      ,__lookUpPreferredVersion("pandas"    )),
               ("xarray"      ,__lookUpPreferredVersion("xarray"    )),
               ("netcdf4"     ,__lookUpPreferredVersion("netCDF4"   )),
               ("matplotlib"  ,__lookUpPreferredVersion("matplotlib")),
>>>>>>> 2c1cdec7
               ("python"      ,"2.7"),
               ("pyside"      ,""),
               ("swig"        ,""),
               ("pylint"      ,""),
               ("coverage"    ,""),
               ("lxml"        ,""),
               ("nomkl"       ,""),
               ("numexpr"     ,"")
               ]

__pipList = [#("numpy",__lookUpPreferredVersion("numpy")),
             ("h5py",__lookUpPreferredVersion("h5py")),
             ("scipy",__lookUpPreferredVersion("scipy")),
             ("scikit-learn",__lookUpPreferredVersion("sklearn")),
             ("matplotlib",__lookUpPreferredVersion("matplotlib")),
             ("xarray",__lookUpPreferredVersion("xarray")),
             ("netCDF4",__lookUpPreferredVersion("netcdf4")),
             ("pandas",__lookUpPreferredVersion("pandas")) ]

def moduleReport(module,version=''):
  """Checks if the module exists.
  Returns (found_boolean,message,version)
  The found_boolean is true if the module is found.
  The message will be the result of print(module)
  The version is the version number or "NA" if not known.
  """
  if inPython3():
    python = 'python3'
  else:
    python = 'python'
  try:
    command = 'import '+module+';print('+module+')'
    output = subprocess.check_output([python,'-c',command])
    if len(version) > 0:
      try:
        command =  'import '+module+';print('+version+')'
        foundVersion = subprocess.check_output([python,'-c',command]).strip()
      except:
        foundVersion = "NA"
    else:
      foundVersion = "NA"
    return (True,output,foundVersion)
  except:
    return (False,'Failed to find module '+module,"NA")

def __importReport(module):
  """ Directly checks the module version.
  Returns (found_boolean,message,version)
  The found_boolean is true if the module is found.
  The message will be the result of print(module)
  The version is the version number or "NA" if not known.
  """
  try:
    loaded = importlib.import_module(module)
    foundVersion = loaded.__version__
    output = str(loaded)
    return (True, output, foundVersion)
  except ImportError:
    return (False, 'Failed to find module '+module, "NA")

def modulesReport():
  """Return a report on the modules.
  Returns a list of [(module_name,found_boolean,message,version)]
  """
  report_list = []
  for i,fv,ev,qa,mv in modules_to_try:
    found, message, version = moduleReport(i,fv)
    if found:
      missing, outOfRange, notQA = __checkVersion(i, ev, qa, mv, found, version)
      if len(outOfRange) > 0:
        message += " ".join(outOfRange)
      elif len(notQA) > 0:
        message += " ".join(notQA)
    report_list.append((i,found,message, version))
  return report_list

def __checkVersion(i, ev, qa, mv, found, version):
  """
    Checks that the version found is new enough, and also if it matches the
    tested version
    @In, i, string, module name
    @In, ev, string, minimum version
    @In, qa, string, tested version
    @In, mv, string, maximum allowed version
    @In, found, bool, if true module was found
    @In, version, string, found version
    @Out, result, tuple, returns (missing, outOfRange, notQA)
  """
  missing = []
  outOfRange = []
  notQA = []
  if not found:
    missing.append(i)
  elif distutils.version.LooseVersion(version) < distutils.version.LooseVersion(ev):
    outOfRange.append(i+" should be at least version "+ev+" but is "+version)
  elif mv is not None and distutils.version.LooseVersion(version) > distutils.version.LooseVersion(mv):
    outOfRange.append(i+" should not be more than version "+mv+" but is "+version)
  else:
    try:
      if distutils.version.StrictVersion(version) != distutils.version.StrictVersion(qa):
        notQA.append(i + " has version " + version + " but tested version is " + qa)
    except ValueError:
      notQA.append(i + " has version " + version + " but tested version is " + qa + " and unable to parse version")
  return missing, outOfRange, notQA

def checkForMissingModules(subprocessCheck = True):
  """
  Looks for a list of modules, and the version numbers.
  returns (missing, outOfRange, notQA) where if they are all found is
  ([], [], []), but if they are missing or too old or too new  will put a
  error message in the result for each missing or too old module or not on
  the quality assurance version.
  @In, subprocessCheck, bool, if true use a subprocess to check
  @Out, result, tuple, returns (missing, outOfRange, notQA)
  """
  missing = []
  outOfRange = []
  notQA = []
  for i,fv,ev, qa, mv in modules_to_try:
    if subprocessCheck:
      found, message, version = moduleReport(i, fv)
    else:
      found, message, version = __importReport(i)
    moduleMissing, moduleOutOfRange, moduleNotQA = __checkVersion(i, ev, qa, mv, found, version)
    missing.extend(moduleMissing)
    outOfRange.extend(moduleOutOfRange)
    notQA.extend(moduleNotQA)
  return missing, outOfRange, notQA

def __condaString():
  """
  Generates a string with version ids that can be passed to conda.
  returns s, string, a list of packages for conda to install
  """
  s = ""
  for name, version in __condaList:
    if len(version) == 0:
      s += name+" "
    else:
      s += name+"="+version+" "
  return s

if __name__ == '__main__':
  if '--conda-create' in sys.argv:
    print("conda create --name raven_libraries -y ",end="")
    print(__condaString())
  elif '--conda-install' in sys.argv:
    print("conda install --name raven_libraries -y ",end=" ")
    print(__condaString())
  elif '--pip-install' in sys.argv:
    print("pip install",end=" ")
    for i,qa in __pipList:
      print(i+"=="+qa,end=" ")
    print()
  elif '--manual-list' in sys.argv:
    for i,fv,ev,qa,mv in modules_to_try:
      print("\item",i+"-"+qa)<|MERGE_RESOLUTION|>--- conflicted
+++ resolved
@@ -34,7 +34,6 @@
 # Deep learning requires Scikit-Learn version at least 0.18
 
 ## versions on falcon, EXCEPT scipy (not avail on  and h5py
-<<<<<<< HEAD
 modules_to_try = [("h5py"       ,'h5py.__version__'       ,'2.4.0' ,'2.6.0' ,None   ),
                   #("numpy"     ,'numpy.__version__'      ,"1.8.0" ,"1.9.1",None   ),
                   ("scipy"      ,'scipy.__version__'      ,"0.14.0","0.17.1",None   ),
@@ -44,26 +43,6 @@
                   ("netCDF4"    ,'netCDF4.__version__'    ,"1.2.3" ,"1.2.4" ,None   ),
                   ("statsmodels",'statsmodels.__version__',"0.8.0" ,"0.8.0" ,None   ),
                   ("matplotlib" ,'matplotlib.__version__' ,"1.3.1" ,"1.5.3" ,None   )]
-=======
-modules_to_try = [("h5py"      ,'h5py.__version__'      ,'2.4.0' ,'2.6.0' ,None   ),
-                  #("numpy"     ,'numpy.__version__'     ,"1.8.0" ,"1.9.1",None   ),
-                  ("scipy"     ,'scipy.__version__'     ,"0.14.0","0.17.1",None   ),
-                  ("sklearn"   ,'sklearn.__version__'   ,"0.18"  ,"0.18.0",None   ),
-                  ("pandas"    ,'pandas.__version__'    ,"0.20.0","0.20.3",None   ),
-                  ("xarray"    ,'xarray.__version__'    ,"0.9.5" ,"0.9.5" ,"0.9.6"),
-                  ("netCDF4"   ,'netCDF4.__version__'   ,"1.2.3" ,"1.2.4" ,None   ),
-                  ("matplotlib",'matplotlib.__version__',"1.3.1" ,"1.5.3" ,None   )]
-
-## attempt at modernizing, mostly passing but a few parallel failures:
-#modules_to_try = [("h5py"      ,'h5py.__version__'      ,'2.4.0' ,'2.7.0' ,None   ),
-#                  ("numpy"     ,'numpy.__version__'     ,"1.8.0" ,"1.14.0",None   ),
-#                  ("scipy"     ,'scipy.__version__'     ,"0.14.0","0.19.1",None   ),
-#                  ("sklearn"   ,'sklearn.__version__'   ,"0.18"  ,"0.19.0",None   ),
-#                  ("pandas"    ,'pandas.__version__'    ,"0.20.0","0.20.3",None   ),
-#                  ("xarray"    ,'xarray.__version__'    ,"0.9.5" ,"0.9.6" ,"0.9.6"),
-#                  ("netCDF4"   ,'netCDF4.__version__'   ,"1.2.3" ,"1.3.1" ,None   ),
-#                  ("matplotlib",'matplotlib.__version__',"1.3.1" ,"2.1.0" ,None   )]
->>>>>>> 2c1cdec7
 
 def __lookUpPreferredVersion(name):
   """
@@ -76,17 +55,6 @@
       return qa
   return ""
 
-<<<<<<< HEAD
-__condaList = [("h5py"        ,__lookUpPreferredVersion("h5py"       )),
-               #("numpy"       ,__lookUpPreferredVersion("numpy"      )),
-               ("scipy"       ,__lookUpPreferredVersion("scipy"      )),
-               ("scikit-learn",__lookUpPreferredVersion("sklearn"    )),
-               ("pandas"      ,__lookUpPreferredVersion("pandas"     )),
-               ("xarray"      ,__lookUpPreferredVersion("xarray"     )),
-               ("netcdf4"     ,__lookUpPreferredVersion("netCDF4"    )),
-               ("statsmodels" ,__lookUpPreferredVersion("statsmodels")),
-               ("matplotlib"  ,__lookUpPreferredVersion("matplotlib" )),
-=======
 __condaList = [("h5py"        ,__lookUpPreferredVersion("h5py"      )),
                #("numpy"       ,__lookUpPreferredVersion("numpy"     )),
                ("scipy"       ,__lookUpPreferredVersion("scipy"     )),
@@ -95,7 +63,6 @@
                ("xarray"      ,__lookUpPreferredVersion("xarray"    )),
                ("netcdf4"     ,__lookUpPreferredVersion("netCDF4"   )),
                ("matplotlib"  ,__lookUpPreferredVersion("matplotlib")),
->>>>>>> 2c1cdec7
                ("python"      ,"2.7"),
                ("pyside"      ,""),
                ("swig"        ,""),
@@ -113,6 +80,7 @@
              ("matplotlib",__lookUpPreferredVersion("matplotlib")),
              ("xarray",__lookUpPreferredVersion("xarray")),
              ("netCDF4",__lookUpPreferredVersion("netcdf4")),
+             ("statsmodels",__lookUpPreferredVersion("netcdf4")),
              ("pandas",__lookUpPreferredVersion("pandas")) ]
 
 def moduleReport(module,version=''):
