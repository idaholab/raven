--- conflicted
+++ resolved
@@ -42,23 +42,6 @@
 # Deep learning requires Scikit-Learn version at least 0.18
 
 ## working Conda 4.5.4, May 2018
-<<<<<<< HEAD
-modules_to_try = [("h5py"      ,'h5py.__version__'      ,'2.4.0' ,'2.7.1' ,None   ), # 2.6.0
-                  ("numpy"     ,'numpy.__version__'     ,"1.13.3" ,"1.15.4",None   ),
-                  ("scipy"     ,'scipy.__version__'     ,"1.1.0" ,"1.1.0" ,None   ),
-                  ("sklearn"   ,'sklearn.__version__'   ,"0.19.1","0.19.1",None   ),
-                  ("pandas"    ,'pandas.__version__'    ,"0.20.0","0.20.3",None   ),
-                  ("xarray"    ,'xarray.__version__'    ,"0.9.5" ,"0.10.3",None   ),
-                  ("netCDF4"   ,'netCDF4.__version__'   ,"1.2.3" ,"1.4.0" ,None   ), # 1.2.4
-                  ## NOTE there is a known bug in netCDF4 prior to 1.3.1 where having a path length
-                  # of exactly 88 characters can create a seg fault.  However, h5py has no new libraries
-                  # after 2.7 and is not compatible with hdf5 greater than 1.8.17, while netCDF4 requires
-                  # hdf5 of at least 1.10.1.  For now, we avoid using netCDF until we transition from
-                  # HDF5 databases and drop them like hot rocks.
-                  #
-                  ("tensorflow",'tensorflow.__version__',"1.12.0" ,"1.12.0" ,None   ),
-                  # On Windows conda, there are no Python 2.7-compatible versions of TensorFlow, although
-=======
 modules_to_try = [("h5py", 'h5py.__version__', '2.4.0', '2.7.1', None), # 2.6.0
                   ("numpy", 'numpy.__version__', "1.8.0", "1.12.1", None),
                   ("scipy", 'scipy.__version__', "1.1.0", "1.1.0", None),
@@ -75,10 +58,9 @@
                   # until we transition from
                   # HDF5 databases and drop them like hot rocks.
                   #
-                  #("tensorflow",'tensorflow.__version__',"1.1.0" ,"1.1.0" ,None   ),
+                  ("tensorflow",'tensorflow.__version__',"1.12.0" ,"1.12.0" ,None   ),
                   # On Windows conda, there are no Python 2.7-compatible
                   ## versions of TensorFlow, although
->>>>>>> 5e135912
                   ## these exist on Mac and Linux condas.  Darn.
                   ("statsmodels", 'statsmodels.__version__', "0.8.0", "0.8.0", None),
                   ("matplotlib", 'matplotlib.__version__', "1.3.1", "2.1.1", None)]
@@ -97,32 +79,6 @@
       return qa_ver
   return ""
 # libraries to install with Conda
-<<<<<<< HEAD
-__condaList = [("h5py"        ,__lookUpPreferredVersion("h5py"      )),
-               ("numpy"       ,__lookUpPreferredVersion("numpy"     )),
-               ("scipy"       ,__lookUpPreferredVersion("scipy"     )),
-               ("scikit-learn",__lookUpPreferredVersion("sklearn"   )),
-               ("pandas"      ,__lookUpPreferredVersion("pandas"    )),
-               ("xarray"      ,__lookUpPreferredVersion("xarray"    )),
-               ("netcdf4"     ,__lookUpPreferredVersion("netCDF4"   )),
-               ("matplotlib"  ,__lookUpPreferredVersion("matplotlib")),
-               ("statsmodels" ,__lookUpPreferredVersion("statsmodels")),
-               ("tensorflow"  ,__lookUpPreferredVersion("tensorflow")),
-               ("python"      ,"2.7"),
-               ("hdf5"        ,"1.8.18"),
-               ("swig"        ,""),
-               ("pylint"      ,""),
-               ("pydot-ng"      ,""),
-               ("graphviz"      ,""),
-               ("coverage"    ,""),
-               ("lxml"        ,""),
-               ("tensorflow"  ,"")
-               # nomkl is required for tensorflow
-               # https://github.com/openai/spinningup/issues/16
-               #("nomkl"       ,"")
-               #("numexpr"     ,"")
-               ]
-=======
 __condaList = [("h5py", __lookup_preferred_version("h5py")),
                ("numpy", __lookup_preferred_version("numpy")),
                ("scipy", __lookup_preferred_version("scipy")),
@@ -132,7 +88,7 @@
                ("netcdf4", __lookup_preferred_version("netCDF4")),
                ("matplotlib", __lookup_preferred_version("matplotlib")),
                ("statsmodels", __lookup_preferred_version("statsmodels")),
-               #("tensorflow", __lookup_preferred_version("tensorflow")),
+               ("tensorflow", __lookup_preferred_version("tensorflow")),
                ("python", "2.7"),
                ("hdf5", "1.8.18"),
                ("swig", ""),
@@ -141,25 +97,11 @@
                ("lxml", ""),
                ("psutil", "")]
 
->>>>>>> 5e135912
 # libraries to install with conda-forge
 __condaForgeList = [("pyside", ""),]
 # optional conda libraries
 __condaOptional = [('pillow', __lookup_preferred_version("pillow"))]
 
-
-<<<<<<< HEAD
-__pipList = [("numpy",__lookUpPreferredVersion("numpy")),
-             ("h5py",__lookUpPreferredVersion("h5py")),
-             ("scipy",__lookUpPreferredVersion("scipy")),
-             ("scikit-learn",__lookUpPreferredVersion("sklearn")),
-             ("matplotlib",__lookUpPreferredVersion("matplotlib")),
-             ("xarray",__lookUpPreferredVersion("xarray")),
-             ("netCDF4",__lookUpPreferredVersion("netCDF4")),
-             ("statsmodels",__lookUpPreferredVersion("statsmodels")),
-             ("tensorflow",__lookUpPreferredVersion("tensorflow")),
-             ("pandas",__lookUpPreferredVersion("pandas")) ]
-=======
 __pipList = [("numpy", __lookup_preferred_version("numpy")),
              ("h5py", __lookup_preferred_version("h5py")),
              ("scipy", __lookup_preferred_version("scipy")),
@@ -168,9 +110,8 @@
              ("xarray", __lookup_preferred_version("xarray")),
              ("netCDF4", __lookup_preferred_version("netCDF4")),
              ("statsmodels", __lookup_preferred_version("statsmodels")),
-             #("tensorflow", __lookup_preferred_version("tensorflow")),
+             ("tensorflow", __lookup_preferred_version("tensorflow")),
              ("pandas", __lookup_preferred_version("pandas"))]
->>>>>>> 5e135912
 
 def module_report(module, version=''):
   """
