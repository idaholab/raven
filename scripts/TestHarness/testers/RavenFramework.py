--- conflicted
+++ resolved
@@ -49,35 +49,6 @@
   """
 
   @staticmethod
-<<<<<<< HEAD
-  def validParams():
-    params = Tester.validParams()
-    params.addRequiredParam('input',"The input file to use for this test.")
-    params.addParam('output','',"List of output files that the input should create.")
-    params.addParam('csv','',"List of csv files to check")
-    params.addParam('UnorderedCsv','',"List of unordered csv files to check")
-    params.addParam('xml','',"List of xml files to check")
-    params.addParam('UnorderedXml','',"List of unordered xml files to check")
-    params.addParam('xmlopts','',"Options for xml checking")
-    params.addParam('text','',"List of generic text files to check")
-    params.addParam('comment','-20021986',"Character or string denoting comments, all text to the right of the symbol will be ignored in the diff of text files")
-    params.addParam('image','',"List of image files to check")
-    params.addParam('rel_err','','Relative Error for csv files or floats in xml ones')
-    params.addParam('required_executable','','Skip test if this executable is not found')
-    params.addParam('required_libraries','','Skip test if any of these libraries are not found')
-    params.addParam('minimum_library_versions','','Skip test if the library listed is below the supplied version (e.g. minimum_library_versions = \"name1 version1 name2 version2\")')
-    params.addParam('skip_if_env','','Skip test if this environmental variable is defined')
-    params.addParam('skip_if_OS','','Skip test if the operating system defined')
-    params.addParam('test_interface_only',False,'Test the interface only (without running the driven code')
-    params.addParam('check_absolute_value',False,'if true the values are compared in absolute value (abs(trueValue)-abs(testValue)')
-    params.addParam('zero_threshold',sys.float_info.min * 4.0,'it represents the value below which a float is considered zero (XML comparison only)')
-    params.addParam('remove_whitespace',False,'Removes whitespace before comparing xml node text if True')
-    params.addParam('expected_fail', False, 'if true, then the test should fails, and if it passes, it fails.')
-    params.addParam('remove_unicode_identifier', False, 'if true, then remove u infront of a single quote')
-    params.addParam('interactive', False, 'if true, then RAVEN will be run with interactivity enabled.')
-    params.addParam('python3_only', False, 'if true, then only use with Python3')
-    params.addParam('ignore_sign', False, 'if true, then only compare the absolute values')
-=======
   def get_valid_params():
     """
       Returns the parameters that can be used for this class.
@@ -121,7 +92,6 @@
                      'if true, then RAVEN will be run with interactivity enabled.')
     params.add_param('python3_only', False, 'if true, then only use with Python3')
     params.add_param('ignore_sign', False, 'if true, then only compare the absolute values')
->>>>>>> 2ba117ad
     return params
 
   def get_command(self):
@@ -307,80 +277,10 @@
         missing.append(filename)
 
     if len(missing) > 0:
-<<<<<<< HEAD
-      self.setStatus('CWD '+os.getcwd()+' METHOD '+os.environ.get("METHOD","?")+' Expected files not created '+" ".join(missing),self.bucket_fail)
-      return output
-
-    #csv
-    if len(self.specs["rel_err"]) > 0:
-      csv_diff = CSVDiffer(self.specs['test_dir'],
-                           self.csv_files,
-                           self.specs['zero_threshold'],
-                           relative_error=float(self.specs["rel_err"]))
-    else:
-      csv_diff = CSVDiffer(self.specs['test_dir'],
-                           self.csv_files,
-                           self.specs['zero_threshold'])
-    message = csv_diff.diff()
-    if csv_diff.getNumErrors() > 0:
-      self.setStatus(message,self.bucket_diff)
-      return output
-
-    #unordered csv
-    checkAbsoluteValue = self.specs["check_absolute_value"]
-    zeroThreshold = self.specs["zero_threshold"]
-    if len(self.specs["rel_err"]) > 0:
-      ucsv_diff = UnorderedCSVDiffer(self.specs['test_dir'],
-                  self.ucsv_files,
-                  relative_error = float(self.specs["rel_err"]),
-                  absolute_check = checkAbsoluteValue,
-                  zeroThreshold = zeroThreshold, ignore_sign=self.specs["ignore_sign"])
-    else:
-      ucsv_diff = UnorderedCSVDiffer(self.specs['test_dir'],
-                  self.ucsv_files,
-                  absolute_check = checkAbsoluteValue,
-                  zeroThreshold = zeroThreshold, ignore_sign=self.specs["ignore_sign"])
-
-    ucsv_same,ucsv_messages = ucsv_diff.diff()
-    if not ucsv_same:
-      self.setStatus(ucsv_messages, self.bucket_diff)
-      return output
-
-    #xml
-    xmlopts = {}
-    if len(self.specs["rel_err"]) > 0: xmlopts['rel_err'] = float(self.specs["rel_err"])
-    xmlopts['zero_threshold'] = float(self.specs["zero_threshold"])
-    xmlopts['unordered'     ] = False
-    xmlopts['remove_whitespace'] = self.specs['remove_whitespace'] == True
-    xmlopts['remove_unicode_identifier'] = self.specs['remove_unicode_identifier']
-    if len(self.specs['xmlopts'])>0: xmlopts['xmlopts'] = self.specs['xmlopts'].split(' ')
-    xml_diff = XMLDiff(self.specs['test_dir'],self.xml_files,**xmlopts)
-    (xml_same,xml_messages) = xml_diff.diff()
-    if not xml_same:
-      self.setStatus(xml_messages, self.bucket_diff)
-      return output
-
-    #unordered xml
-    xmlopts['unordered'] = True
-    uxml_diff = XMLDiff(self.specs['test_dir'],self.uxml_files,**xmlopts)
-    (uxml_same,uxml_messages) = uxml_diff.diff()
-    if not uxml_same:
-      self.setStatus(uxml_messages, self.bucket_diff)
-      return output
-
-    #text
-    textOpts = {'comment': self.specs['comment']}
-    textDiff = TextDiff(self.specs['test_dir'],self.text_files,**textOpts)
-    (textSame,textMessages) = textDiff.diff()
-    if not textSame:
-      self.setStatus(textMessages, self.bucket_diff)
-      return output
-=======
       self.set_fail('CWD '+os.getcwd()+' METHOD '+
                     os.environ.get("METHOD", "?")+
                     ' Expected files not created '+" ".join(missing))
       return
->>>>>>> 2ba117ad
 
     #image
     image_opts = {}
