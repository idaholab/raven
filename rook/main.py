# Copyright 2017 Battelle Energy Alliance, LLC
#
# Licensed under the Apache License, Version 2.0 (the "License");
# you may not use this file except in compliance with the License.
# You may obtain a copy of the License at
#
# http://www.apache.org/licenses/LICENSE-2.0
#
# Unless required by applicable law or agreed to in writing, software
# distributed under the License is distributed on an "AS IS" BASIS,
# WITHOUT WARRANTIES OR CONDITIONS OF ANY KIND, either express or implied.
# See the License for the specific language governing permissions and
# limitations under the License.
"""
This module is the main program for running tests.
"""
from __future__ import division, print_function, absolute_import
import warnings

import os
import sys
import argparse
try:
  import configparser
except ImportError:
  import ConfigParser as configparser
import re
import inspect
import time
import threading
import signal

try:
  import psutil
  psutil_avail = True
except ImportError:
  psutil_avail = False
import pool
import trees.TreeStructure
from Tester import Tester, Differ

warnings.simplefilter('default', DeprecationWarning)

# set up colors
# TODO add feature to turn coloring on and off
norm_color = '\033[0m'  #reset color
skip_color = '\033[90m' #dark grey
fail_color = '\033[91m' #red
pass_color = '\033[92m' #green
name_color = '\033[93m' #yellow
time_color = '\033[94m' #blue


parser = argparse.ArgumentParser(description="Test Runner")
parser.add_argument('-j', '--jobs', dest='number_jobs', type=int, default=1,
                    help='Specifies number of tests to run simultaneously (default: 1)')
parser.add_argument('--re', dest='test_re_raw', default='.*',
                    help='Only tests with this regular expression inside will be run')
parser.add_argument('-l', dest='load_average', type=float, default=-1.0,
                    help='wait until load average is below the number before starting a new test')
parser.add_argument('--heavy', action='store_true',
                    help='Run only heavy tests')

parser.add_argument('--list-testers', action='store_true', dest='list_testers',
                    help='Print out the possible testers')
parser.add_argument('--test-dir', dest='test_dir',
                    help='specify where the tests are located')

parser.add_argument('--scripts-dir', dest='scripts_dir',
                    help='specify where the scripts are located')

parser.add_argument('--run-types', dest='add_run_types',
                    help='add run types to the ones to be run')
parser.add_argument('--only-run-types', dest='only_run_types',
                    help='only run the listed types')
parser.add_argument('--add-non-default-run-types',
                    dest='add_non_default_run_types',
                    help='add a run type that is not run by default')

parser.add_argument('--command-prefix', dest='command_prefix',
                    help='prefix for the test commands')

parser.add_argument('--python-command', dest='python_command',
                    help='command to run python')

<<<<<<< HEAD
parser.add_argument('--config-file', dest='config_file',
                    help='Configuration file location')
=======
parser.add_argument('--unkillable', action='store_true',
                    help='Ignore SIGTERM so test running is harder to be killed')
>>>>>>> 70368ebd

args = parser.parse_args()

if args.config_file is not None:
  config = configparser.ConfigParser()
  config.read(args.config_file)

  if 'rook' in config:
    for key in config['rook']:
      if key in args and args.__getattribute__(key) is None:
        args.__setattr__(key, config['rook'][key])
  else:
    print("No section [rook] in config file ", args.config_file)


class LoadClass(threading.Thread):
  """
    This class keeps track of the one second load average
  """

  def __init__(self):
    """
      Initialize this class
      @ In, None
      @ Out, None
    """
    threading.Thread.__init__(self)
    self.__load_avg = psutil.cpu_percent(1.0)*psutil.cpu_count()/100.0
    self.__smooth_avg = self.__load_avg
    self.__load_lock = threading.Lock()
    self.daemon = True #Exit even if this thread is running.

  def run(self):
    """
      Run forever, grabbing the load average every second
      @ In, None
      @ Out, None
    """
    while True:
      load_avg = psutil.cpu_percent(1.0)*psutil.cpu_count()/100.0
      with self.__load_lock:
        self.__load_avg = load_avg
        self.__smooth_avg = 0.9*self.__smooth_avg + 0.1*load_avg

  def get_load_average(self):
    """
      Get the most recent load average
      @ In, None,
      @ Out, float value for load average (average number of processors running)
    """
    load_avg = -1
    with self.__load_lock:
      load_avg = self.__load_avg
    return load_avg

  def get_smooth_average(self):
    """
      Get the most recent smooth average
      @ In, None,
      @ Out, float value for smooth average (average number of processors running) but smoothed
    """
    smooth_avg = -1
    with self.__load_lock:
      smooth_avg = self.__smooth_avg
    return smooth_avg

if args.load_average > 0:
  if not psutil_avail:
    print("No module named 'psutil' and load average specified")
    sys.exit(-1)
  load = LoadClass()
  load.start()

def load_average_adapter(function):
  """
    Adapts function to not start until load average is low enough
    @ In, function, function, function to call
    @ Out, new_func, function, function that checks load average before running
  """
  def new_func(data):
    """
      function that waits until load average is lower.
      @ In, data, Any, data to pass to function
      @ Out, result, result of running function on data
    """
    #basically get the load average for 0.1 seconds:
    while load.get_smooth_average() > args.load_average:
      time.sleep(1.0)
    return function(data)
  return new_func

def get_test_lists(directory):
  """
    Returns a list of all the files named tests under the directory
    @ In, directory, string, the directory to start at
    @ Out, dir_test_list, list, the files named tests
  """
  dir_test_list = []
  for root, _, files in os.walk(directory):
    if 'tests' in files:
      dir_test_list.append((root, os.path.join(root, 'tests')))
  return dir_test_list

def get_testers_and_differs(directory):
  """
    imports all the testers and differs in a directory
    @ In, directory, string, directory to search
    @ Out, (tester_dict, differ_dict), tuple of dictionaries
      returns dictionaries with all the subclasses of Tester and Differ.
  """
  tester_dict = {}
  differ_dict = {}
  os.sys.path.append(directory)
  for filename in os.listdir(directory):
    if filename.endswith(".py") and not filename.startswith("__"):
      module = __import__(filename[:-3]) #[:-3] to remove .py
      for name, value in module.__dict__.items():
        #print("Unknown", name, value)
        if inspect.isclass(value) and value is not Tester\
           and issubclass(value, Tester):
          tester_dict[name] = value
        if inspect.isclass(value) and value is not Differ\
           and issubclass(value, Differ):
          differ_dict[name] = value

  return tester_dict, differ_dict

def sec_format(runtime):
  """
    Formats the runtime into a string of the number seconds.
    If runtime is none, format as None!
    @ In, runtime, float or None, runtime to be formated.
    @ Out, sec_format, string of runtime.
  """
  if isinstance(runtime, float):
    return "{:6.2f}sec".format(runtime)
  return "  None!  "

def process_result(index, _input_data, output_data):
  """
    This is a callback function that Processes the result of a test.
    @ In, index, int, Index into functions list.
    @ In, _input_data, ignored, the input data passed to the function
    @ In, output_data, Tester.TestResult the output data passed to the function
    @ Out, None
  """
  group = output_data.group
  process_test_name = test_name_list[index]
  if group == Tester.group_success:
    results["pass"] += 1
    for postreq in function_postreq.get(process_test_name, []):
      if postreq in name_to_id:
        job_id = name_to_id[postreq]
        print("Enabling", postreq, job_id)
        run_pool.enable_job(job_id)
    okaycolor = pass_color
  elif group == Tester.group_skip:
    results["skipped"] += 1
    print(output_data.message)
    okaycolor = skip_color
  else:
    results["fail"] += 1
    failed_list.append(Tester.get_group_name(group)+" "+process_test_name)
    print("Output of'"+process_test_name+"':")
    print(output_data.output)
    print(output_data.message)
    okaycolor = fail_color
  number_done = sum(results.values())
  print(' '.join(["({done}/{togo})",
                  "{statcolor}{status:7s}{normcolor}"
                  "({timecolor}{time}{normcolor})"
                  "{namecolor}{test}{normcolor}"])
        .format(done=number_done,
                togo=len(function_list),
                statcolor=okaycolor,
                normcolor=norm_color,
                namecolor=name_color,
                timecolor=time_color,
                status=Tester.get_group_name(group),
                time=sec_format(output_data.runtime),
                test=process_test_name))
if __name__ == "__main__":
  if args.unkillable:
    def term_handler(signum, _):
      """
        Ignores the termination signal
        @ In, signum, integer, the signal sent in
        @ Out, None
      """
      print("termination signal("+str(signum)+") ignored")

    signal.signal(signal.SIGTERM, term_handler)


  test_re = re.compile(args.test_re_raw)

  this_dir = os.path.abspath(os.path.dirname(__file__))
  up_one_dir = os.path.dirname(this_dir)
  if args.test_dir is None:
    #XXX fixme to find a better way to the tests directory

    base_test_dir = os.path.join(up_one_dir, "tests")
  else:
    base_test_dir = args.test_dir


  test_list = get_test_lists(base_test_dir)

  base_testers, base_differs = get_testers_and_differs(this_dir)
  if args.scripts_dir is None:
    scripts_dir = os.path.join(up_one_dir, "scripts", "TestHarness", "testers")
  else:
    scripts_dir = args.scripts_dir
  testers, differs = get_testers_and_differs(scripts_dir)
  testers.update(base_testers)
  differs.update(base_differs)
  Tester.add_non_default_run_type("heavy")
  Tester.add_non_default_run_type("qsub")
  if args.add_non_default_run_types is not None:
    non_default_run_types = args.add_non_default_run_types.split(",")
    for ndrt in non_default_run_types:
      Tester.add_non_default_run_type(ndrt)

  if args.list_testers:
    print("Testers:")
    for tester_name, tester in testers.items():
      print("Tester:", tester_name)
      print(tester.get_valid_params())
      print()
    print("Differs:")
    for differ_name, differ in differs.items():
      print("Differ:", differ_name)
      print(differ.get_valid_params())
      print()

  tester_params = {}
  for tester in testers:
    #Note as a side effect, testers can add run types to
    # the tester.
    tester_params[tester] = testers[tester].get_valid_params()

  Tester.initialize_current_run_type()
  if args.add_run_types is not None:
    Tester.add_run_types(set(args.add_run_types.split(",")))

  if args.only_run_types is not None:
    Tester.set_only_run_types(set(args.only_run_types.split(",")))

  function_list = [] #Store the data for the pool runner
  test_name_list = []
  ready_to_run = []
  function_postreq = {} #If this is non-empty for a key, enable the postreq's
  name_to_id = {}

  for test_dir, test_file in test_list:
    #print(test_file)
    tree = trees.TreeStructure.getpot_to_input_node(open(test_file, 'r'))
    for node in tree:
      #print(node.tag)
      #print(node.attrib)
      param_handler = tester_params[node.attrib['type']]
      if not param_handler.check_for_required(node.attrib):
        print("Missing Parameters in:", node.tag)
      if not param_handler.check_for_all_known(node.attrib):
        print("Unknown Parameters in:", node.tag, test_file)
      rel_test_dir = test_dir[len(base_test_dir)+1:]
      test_name = rel_test_dir+os.sep+node.tag
      if "prereq" in node.attrib:
        prereq = node.attrib['prereq']
        prereq_name = rel_test_dir+os.sep+prereq
        l = function_postreq.get(prereq_name, [])
        l.append(test_name)
        function_postreq[prereq_name] = l
        has_prereq = True
      else:
        has_prereq = False
      if test_re.search(test_name):
        params = dict(node.attrib)
        params['test_dir'] = test_dir
        tester = testers[node.attrib['type']](test_name, params)
        if args.command_prefix is not None:
          tester.set_command_prefix(args.command_prefix)
        if args.python_command is not None:
          tester.set_python_command(args.python_command)
        if args.heavy:
          tester.run_heavy()
        for child in node.children:
          #print(test_name,"child",child)
          child_type = child.attrib['type']
          child_param_handler = differs[child_type].get_valid_params()
          if not child_param_handler.check_for_required(child.attrib):
            print("Missing Parameters in:", child.tag, node.tag, test_file)
          if not child_param_handler.check_for_all_known(child.attrib):
            print("Unknown Parameters in:", child.tag, node.tag, test_file)
          differ = differs[child_type](child.tag, dict(child.attrib), test_dir)
          tester.add_differ(differ)
        id_num = len(function_list)
        #input_filename = node.attrib['input']
        func = tester.run
        if args.load_average > 0:
          func = load_average_adapter(func)
        function_list.append((func, (test_dir)))
        test_name_list.append(test_name)
        ready_to_run.append(not has_prereq)
        name_to_id[test_name] = id_num

  run_pool = pool.MultiRun(function_list, args.number_jobs, ready_to_run)

  run_pool.run()

  results = {"pass":0, "fail":0, "skipped":0}
  failed_list = []

  output_list = run_pool.process_results(process_result)
  run_pool.wait()

  if results["fail"] > 0:
    print("{}FAILED:".format(fail_color))
  for path in failed_list:
    print(path)
  print(norm_color)

  csv_report = open("test_report.csv", "w")
  csv_report.write(",".join(["name", "passed", "group", "time"])+"\n")
  for result, test_name in zip(output_list, test_name_list):
    if result is not None:
      group_name = Tester.get_group_name(result.group)
      out_line = ",".join([test_name, str(result.group == Tester.group_success),
                           group_name, str(result.runtime)])
    else:
      out_line = ",".join([test_name, str(False), "NO_PREREQ", str(0.0)])
    csv_report.write(out_line+"\n")
  csv_report.close()

  print("PASSED: {}{}{}".format(pass_color, results["pass"], norm_color))
  print("SKIPPED: {}{}{}".format(skip_color, results["skipped"], norm_color))
  print("FAILED: {}{}{}".format(fail_color, results["fail"], norm_color))
  sys.exit(results["fail"])<|MERGE_RESOLUTION|>--- conflicted
+++ resolved
@@ -83,13 +83,11 @@
 parser.add_argument('--python-command', dest='python_command',
                     help='command to run python')
 
-<<<<<<< HEAD
 parser.add_argument('--config-file', dest='config_file',
                     help='Configuration file location')
-=======
+
 parser.add_argument('--unkillable', action='store_true',
                     help='Ignore SIGTERM so test running is harder to be killed')
->>>>>>> 70368ebd
 
 args = parser.parse_args()
 
