--- conflicted
+++ resolved
@@ -411,12 +411,8 @@
           child_type = child.attrib['type']
           child_param_handler = differs[child_type].get_valid_params()
           if not child_param_handler.check_for_required(child.attrib):
-<<<<<<< HEAD
             raise IOError("Missing Parameters in: " +  child.tag + "/" + node.tag + " for Differ: " + 
                           child_type + " in test file: "+ test_file)
-=======
-            raise IOError("Missing Parameters in: " +  child.tag + "/" + node.tag + " for Differ: " + child_type + " in test file: "+ test_file)
->>>>>>> b8fbaaf9
           if not child_param_handler.check_for_all_known(child.attrib):
             print("Unknown Parameters in:", child.tag, node.tag, test_file)
           differ = differs[child_type](child.tag, dict(child.attrib), test_dir)
