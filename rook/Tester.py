# Copyright 2017 Battelle Energy Alliance, LLC
#
# Licensed under the Apache License, Version 2.0 (the "License");
# you may not use this file except in compliance with the License.
# You may obtain a copy of the License at
#
# http://www.apache.org/licenses/LICENSE-2.0
#
# Unless required by applicable law or agreed to in writing, software
# distributed under the License is distributed on an "AS IS" BASIS,
# WITHOUT WARRANTIES OR CONDITIONS OF ANY KIND, either express or implied.
# See the License for the specific language governing permissions and
# limitations under the License.
"""
This module implements classes for running tests.
"""
from __future__ import division, print_function, absolute_import
import warnings

import subprocess
import sys
import os
import time
import threading
import platform
from distutils import spawn

warnings.simplefilter('default', DeprecationWarning)

class _Parameter:
  """
  Stores a single parameter for the input.
  """

  def __init__(self, name, help_text, default=None):
    """
      Initializes the class
      @ In, name, string, the name of the parameter
      @ In, help_text, string, some help text for the user
      @ In, default, optional, if not None this is the default value
      @ Out, None
    """
    self.name = name
    self.help_text = help_text
    self.default = default

  def __str__(self):
    """
      Converts the class to a string.
      @ In, None
      @ Out, str, string, the class as a string.
    """
    if self.default is None:
      required = "Required"
    else:
      required = "Optional with default: "+str(self.default)
    return self.name + " " +\
      required + "\n" +\
      self.help_text

class _ValidParameters:
  """
    Contains the valid parameters that a tester or a differ can use.
  """

  def __init__(self):
    """
      Initializes the valid parameters class.
      @ In, None
      @ Out, None
    """
    self.__parameters = {}

  def __str__(self):
    """
      Converts the class to a string.
      @ In, None
      @ Out, str, string, the class as a string.
    """
    return "\n\n".join([str(x) for x in self.__parameters.values()])

  def add_param(self, name, default, help_text):
    """
      Adds an optional parameter.
      @ In, name, string, parameter name
      @ In, default, the default value for the parameter
      @ In, help_text, string, Description of the parameter
      @ Out, None
    """
    self.__parameters[name] = _Parameter(name, help_text, default)

  def add_required_param(self, name, help_text):
    """
      Adds a mandatory parameter.
      @ In, name, string parameter name
      @ In, help_text, string, Description of the parameter
      @ Out, None
    """
    self.__parameters[name] = _Parameter(name, help_text)

  def get_filled_dict(self, partial_dict):
    """
      Returns a dictionary where default values are filled in for everything
      that is not in the partial_dict
      @ In, partial_dict, dictionary, a dictionary with some parameters.
      @ Out, ret_dict, dictionary, a dictionary where all the parameters that
        are not in partial_dict but have default values have been added.
    """
    ret_dict = dict(partial_dict)
    for param in self.__parameters.values():
      if param.default is not None and param.name not in ret_dict:
        ret_dict[param.name] = param.default
    return ret_dict

  def check_for_required(self, check_dict):
    """
      Returns True if all the required parameters are present
      @ In, check_dict, dictionary, dictionary to check
      @ Out, all_required, boolean, True if all required parameters are in
        check_dict.
    """
    all_required = True
    for param in self.__parameters.values():
      if param.default is None and param.name not in check_dict:
        print("Missing:", param.name)
        all_required = False
    return all_required

  def check_for_all_known(self, check_dict):
    """
      Returns True if all the parameters are known
      @ In, check_dict, dictionary, dictionary to check
      @ Out, no_unknown, boolean, True if all the parameters are known.
    """
    no_unknown = True
    for param_name in check_dict:
      if param_name not in self.__parameters:
        print("Unknown:", param_name)
        no_unknown = False
    return no_unknown

class TestResult:
  """
  Class to store results of the test data
  """

  def __init__(self):
    """
      Initializes the class
      @ In, None
      @ Out, None
    """
    self.group = Tester.group_not_set
    self.exit_code = None
    self.message = None
    self.output = None
    self.runtime = None


class Differ:
  """
  Subclass are intended to check something, such as that some
  files exist and match the gold files.
  """

  @staticmethod
  def get_valid_params():
    """
      Generates the allowed parameters for this class.
      @ In, None
      @ Out, params, _ValidParameters, the allowed parameters for this class.
    """
    params = _ValidParameters()
    params.add_required_param('type', 'The type of this differ')
    params.add_required_param('output', 'Output files to check')
    params.add_param('gold_files', '', 'Gold filenames')
    return params

  def __init__(self, name, params, test_dir):
    """
      Initializer for the class.
      @ In, name, string, name of class
      @ In, params, dictionary, dictionary of parameters
      @ In, test_dir, string, path to test directory
      @ Out, None
    """
    self.__name = name
    self.__test_dir = test_dir
    valid_params = self.get_valid_params()
    self.specs = valid_params.get_filled_dict(params)
    self.__output_files = self.specs['output'].split()

  def get_remove_files(self):
    """
      Returns a list of files to remove before running test.
      @ In, None
      @ Out, get_remove_files, returns List(Strings)
    """
    return self._get_test_files()

  def check_if_test_files_exist(self):
    """
      Returns true if all the test files exist.
      @ In, None
      @ Out, all_test_files, bool, true if all the test files exist
    """
    all_test_files = True
    for filename in self._get_test_files():
      if not os.path.exists(filename):
        all_test_files = False
    return all_test_files

  def _get_test_files(self):
    """
      returns a list of the full path of the test files
      @ In, None
      @ Out, _get_test_files, List(Strings), the path of the test files.
    """
    return [os.path.join(self.__test_dir, f) for f in self.__output_files]

  def _get_gold_files(self):
    """
      returns a list of the full path to the gold files
      @ In, None
      @ Out, _get_gold_files, List(Strings), the path of the gold files.
    """
    if len(self.specs['gold_files']) > 0:
      gold_files = self.specs['gold_files'].split()
      return [os.path.join(self.__test_dir, f) for f in gold_files]
    return [os.path.join(self.__test_dir, "gold", f) for f in self.__output_files]

  def check_output(self):
    """
      Checks that the output matches the gold.
      Should return (same, message) where same is true if the
      test passes, or false if the test failes.  message should
      give a human readable explaination of the differences.
      @ In, None
      @ Out, check_output, (same, message),  same is bool, message is str,
         same is True if checks pass.
    """
    assert False, "Must override check_output "+str(self)

class _TimeoutThread(threading.Thread):
  """
  This class will kill a process after a certain amount of time
  """

  def __init__(self, process, timeout):
    """
      Initializes this class.
      @ In, process, process, A process that can be killed
      @ In, timeout, float, time in seconds to wait before killing the process.
      @ Out, None
    """
    self.__process = process
    self.__timeout = timeout
    self.__killed = False
    threading.Thread.__init__(self)

  def run(self):
    """
      Runs and waits for timeout, then kills process
      @ In, None
      @ Out, None
    """
    start = time.time()
    end = start + self.__timeout
    while True:
      if self.__process.poll() is not None:
        #Process finished
        break
      if time.time() > end:
        #Time over
        #If we are on windows, process.kill() is insufficient, so using
        # taskkill instead.
        if os.name == "nt" and spawn.find_executable("taskkill"):
          subprocess.call(['taskkill', '/f', '/t', '/pid', str(self.__process.pid)])
        else:
          self.__process.kill()
        self.__killed = True
        break
      time.sleep(1.0)

  def killed(self):
    """
      Returns if the process was killed.  Notice this will be false at the
      start.
      @ In, None
      @ Out, __killed, boolean, true if process killed.
    """
    return self.__killed

class Tester:
  """
  This is the base class for something that can run tests.
  """

  #Various possible status groups.
  group_skip = 0
  group_fail = 1
  group_diff = 2
  group_success = 3
  group_timed_out = 4
  group_not_set = 5

  success_message = "SUCCESS"

  __default_run_type_set = set(["normal"])
  __non_default_run_type_set = set()
  __base_current_run_type = None

  @classmethod
  def add_default_run_type(cls, run_type):
    """
      This adds a new default run type.  These are used to decide
      which tests to run. These types run automatically.
      @ In, run_type, string, the default run type to add
      @ Out, None
    """
    cls.__default_run_type_set.add(run_type)
    assert run_type not in cls.__non_default_run_type_set

  @classmethod
  def add_non_default_run_type(cls, run_type):
    """
      This adds a new non default run type.  These are used to decide
      which tests to run. These types have to be requested to run.
      @ In, run_type, string, the non default run type to add
      @ Out, None
    """
    cls.__non_default_run_type_set.add(run_type)
    assert run_type not in cls.__default_run_type_set

  @classmethod
  def initialize_current_run_type(cls):
    """
      This initializes the current run type from the default run type.
      It should be called after the last call to add_default_run_type and
      add_non_default_run_type.  This will be automatically called the
      first time Tester is initialized.
      @ In, None
      @ Out, None
    """
    cls.__base_current_run_type = cls.__default_run_type_set

  @staticmethod
  def get_valid_params():
    """
      This generates the parameters for this class.
      @ In, None
      @ Out, params, _ValidParameters, the parameters for this class.
    """
    params = _ValidParameters()
    params.add_required_param('type', 'The type of this test')
    params.add_param('skip', False, 'If true skip test')
    params.add_param('prereq', '', 'list of tests to run before running this one')
    params.add_param('max_time', 300, 'Maximum time that test is allowed to run')
    params.add_param('os_max_time', '', 'Maximum time by os. '+
                     ' Example: Linux 20 Windows 300 OpenVMS 1000')
    params.add_param('method', False, 'Method is ignored, but kept for compatibility')
    params.add_param('heavy', False, 'If true, run only with heavy tests')
    params.add_param('output', '', 'Output of the test')
    params.add_param('expected_fail', False,
                     'if true, then the test should fails, and if it passes, it fails.')
    params.add_param('run_types', 'normal', 'The run types that this test is')
    params.add_param('output_wait_time', '-1', 'Number of seconds to wait for output')
    return params

  def __init__(self, name, params):
    """
      Initializer for the class.  Takes a String name and a dictionary params
      @ In, name, string, name of the class
      @ In, params, dictionary, the parameters for this class to use.
      @ Out, None
    """
    self.__name = name
    valid_params = self.get_valid_params()
    self.specs = valid_params.get_filled_dict(params)
    self.results = TestResult()
    self.__command_prefix = ""
<<<<<<< HEAD
    if sys.version_info > (3, ):
      if os.name == "nt":
        #Command is python on windows in conda and Python.org install
        self.__python_command = "python"
      else:
        self.__python_command = "python3"
    else:
=======
    self.__python_command = sys.executable
    if os.name == "nt":
      #Command is python on windows in conda and Python.org install
>>>>>>> 8a807cb1
      self.__python_command = "python"
    self.__differs = []
    if self.__base_current_run_type is None:
      self.initialize_current_run_type()
    self.__test_run_type = set(self.specs['run_types'].split())
    if self.specs['heavy'] is not False:
      self.__test_run_type.add("heavy")
      #--heavy makes the run type set(["heavy"]) so "normal" needs to be removed
      if "normal" in self.__test_run_type:
        self.__test_run_type.remove("normal")

  @classmethod
  def add_run_types(cls, run_types):
    """
      Adds run types to be run.  In general these are non default run types.
      @ In, run_types, set, run types to be added to the current run set.
      @ Out, None
    """
    assert run_types.issubset(set.union(cls.__default_run_type_set,
                                        cls.__non_default_run_type_set))
    cls.__base_current_run_type.update(run_types)

  @classmethod
  def set_only_run_types(cls, run_types):
    """
      Sets the run types to only the provided ones.
      @ In, run_types, set, run types to set the current set to.
      @ Out, None
    """
    assert run_types.issubset(set.union(cls.__default_run_type_set,
                                        cls.__non_default_run_type_set))
    cls.__base_current_run_type = set(run_types)

  def get_differ_remove_files(self):
    """
      Returns the files that need to be removed for testing.
      @ In, None
      @ Out, remove_files, List(String), files to be removed
    """
    remove_files = []
    for differ in self.__differs:
      remove_files.extend(differ.get_remove_files())
    return remove_files

  def add_differ(self, differ):
    """
      Adds a differ to run after the test completes.
      @ In, differ, Differ, A subclass of Differ that tests a file produced by the run.
      @ Out, None
    """
    self.__differs.append(differ)

  def get_test_dir(self):
    """
      Returns the test directory
      @ In, None
      @ Out, test_dir, string, the path to the test directory.
    """
    return self.specs['test_dir']

  def run_heavy(self):
    """
      If called, run the heavy tests and not the light.  Note that
      run still needs to be called.
      @ In, None
      @ Out, None
    """
    self.set_only_run_types(set(["heavy"]))

  def set_command_prefix(self, command_prefix):
    """
      Sets the command prefix.  This is prefixed to the front of the test
      command.
      @ In, command_prefix, string, the prefix for the command
      @ Out, None
    """
    self.__command_prefix = command_prefix

  def set_python_command(self, python_command):
    """
      Sets the python command.  This is used to run python commands.
      See alse _get_python_command
      @ In, python_command, string, the python command (including arguments)
      @ Out, None.
    """
    self.__python_command = python_command

  def run(self, data):
    """
      Runs the tester.
      @ In, data, ignored, but required by pool.MultiRun
      @ Out, results, TestResult, the results of the test.
    """
    expected_fail = bool(self.specs['expected_fail'])
    results = self._run_backend(data)
    if not expected_fail:
      return results
    if results.group == self.group_success:
      results.group = self.group_fail
      results.message = "Unexpected Success"
    else:
      results.group = self.group_success
    return results

  def __get_timeout(self):
    """
      Returns the timeout
      @ In, None
      @ Out, timeout, int, The maximum time for the test.
    """
    timeout = int(self.specs['max_time'])
    if len(self.specs['os_max_time']) > 0:
      time_list = self.specs['os_max_time'].lower().split()
      system = platform.system().lower()
      if system in time_list:
        timeout = int(time_list[time_list.index(system)+1])
    return timeout

  def _run_backend(self, _):
    """
      Runs this tester.  This does the main work,
      but is separate to allow run to invert the result if expected_fail
      @ In, None
      @ Out, results, TestResult, the results of the test.
    """
    if self.specs['skip'] is not False:
      self.results.group = self.group_skip
      self.results.message = self.specs['skip']
      return self.results
    if not self.__test_run_type.issubset(self.__base_current_run_type):
      self.results.group = self.group_skip
      self.results.message = "SKIPPED ("+str(self.__test_run_type)+\
        " is not a subset of "+str(self.__base_current_run_type)+")"
      return self.results
    if not self.check_runnable():
      return self.results

    self.prepare()

    command = self.__command_prefix + self.get_command()

    timeout = self.__get_timeout()
    directory = self.specs['test_dir']
    start_time = time.time() #Change to monotonic when min python raised to 3.3
    try:
      process = subprocess.Popen(command, shell=True,
                                 stdout=subprocess.PIPE,
                                 stderr=subprocess.STDOUT,
                                 cwd=directory,
                                 universal_newlines=True)
    except IOError as ioe:
      self.results.group = self.group_fail
      self.results.message = "FAILED "+str(ioe)
      return self.results
    timed_out = False
    if sys.version_info >= (3, 3) and os.name != "nt":
      #New timeout interface available starting in Python 3.3
      # But doesn't seem to fully work in Windows.
      try:
        output = process.communicate(timeout=timeout)[0]
      except subprocess.TimeoutExpired:
        process.kill()
        output = process.communicate()[0]
        timed_out = True
    else:
      timeout_killer = _TimeoutThread(process, timeout)
      timeout_killer.start()
      output = process.communicate()[0]
      if timeout_killer.killed():
        timed_out = True
    end_time = time.time()
    process_time = end_time - start_time
    self.results.exit_code = process.returncode
    self.results.runtime = process_time
    self.results.output = output
    if timed_out:
      self.results.group = self.group_timed_out
      self.results.message = "Timed Out"
      return self.results
    if not self.check_exit_code(self.results.exit_code):
      return self.results
    self.process_results(output)
    self._wait_for_all_written()
    for differ in self.__differs:
      same, message = differ.check_output()
      if not same:
        if self.results.group == self.group_success:
          self.results.group = self.group_diff
          self.results.message = "" #remove success message.
        self.results.message += "\n" + message
    return self.results

  def _wait_for_all_written(self):
    """
      Waits until all the files for the differ have been written
      @ In, None
      @ Out, None
    """
    start_wait = time.time()
    wait_time = float(self.specs['output_wait_time'])
    all_written = False
    while start_wait + wait_time > time.time() and not all_written:
      all_written = True
      for differ in self.__differs:
        if not differ.check_if_test_files_exist():
          all_written = False
      if not all_written:
        time.sleep(5.0)
        print("waiting for files...")

  @staticmethod
  def get_group_name(group):
    """
      Returns the name of this group
      @ In, group, int, group constant
      @ Out, get_group_name, string, name of group constant
    """
    names = ["Skipped", "Failed", "Diff", "Success", "Timeout", "NOT_SET"]
    if 0 <= group < len(names):
      return names[group]
    return "UNKNOWN GROUP"

  def check_runnable(self):
    """
      Checks if this test case can run
      @ In, None
      @ Out, check_runnable, boolean, True if this can run.
    """
    return True

  def set_success(self):
    """
      Called by subclasses if this was a success.
      @ In, None
      @ Out, None
    """
    self.results.group = self.group_success
    self.results.message = Tester.get_group_name(self.results.group)

  def set_fail(self, message):
    """
      Sets the message string when failing
      @ In, message, string, string description of the failure
      @ Out, None
    """
    self.results.message = message
    self.results.group = self.group_fail

  def set_skip(self, message):
    """
      Sets the message string when skipping
      @ In, message, string, string description of the reason to skip
      @ Out, None
    """
    self.results.message = message
    self.results.group = self.group_skip

  def set_diff(self, message):
    """
      Sets the message string when failing for a diff
      @ In, message, string, string description of the difference
      @ Out, None
    """
    self.results.message = message
    self.results.group = self.group_diff

  def check_exit_code(self, exit_code):
    """
      Lets the subclasses decide if the exit code fails the test.
      @ In, exit_code, int, the exit code of the test command.
      @ Out, check_exit_code, bool, if true the exit code is acceptable.
      If false the tester should use set_fail or other methods to set the
      status and message.
    """
    if exit_code != 0:
      self.set_fail("Running test failed with exit code "+str(exit_code))
      return False
    return True

  def process_results(self, output):
    """
      Handle the results of the test case.
      @ In, output, string, the output of the test case.
      @ Out, None
    """
    assert False, "process_results not implemented "+output

  def _get_python_command(self):
    """
      returns a command that can run a python program.  So a possible return
      would be "python".  Another possibility is "coverage --append"
      @ In, None
      @ Out, __python_command, string, string command to run a python program
    """
    return self.__python_command

  def get_command(self):
    """
      returns the command used to run the test
      @ In, None
      @ Out, get_command, string, string command to run.
    """
    assert False, "getCommand not implemented"
    return "none"

  def prepare(self):
    """
      gets the test ready to run.
      @ In, None,
      @ Out, None
    """
    return<|MERGE_RESOLUTION|>--- conflicted
+++ resolved
@@ -379,19 +379,9 @@
     self.specs = valid_params.get_filled_dict(params)
     self.results = TestResult()
     self.__command_prefix = ""
-<<<<<<< HEAD
-    if sys.version_info > (3, ):
-      if os.name == "nt":
-        #Command is python on windows in conda and Python.org install
-        self.__python_command = "python"
-      else:
-        self.__python_command = "python3"
-    else:
-=======
     self.__python_command = sys.executable
     if os.name == "nt":
       #Command is python on windows in conda and Python.org install
->>>>>>> 8a807cb1
       self.__python_command = "python"
     self.__differs = []
     if self.__base_current_run_type is None:
