<?xml version="1.0" encoding="UTF-8"?>
<Simulation >
    <RunInfo>
        <WorkingDir>SparseGridTest</WorkingDir>
        <Sequence>makeTP,makeTD,makeHC</Sequence>
        <batchSize>1</batchSize>
    </RunInfo>

    <Distributions>
        <Uniform name="UniDist1">
            <lowerBound>1</lowerBound>
            <upperBound>5</upperBound>
        </Uniform>
         <Uniform name="UniDist2">
            <lowerBound>1</lowerBound>
            <upperBound>5</upperBound>
        </Uniform>
    </Distributions>

    <Samplers>
        <SparseGridCollocation name="TPSG" parallel="1" outfile='testTPSG.csv'>
            <variable name="x1">
                <distribution>UniDist1</distribution>
            </variable>
            <variable name="x2">
                <distribution>UniDist2</distribution>
            </variable>
            <ROM              class = 'Models' type = 'ROM'         >TPROM</ROM>
        </SparseGridCollocation>
        <SparseGridCollocation name="TDSG" parallel="1" outfile='testTDSG.csv'>
            <variable name="x1">
                <distribution>UniDist1</distribution>
            </variable>
            <variable name="x2">
                <distribution>UniDist2</distribution>
            </variable>
            <ROM              class = 'Models' type = 'ROM'         >TDROM</ROM>
        </SparseGridCollocation>
        <SparseGridCollocation name="HCSG" parallel="1" outfile='testHCSG.csv'>
            <variable name="x1">
                <distribution>UniDist1</distribution>
            </variable>
            <variable name="x2">
                <distribution>UniDist2</distribution>
            </variable>
            <ROM              class = 'Models' type = 'ROM'         >HCROM</ROM>
        </SparseGridCollocation>
    </Samplers>

    <Models>
        <Dummy name="MyDummy" subType=""/>
        <ROM name='TPROM' subType='GaussPolynomialRom'>
            <Target>ans</Target>
            <Features>x1,x2</Features>
            <IndexSet>HyperbolicCross</IndexSet>
            <PolynomialOrder>4</PolynomialOrder>
        </ROM>
        <ROM name='TDROM' subType='GaussPolynomialRom'>
            <Target>ans</Target>
            <Features>x1,x2</Features>
            <IndexSet>TotalDegree</IndexSet>
            <PolynomialOrder>4</PolynomialOrder>
        </ROM>
        <ROM name='HCROM' subType='GaussPolynomialRom'>
            <Target>ans</Target>
            <Features>x1,x2</Features>
            <IndexSet>HyperbolicCross</IndexSet>
            <PolynomialOrder>4</PolynomialOrder>
        </ROM>
    </Models>

    <Steps>
<<<<<<< HEAD
        <MultiRun name='makeTP' pauseAtEnd='false'>
            <Input   class='DataObjects'            type='TimePointSet'         >dummyIN</Input>
            <Model   class='Models'           type='Dummy'                >MyDummy</Model>
            <Sampler class='Samplers'         type='SparseGridCollocation'>TPSG</Sampler>
            <Output  class='DataObjects'            type='TimePointSet'         >TPsolns</Output>
        </MultiRun>

        <MultiRun name='makeTD' pauseAtEnd='false'>
            <Input   class='DataObjects'            type='TimePointSet'         >dummyIN</Input>
            <Model   class='Models'           type='Dummy'                >MyDummy</Model>
            <Sampler class='Samplers'         type='SparseGridCollocation'>TDSG</Sampler>
            <Output  class='DataObjects'            type='TimePointSet'         >TDsolns</Output>
        </MultiRun>

        <MultiRun name='makeHC' pauseAtEnd='false'>
            <Input   class='DataObjects'            type='TimePointSet'         >dummyIN</Input>
            <Model   class='Models'           type='Dummy'                >MyDummy</Model>
            <Sampler class='Samplers'         type='SparseGridCollocation'>HCSG</Sampler>
            <Output  class='DataObjects'            type='TimePointSet'         >TDsolns</Output>
=======
        <MultiRun name='makeTP' pauseAtEnd='False'>
            <Sampler class='Samplers'         type='SparseGridCollocation'>TPSG</Sampler>
            <Input   class='DataObjects'            type='PointSet'         >dummyIN</Input>
            <Model   class='Models'           type='Dummy'                >MyDummy</Model>
            <Output  class='DataObjects'            type='PointSet'         >TPsolns</Output>
        </MultiRun>

        <MultiRun name='makeTD' pauseAtEnd='False'>
            <Sampler class='Samplers'         type='SparseGridCollocation'>TDSG</Sampler>
            <Input   class='DataObjects'            type='PointSet'         >dummyIN</Input>
            <Model   class='Models'           type='Dummy'                >MyDummy</Model>
            <Output  class='DataObjects'            type='PointSet'         >TDsolns</Output>
        </MultiRun>

        <MultiRun name='makeHC' pauseAtEnd='False'>
            <Sampler class='Samplers'         type='SparseGridCollocation'>HCSG</Sampler>
            <Input   class='DataObjects'            type='PointSet'         >dummyIN</Input>
            <Model   class='Models'           type='Dummy'                >MyDummy</Model>
            <Output  class='DataObjects'            type='PointSet'         >TDsolns</Output>
>>>>>>> 02f76db1
        </MultiRun>
    </Steps>


    <DataObjects>
        <PointSet name="dummyIN">
            <Input>x1,x2</Input>
            <Output>OutputPlaceHolder</Output>
        </PointSet>
        <PointSet name='TPsolns'>
            <Input>x1,x2</Input>
            <Output>ans</Output>
        </PointSet>
        <PointSet name='TDsolns'>
            <Input>x1,x2</Input>
            <Output>ans</Output>
        </PointSet>
        <PointSet name='HCsolns'>
            <Input>x1,x2</Input>
            <Output>ans</Output>
        </PointSet>
    </DataObjects>

    <OutStreamManager>
        <Print name='TDdump'>
           <type>csv</type>
           <source>TDsolns</source>
        </Print>
        <Print name='HCdump'>
           <type>csv</type>
           <source>HCsolns</source>
        </Print>
    </OutStreamManager>
</Simulation><|MERGE_RESOLUTION|>--- conflicted
+++ resolved
@@ -70,50 +70,27 @@
     </Models>
 
     <Steps>
-<<<<<<< HEAD
-        <MultiRun name='makeTP' pauseAtEnd='false'>
-            <Input   class='DataObjects'            type='TimePointSet'         >dummyIN</Input>
-            <Model   class='Models'           type='Dummy'                >MyDummy</Model>
-            <Sampler class='Samplers'         type='SparseGridCollocation'>TPSG</Sampler>
-            <Output  class='DataObjects'            type='TimePointSet'         >TPsolns</Output>
-        </MultiRun>
+      <MultiRun name='makeTP' pauseAtEnd='false'>
+        <Input   class='DataObjects' type='PointSet'             >dummyIN</Input>
+        <Model   class='Models'      type='Dummy'                >MyDummy</Model>
+        <Sampler class='Samplers'    type='SparseGridCollocation'>TPSG</Sampler>
+        <Output  class='DataObjects' type='PointSet'             >TPsolns</Output>
+      </MultiRun>
 
-        <MultiRun name='makeTD' pauseAtEnd='false'>
-            <Input   class='DataObjects'            type='TimePointSet'         >dummyIN</Input>
-            <Model   class='Models'           type='Dummy'                >MyDummy</Model>
-            <Sampler class='Samplers'         type='SparseGridCollocation'>TDSG</Sampler>
-            <Output  class='DataObjects'            type='TimePointSet'         >TDsolns</Output>
-        </MultiRun>
+      <MultiRun name='makeTD' pauseAtEnd='false'>
+        <Input   class='DataObjects' type='PointSet'             >dummyIN</Input>
+        <Model   class='Models'      type='Dummy'                >MyDummy</Model>
+        <Sampler class='Samplers'    type='SparseGridCollocation'>TDSG</Sampler>
+        <Output  class='DataObjects' type='PointSet'             >TDsolns</Output>
+      </MultiRun>
 
-        <MultiRun name='makeHC' pauseAtEnd='false'>
-            <Input   class='DataObjects'            type='TimePointSet'         >dummyIN</Input>
-            <Model   class='Models'           type='Dummy'                >MyDummy</Model>
-            <Sampler class='Samplers'         type='SparseGridCollocation'>HCSG</Sampler>
-            <Output  class='DataObjects'            type='TimePointSet'         >TDsolns</Output>
-=======
-        <MultiRun name='makeTP' pauseAtEnd='False'>
-            <Sampler class='Samplers'         type='SparseGridCollocation'>TPSG</Sampler>
-            <Input   class='DataObjects'            type='PointSet'         >dummyIN</Input>
-            <Model   class='Models'           type='Dummy'                >MyDummy</Model>
-            <Output  class='DataObjects'            type='PointSet'         >TPsolns</Output>
-        </MultiRun>
-
-        <MultiRun name='makeTD' pauseAtEnd='False'>
-            <Sampler class='Samplers'         type='SparseGridCollocation'>TDSG</Sampler>
-            <Input   class='DataObjects'            type='PointSet'         >dummyIN</Input>
-            <Model   class='Models'           type='Dummy'                >MyDummy</Model>
-            <Output  class='DataObjects'            type='PointSet'         >TDsolns</Output>
-        </MultiRun>
-
-        <MultiRun name='makeHC' pauseAtEnd='False'>
-            <Sampler class='Samplers'         type='SparseGridCollocation'>HCSG</Sampler>
-            <Input   class='DataObjects'            type='PointSet'         >dummyIN</Input>
-            <Model   class='Models'           type='Dummy'                >MyDummy</Model>
-            <Output  class='DataObjects'            type='PointSet'         >TDsolns</Output>
->>>>>>> 02f76db1
-        </MultiRun>
+      <MultiRun name='makeHC' pauseAtEnd='false'>
+        <Input   class='DataObjects' type='PointSet'             >dummyIN</Input>
+        <Model   class='Models'      type='Dummy'                >MyDummy</Model>
+        <Sampler class='Samplers'    type='SparseGridCollocation'>HCSG</Sampler>
+        <Output  class='DataObjects' type='PointSet'             >TDsolns</Output>
+      </MultiRun>
     </Steps>
-
 
     <DataObjects>
         <PointSet name="dummyIN">
