# Copyright 2017 Battelle Energy Alliance, LLC
#
# Licensed under the Apache License, Version 2.0 (the "License");
# you may not use this file except in compliance with the License.
# You may obtain a copy of the License at
#
# http://www.apache.org/licenses/LICENSE-2.0
#
# Unless required by applicable law or agreed to in writing, software
# distributed under the License is distributed on an "AS IS" BASIS,
# WITHOUT WARRANTIES OR CONDITIONS OF ANY KIND, either express or implied.
# See the License for the specific language governing permissions and
# limitations under the License.
#***************************************
#* Simple analytic test ExternalModule *
#***************************************
#
# Simulates time-dependent track of a projectile through the air from start to 0,
#     assuming no air resistance.
#     Inputs:
#       (x0,y0) - initial position
#       v0 - initial total velocity
#       ang - angle of initial motion, in degrees, with respect to flat ground
#     Outputs:
#       (x,y) - vector positions of projectile in time
#       t - corresponding time steps
#
import numpy as np

<<<<<<< HEAD
in_vars = ['x0', 'y0', 'v0', 'ang', 'timeOption']
out_vars = ['x', 'y', 'r', 't', 'v', 'a','ymax']
=======
in_vars = ['x0', 'y0', 'v0', 'angle', 'timeOption']
out_vars = ['x', 'y', 'r', 't', 'v', 'a', 'ymax']
>>>>>>> c9977429

def prange(v, th, y0=0, g=9.8):
  """
    Calculates the analytic range.
    @ In, v, float, velocity of the projectile
    @ In, th, float, angle to the ground for initial projectile motion
    @ In, y0, float, optional, initial height of projectile
    @ In, g, float, optional, gravitational constant (m/s/s)
    @ Out, prange, float, range
  """
  return v * np.cos(th) / g * \
         (v * np.sin(th) + np.sqrt(v * v * np.sin(th)**2 + 2. * g * y0))

def pMaxHeight(v, th, y0=0, g=9.8):
  """
    Calculates the analytic max height the projectile achieves.
    @ In, v, float, initial velocity of the projectile
    @ In, th, float, angle to the ground for initial projectile motion
    @ In, y0, float, optional, initial launch height
    @ In, g, float, optional, gravitational constant (m/s/s)
    @ Out, pMaxHeight, float, max height achieved
  """
  vY = v * np.sin(th)
  return vY**2 / (2.0 * g) + y0

def time_to_ground(v,th,y0=0,g=9.8):
  """
    Calculates the analytic time of flight
    @ In, v, float, velocity of the projectile
    @ In, th, float, angle to the ground for initial projectile motion
    @ In, y0, float, optional, initial height of projectile
    @ In, g, float, optional, gravitational constant (m/s/s)
    @ Out, time_to_ground, float, time projectile is above the ground
  """
  return v*np.sin(th)/g + np.sqrt(v*v*np.sin(th)**2+2.*g*y0)/g

def x_pos(x0,v,t):
  """
    Calculates the x position in time
    @ In, x0, float, initial horizontal position
    @ In, v, float, velocity of the projectile
    @ In, t, float, time of flight
    @ Out, x_pos, float, horizontal position
  """
  return x0 + v*t

def y_pos(y0,v,t):
  """
    Calculates the analytic vertical position in time
    @ In, y0, float, initial vertical position
    @ In, v, float, velocity of the projectile
    @ In, t, float, time of flight
    @ Out, y_pos, float, vertical position
  """
  return y0 + v*t - 4.9*t*t

def calc_vel(y0, y, v0, ang, g=9.8):
  E_m = 0.5 * v0*v0 + g*y0
  vel = np.sqrt(v0*v0 - 2*g*(y-y0))
  x_vel = v0 * np.cos(ang)
  y_vel = np.sqrt(vel*vel - x_vel*x_vel)
  return x_vel, y_vel, vel

def current_angle(v0, ang, vel):
  return np.arccos(v0 * np.cos(ang) / vel)

def max_height(v0, ang, y0=0, g=9.8):
  return np.atleast_1d(v0**2 * (np.sin(ang)) **2 /2/g + y0)

def run(raven, inputs):
  vars = {'x0': get_from_raven(raven,'x0', 0),
          'y0': get_from_raven(raven,'y0', 0),
          'v0': get_from_raven(raven,'v0', 1),
          'ang': get_from_raven(raven,'angle', 45),
          'timeOption': get_from_raven(raven,'timeOption', 0)}
  res = main(vars)
  raven.x = res['x']
  raven.y = res['y']
  raven.t = res['t']
  raven.r = res['r'] * np.ones(len(raven.x))
  raven.v = res['v']
  raven.a = res['a']
  raven.ymax = res['ymax'] * np.ones(len(raven.x))
  raven.timeOption = vars['timeOption']
  raven.ymax = res['ymax']

def get_from_raven(raven, attr, default=None):
  return np.squeeze(getattr(raven, attr, default))

def main(Input):
  x0 = Input.get('x0', 0)
  y0 = Input.get('y0', 0)
  v0 = Input.get('v0', 1)
  ang = Input.get('ang', 45)
  g = Input.get('g', 9.8)
  timeOption = Input.get('timeOption', 0)
  ang = ang * np.pi / 180
  if timeOption == 0:
    ts = np.linspace(0,1,10)
  else:
    # due to numpy library update, the return shape of np.linspace
    # is changed when an array-like input is provided, i.e. return from time_to_ground
    endTime = time_to_ground(v0, ang, y0)
    ts = np.linspace(0, endTime, 10)

  vx0 = np.cos(ang)*v0
  vy0 = np.sin(ang)*v0
<<<<<<< HEAD
  r = prange(v0,ang,y0)
  ymax = max_height(v0, ang, y0)
=======
  r = prange(v0, ang, y0=y0, g=g)
  ymax = pMaxHeight(v0, ang, y0=y0, g=g)
>>>>>>> c9977429

  x = np.zeros(len(ts))
  y = np.zeros(len(ts))
  v = np.zeros(len(ts))
  a = np.zeros(len(ts))
  for i,t in enumerate(ts):
    x[i] = x_pos(x0,vx0,t)
    y[i] = y_pos(y0,vy0,t)
    vx, vy, vm = calc_vel(y0, y[i], v0, ang, g)
    v[i] = vm
    a[i] = current_angle(v0, ang, vm)
  t = ts
<<<<<<< HEAD
  return {'x': x, 'y': y, 'r': r, 't': ts, 'v': v, 'a': a,'ymax':ymax,
    'x0': x0, 'y0': y0, 'v0': v0, 'ang': ang, 'timeOption': timeOption}
=======
  return {'x': x,
          'y': y,
          'r': r,
          'ymax': ymax,
          't': ts,
          'v': v,
          'a': a,
          'x0': x0,
          'y0': y0,
          'v0': v0,
          'angle': ang,
          'timeOption': timeOption}
>>>>>>> c9977429

#can be used as a code as well
if __name__=="__main__":
  import sys
  inFile = sys.argv[sys.argv.index('-i')+1]
  outFile = sys.argv[sys.argv.index('-o')+1]
  #construct the input
  Input = {}
  for line in open(inFile,'r'):
    if line.startswith('#') or line.strip()=='':
      continue
    arg, val = (a.strip() for a in line.split('='))
    Input[arg] = float(val)
  #run the code
  res = main(Input)
  #write output
  outFile = open(outFile+'.csv','w')
  outFile.writelines(','.join(in_vars) + ',' + ','.join(out_vars) + '\n')
  template = ','.join('{{}}'.format(v) for v in in_vars + out_vars) + '\n'
  for i in range(len(res['t'])):
    this = [(res[v][i] if len(np.shape(res[v])) else res[v]) for v in in_vars + out_vars]
    outFile.writelines(template.format(*this))
  outFile.close()
  print('range:', res['r'])
  print('max height:', res['ymax'])<|MERGE_RESOLUTION|>--- conflicted
+++ resolved
@@ -27,13 +27,8 @@
 #
 import numpy as np
 
-<<<<<<< HEAD
-in_vars = ['x0', 'y0', 'v0', 'ang', 'timeOption']
-out_vars = ['x', 'y', 'r', 't', 'v', 'a','ymax']
-=======
 in_vars = ['x0', 'y0', 'v0', 'angle', 'timeOption']
 out_vars = ['x', 'y', 'r', 't', 'v', 'a', 'ymax']
->>>>>>> c9977429
 
 def prange(v, th, y0=0, g=9.8):
   """
@@ -141,13 +136,8 @@
 
   vx0 = np.cos(ang)*v0
   vy0 = np.sin(ang)*v0
-<<<<<<< HEAD
-  r = prange(v0,ang,y0)
-  ymax = max_height(v0, ang, y0)
-=======
   r = prange(v0, ang, y0=y0, g=g)
   ymax = pMaxHeight(v0, ang, y0=y0, g=g)
->>>>>>> c9977429
 
   x = np.zeros(len(ts))
   y = np.zeros(len(ts))
@@ -160,10 +150,6 @@
     v[i] = vm
     a[i] = current_angle(v0, ang, vm)
   t = ts
-<<<<<<< HEAD
-  return {'x': x, 'y': y, 'r': r, 't': ts, 'v': v, 'a': a,'ymax':ymax,
-    'x0': x0, 'y0': y0, 'v0': v0, 'ang': ang, 'timeOption': timeOption}
-=======
   return {'x': x,
           'y': y,
           'r': r,
@@ -176,7 +162,6 @@
           'v0': v0,
           'angle': ang,
           'timeOption': timeOption}
->>>>>>> c9977429
 
 #can be used as a code as well
 if __name__=="__main__":
