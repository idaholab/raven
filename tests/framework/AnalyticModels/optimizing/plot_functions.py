--- conflicted
+++ resolved
@@ -43,11 +43,8 @@
   else:
     norm = colors.Normalize()
   ax.pcolormesh(X,Y,Z,norm=norm)
-<<<<<<< HEAD
-  ax.plot([-4.5,4.5],[-4.5,4.5],'k:')
-  ax.contour(X,Y,Z,colors='k',levels=[1e-5,1e-1,5e-1,1e0,5e0,1e1])
-=======
->>>>>>> 03fcc923
+  #ax.plot([-4.5,4.5],[-4.5,4.5],'k:')
+  #ax.contour(X,Y,Z,colors='k',levels=[1e-5,1e-1,5e-1,1e0,5e0,1e1])
   plt.title(title)
   return X,Y,Z
 
