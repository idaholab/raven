<?xml version="1.0" encoding="UTF-8"?>
<Simulation verbosity='debug'>
<RunInfo>
    <WorkingDir>basicStatistics</WorkingDir>
    <Files>basicStatisticsExternalModelTest.py,output_basicStatistics_PP1.csv,output_basicStatistics_PP2.csv,output_basicStatistics_PP3.csv,output_basicStatistics_PP4.csv,output_basicStatistics_PP5.csv</Files>
    <Sequence>FirstMRun,PP1,PP2,PP3,PP4,PP5</Sequence>
    <batchSize>1</batchSize>
</RunInfo>

<Models>
    <ExternalModel name='PythonModule' subType='' ModuleToLoad='basicStatistics/basicStatisticsExternalModelTest'>
       <variable>x</variable>
       <variable>y</variable>
       <variable>z</variable>
       <variable>time</variable>
       <variable>x0</variable>
       <variable>x01</variable>
       <variable>x02</variable>
       <variable>y0</variable>
       <variable>y02</variable>
       <variable>y01</variable>
       <variable>z0</variable>
       <variable>z02</variable>
       <variable>z01</variable>
    </ExternalModel>
    <PostProcessor name="autoCorrelationTest" subType='BasicStatistics'  verbosity='debug'>
        <!-- => you can here specify what type of figure of merit you need to compute
           <what>expectedValue,sigma,variance,kurtois,pearson,covariance</what>
         -->
        <what>expectedValue</what>
        <parameters>x01,x02</parameters>
        <methodsToRun>failureProbability</methodsToRun>
    </PostProcessor>
    <PostProcessor name="NotCorrellatedTest" subType='BasicStatistics' verbosity='debug'>
        <what>all</what>
        <biased>true</biased>
        <parameters>y01,y02</parameters>
    </PostProcessor>
    <PostProcessor name="InverseCorrelatedTest" subType='BasicStatistics'  verbosity='debug'>
        <what>all</what>
        <parameters>z01,z02</parameters>
    </PostProcessor>
    <PostProcessor name="InputOutput" subType='BasicStatistics' verbosity='debug'>
        <what>all</what>
        <parameters>x0,x01,y0,y02</parameters>
    </PostProcessor>
    <PostProcessor name="CreateInfinity" subType='BasicStatistics' verbosity='debug'>
        <what>all</what>
        <parameters>time,x0,y0,y02</parameters>
    </PostProcessor>
</Models>
<Functions>
    <External name='testFunctionComputeProbability' file='basicStatistics/testFunctionComputeProbability'>
        <variable>x01</variable>
    </External>
</Functions>

<Distributions>
    <Normal name='x0_distrib'>
        <mean>4</mean>
        <sigma>1</sigma>
    </Normal>
    <Normal name='y0_distrib'>
        <mean>100</mean>
        <sigma>1</sigma>
    </Normal>
    <Normal name='z0_distrib'>
        <mean>4</mean>
        <sigma>1</sigma>
    </Normal>
</Distributions>

<Samplers>
    <MonteCarlo name='MC_external'>
      <sampler_init>
        <limit>4</limit>
      </sampler_init>
      <variable name='x0' >
        <distribution>x0_distrib</distribution>
      </variable>
      <variable name='y0' >
        <distribution>y0_distrib</distribution>
      </variable>
      <variable name='z0' >
        <distribution>z0_distrib</distribution>
      </variable>
    </MonteCarlo>
</Samplers>

<Steps>
    <MultiRun name='FirstMRun'  re-seeding='25061978'>
        <Input   class='Files'     type=''               >basicStatisticsExternalModelTest.py</Input>
        <Model   class='Models'    type='ExternalModel'  >PythonModule</Model>
        <Sampler class='Samplers'  type='MonteCarlo'     >MC_external</Sampler>
        <Output  class='DataObjects'     type='PointSet'   >PointSetPostProcTest</Output>
        <Output  class='OutStreamManager' type='Print'   >PointSetPostProcTest_dump</Output>
    </MultiRun >
    <PostProcess name='PP1'>
<<<<<<< HEAD
        <Input    class='DataObjects'            type='TimePointSet'    >TimePointSetPostProcTest</Input>
=======
        <Input    class='DataObjects'            type='PointSet'    >PointSetPostProcTest</Input>
        <Model    class='Models'           type='PostProcessor'   >autoCorrelationTest</Model>
>>>>>>> 02f76db1
        <Function class='Functions'        type='External'        >testFunctionComputeProbability</Function>
        <Model    class='Models'           type='PostProcessor'   >autoCorrelationTest</Model>
        <Output   class='Files'            type=''                >output_basicStatistics_PP1.csv</Output>
    </PostProcess>
    <PostProcess name='PP2'>
        <Input   class='DataObjects'            type='PointSet'    >PointSetPostProcTest</Input>
        <Model   class='Models'           type='PostProcessor'   >NotCorrellatedTest</Model>
        <Output   class='Files'           type=''                >output_basicStatistics_PP2.csv</Output>
    </PostProcess>
    <PostProcess name='PP3'>
        <Input   class='DataObjects'            type='PointSet'    >PointSetPostProcTest</Input>
        <Model   class='Models'           type='PostProcessor'   >InverseCorrelatedTest</Model>
        <Output   class='Files'           type=''                >output_basicStatistics_PP3.csv</Output>
    </PostProcess>
    <PostProcess name='PP4'>
        <Input   class='DataObjects'            type='PointSet'    >PointSetPostProcTest</Input>
        <Model   class='Models'           type='PostProcessor'   >InputOutput</Model>
        <Output   class='Files'           type=''                >output_basicStatistics_PP4.csv</Output>
    </PostProcess>
    <PostProcess name='PP5'>
        <Input   class='DataObjects'            type='PointSet'    >PointSetPostProcTest</Input>
        <Model   class='Models'           type='PostProcessor'   >CreateInfinity</Model>
        <Output   class='Files'           type=''                >output_basicStatistics_PP5.csv</Output>
    </PostProcess>
</Steps>

<OutStreamManager>
  <Print name='PointSetPostProcTest_dump'>
    <type>csv</type>
    <source>PointSetPostProcTest</source>
  </Print>
</OutStreamManager>


<DataObjects>
    <PointSet name='PointSetPostProcTest'>
        <Input>x0,y0,z0</Input>
        <Output>time,x02,y02,z02,x01,y01,z01,x,y,z</Output>
    </PointSet>
</DataObjects>


</Simulation>


<|MERGE_RESOLUTION|>--- conflicted
+++ resolved
@@ -96,12 +96,7 @@
         <Output  class='OutStreamManager' type='Print'   >PointSetPostProcTest_dump</Output>
     </MultiRun >
     <PostProcess name='PP1'>
-<<<<<<< HEAD
-        <Input    class='DataObjects'            type='TimePointSet'    >TimePointSetPostProcTest</Input>
-=======
         <Input    class='DataObjects'            type='PointSet'    >PointSetPostProcTest</Input>
-        <Model    class='Models'           type='PostProcessor'   >autoCorrelationTest</Model>
->>>>>>> 02f76db1
         <Function class='Functions'        type='External'        >testFunctionComputeProbability</Function>
         <Model    class='Models'           type='PostProcessor'   >autoCorrelationTest</Model>
         <Output   class='Files'            type=''                >output_basicStatistics_PP1.csv</Output>
