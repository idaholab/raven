[Tests]
 [./pcaResponseSurface]
  type = 'RavenFramework'
  input = 'test_pca_responseSurface.xml'
  csv = 'responseSurfacePCA/BoxBehnkenRespDesign_dump.csv responseSurfacePCA/CentralCompositeRespDesign_dump.csv'
  max_time = 500
  rel_err = 0.001
 [../]

 [./simple_framework]
   #REQUIREMENT_TEST
   type = 'RavenFramework'
   input = 'test_simple.xml'
   output = 'revirD_tset/FirstMRun/out~1~ideal_pump revirD_tset/FirstMRun/out~6~ideal_pump'
   csv = 'revirD_tset/FirstMRun/out~6~ideal_pump.csv'
   required_executable = '../../RAVEN-%METHOD%'
 [../]

 [./2steps_same_db]
   #REQUIREMENT_TEST
   type = 'RavenFramework'
   input = 'test_2steps_same_db.xml'
   csv = 'test_2steps/fullprint_HistorySet_3.csv'
   xml = 'test_2steps/fullprint_HistorySet.xml'
 [../]

 [./external_xml]
   type = 'RavenFramework'
   input = 'test_External_XML.xml'
   output = 'ExternalXMLTest/outGrid_dump.xml'
   csv = 'ExternalXMLTest/outGrid_dump.csv'
 [../]

 [./test_output]
  #REQUIREMENT_TEST
  type = 'RavenFramework'
  input = 'test_output.xml'
  output = 'output_check/1-plot7_stem.png output_check/1-2DHistoryPlot_histogram.png output_check/1-test_line-line.png output_check/1-plot2_line-line.png output_check/1-plot4_scatter-scatter.png output_check/1-plot3_scatter-scatter.png output_check/1-plot9_stem.png output_check/1-plot8_stem.png output_check/1-plot7_stem.png output_check/1-plot6_histogram.png output_check/1-plot5_histogram.png output_check/1-plot11_step.png output_check/1-plot10_stem.png output_check/1-plot14_tri-surface-tri-surface.png output_check/1-plot13_surface-surface.png output_check/1-plot12_pseudocolor.png output_check/1-plot17_contour3D-filledContour3D.png output_check/1-plot16_contour-filledContour.png output_check/1-plot15_wireframe-wireframe.png output_check/1-plot18_scatter.png output_check/1-plot19_scatter.png output_check/1-plot20_scatter.png output_check/fullprint_history.csv output_check/fullprint_Pointset.csv output_check/fullprint_Point.csv output_check/testprint_selective_history.csv output_check/testprint_selective_Point.csv'
  csv = 'output_check/fullprint_HistorySet_2.csv output_check/test_4.csv output_check/testprint_selective_hist1_4.csv output_check/testprint_selective_hist2_4.csv output_check/testprint_selective_hist3_4.csv output_check/testprint_selective_Pointset.csv'
  xml = 'output_check/fullprint_HistorySet.xml output_check/fullprint_history.xml output_check/fullprint_Pointset.xml output_check/fullprint_Point.xml'
 [../]

 [./test_subPlot]
  type = 'RavenFramework'
  input = 'test_subPlot.xml'
  output = 'subplot_output/1-subPlot1_surface-surface-surface.png subplot_output/1-subPlot2_stem-stem-stem.png subplot_output/1-subPlot3_stem-stem-stem-stem-stem.png'
 [../]

 [./test_output_attributes]
  type = 'RavenFramework'
  input = 'test_dataobjects_attributes.xml'
  output = 'DataobjectsAttributes/stories2_from_DB_dump_5.csv DataobjectsAttributes/stories2_from_DB_dump_4.csv DataobjectsAttributes/stories2_from_DB_dump_3.csv DataobjectsAttributes/stories2_from_DB_dump_2.csv DataobjectsAttributes/stories2_from_DB_dump_1.csv DataobjectsAttributes/stories2_from_DB_dump_0.csv DataobjectsAttributes/stories2_from_DB_dump.csv DataobjectsAttributes/stories2_dump_5.csv DataobjectsAttributes/stories2_dump_4.csv DataobjectsAttributes/stories2_dump_3.csv DataobjectsAttributes/stories2_dump_2.csv DataobjectsAttributes/stories2_dump_1.csv DataobjectsAttributes/stories2_dump_0.csv DataobjectsAttributes/stories2_dump.csv DataobjectsAttributes/stories1_from_DB_dump_5.csv DataobjectsAttributes/stories1_from_DB_dump_4.csv DataobjectsAttributes/stories1_from_DB_dump_3.csv DataobjectsAttributes/stories1_from_DB_dump_2.csv DataobjectsAttributes/stories1_from_DB_dump_1.csv DataobjectsAttributes/stories1_from_DB_dump_0.csv DataobjectsAttributes/stories1_from_DB_dump.csv DataobjectsAttributes/stories1_dump_5.csv DataobjectsAttributes/stories1_dump_4.csv DataobjectsAttributes/stories1_dump_3.csv DataobjectsAttributes/stories1_dump_2.csv DataobjectsAttributes/stories1_dump_1.csv DataobjectsAttributes/stories1_dump_0.csv DataobjectsAttributes/outGridTP_from_DB_dump.csv DataobjectsAttributes/outGridTP_dump.csv DataobjectsAttributes/outGridTPS2_from_DB_dump.csv DataobjectsAttributes/outGridTPS2_dump.csv DataobjectsAttributes/outGridTPS1_from_DB_dump.csv DataobjectsAttributes/outGridTPS1_dump.csv DataobjectsAttributes/hst2_from_DB_dump_0.csv DataobjectsAttributes/hst2_from_DB_dump.csv DataobjectsAttributes/hst2_dump_0.csv DataobjectsAttributes/hst2_dump.csv DataobjectsAttributes/hst1_from_DB_dump_0.csv DataobjectsAttributes/hst1_from_DB_dump.csv DataobjectsAttributes/hst1_dump_0.csv DataobjectsAttributes/hst1_dump.csv'
  csv = 'DataobjectsAttributes/stories2_from_DB_dump_5.csv DataobjectsAttributes/stories2_from_DB_dump_4.csv DataobjectsAttributes/stories2_from_DB_dump_3.csv DataobjectsAttributes/stories2_from_DB_dump_2.csv DataobjectsAttributes/stories2_from_DB_dump_1.csv DataobjectsAttributes/stories2_from_DB_dump_0.csv DataobjectsAttributes/stories2_dump_5.csv DataobjectsAttributes/stories2_dump_4.csv DataobjectsAttributes/stories2_dump_3.csv DataobjectsAttributes/stories2_dump_2.csv DataobjectsAttributes/stories2_dump_1.csv DataobjectsAttributes/stories2_dump_0.csv DataobjectsAttributes/stories1_from_DB_dump_5.csv DataobjectsAttributes/stories1_from_DB_dump_4.csv DataobjectsAttributes/stories1_from_DB_dump_3.csv DataobjectsAttributes/stories1_from_DB_dump_2.csv DataobjectsAttributes/stories1_from_DB_dump_1.csv DataobjectsAttributes/stories1_from_DB_dump_0.csv DataobjectsAttributes/stories1_dump_5.csv DataobjectsAttributes/stories1_dump_4.csv DataobjectsAttributes/stories1_dump_3.csv DataobjectsAttributes/stories1_dump_2.csv DataobjectsAttributes/stories1_dump_1.csv DataobjectsAttributes/stories1_dump_0.csv DataobjectsAttributes/outGridTP_from_DB_dump.csv DataobjectsAttributes/outGridTP_dump.csv DataobjectsAttributes/outGridTPS2_from_DB_dump.csv DataobjectsAttributes/outGridTPS2_dump.csv DataobjectsAttributes/outGridTPS1_from_DB_dump.csv DataobjectsAttributes/outGridTPS1_dump.csv DataobjectsAttributes/hst2_from_DB_dump_0.csv DataobjectsAttributes/hst2_dump_0.csv DataobjectsAttributes/hst1_from_DB_dump_0.csv DataobjectsAttributes/hst1_dump_0.csv'
   required_executable = '../../RAVEN-%METHOD%'
 [../]

 [./testAdaptiveDynamicEventTreeRAVEN]
  type = 'RavenFramework'
  input = 'test_adaptive_det_simple.xml'
  output = 'AdaptiveDET/limitSurfDump.csv AdaptiveDET/adaptiveOutsimpleDump.csv'
  csv = 'AdaptiveDET/limitSurfDump.csv'
  required_executable = '../../RAVEN-%METHOD%'
  rel_err = 0.0001
  max_time = 400
 [../]

 [./testAdaptiveHybridDynamicEventTreeRAVEN]
  type = 'RavenFramework'
  input = 'test_adaptive_hybrid_det.xml'
  output = 'AdaptiveHybridDET/limitsurfaceDump.csv AdaptiveHybridDET/adaptiveOutsimpleHier.csv'
  csv = 'AdaptiveHybridDET/limitsurfaceDump.csv'
  required_executable = '../../RAVEN-%METHOD%'
  rel_err = 0.0001
  max_time = 400
 [../]

 [./test_mpi]
  type = 'RavenFramework'
  heavy= True
  max_time = 100000
  input = 'test_mpi.xml'
  output = 'mpi_driver_test/FirstMRun/out~1~simple_flow_3eqn'
  csv = 'mpi_driver_test/FirstMRun/out~6~simple_flow_3eqn.csv'
 [../]

 [./test_mpi_bison]
  type = 'RavenFramework'
  heavy= True
  max_time = 100000
  input = 'test_mpi_bison.xml'
  output = 'mpi_bison_test/myLHS/out~1~case_1'
  csv = 'mpi_bison_test/myLHS/out~1~case_1.csv'
 [../]

 [./test_push_into_hdf5]
  type = 'RavenFramework'
  input = 'test_push_into_hdf5.xml'
  csv = 'test_extract_data_s_from_hdf5/Pointset_from_database_dump.csv test_extract_data_s_from_hdf5/Pointset_IN_database_dump.csv'
  max_time = 500
  rel_err = 0.01
 [../]

 [./test_merge_2_databases]
  type = 'RavenFramework'
  input = 'test_merge_2_databases.xml '
  output = 'test_merge_2_databases/MonteCarlo/out~1~ideal_pump.csv'
  csv = 'test_merge_2_databases/Pointset_from_database_dump.csv test_merge_2_databases/Pointset_IN_database_dump.csv'
  max_time = 500
  rel_err = 0.01
  required_executable = '../../RAVEN-%METHOD%'
 [../]

 [./test_rom_trainer_raven]
  type = 'RavenFramework'
  input = 'test_rom_trainer_raven.xml'
  #skip = 'working in progress'
  output = 'test_rom_trainer_raven/MC_for_rom_trainer/out~1~TMI test_rom_trainer_raven/MC_for_rom_trainer/out~2~TMI.csv'
  csv = 'test_rom_trainer_raven/outputMontecarloRom_dump.csv test_rom_trainer_raven/outputMontecarloRomND_dump.csv'
  max_time = 1500
  rel_err = 0.001
  required_executable = '../../RAVEN-%METHOD%'
  skip = 'Relap issue #111'
 [../]

[./test_rom_trainer]
  #REQUIREMENT_TEST
  type = 'RavenFramework'
  input = 'test_rom_trainer.xml'
  #skip = 'working in progress'
  output = ''
  csv = 'test_rom_trainer/outputMontecarloRom_dump.csv test_rom_trainer/outputMontecarloRomND_dump.csv'
  max_time = 1500
  rel_err = 0.001
 [../]

 [./test_multi_target_rom]
  type = 'RavenFramework'
  input = 'test_multi_target_rom.xml'
  output = ''
  csv = 'test_rom_trainer/outputMontecarloMultiTargetRom_dump.csv test_rom_trainer/outputMontecarloMultiTargetRomND_dump.csv test_rom_trainer/outputMontecarlo_dump.csv'
  max_time = 1500
  rel_err = 0.001
 [../]


 [./test_rom_train_from_already_dumped_HDF5]
  type = 'RavenFramework'
  input = 'test_rom_train_from_already_dumped_HDF5.xml'
  #skip = 'working in progress'
  output=''
  csv = 'test_rom_trainer/outputMontecarloRom_dump2.csv'
  max_time = 1000
  rel_err = 0.001
  prereq = test_rom_trainer
 [../]

 [./testFactorials]
  type = 'RavenFramework'
  input = 'test_FullFactorial_Sampler.xml'
  output = 'Factorial/2levelFact_dump.csv Factorial/fullFact_dump.csv Factorial/pb_dump.csv'
  csv = 'Factorial/2levelFact_dump.csv Factorial/fullFact_dump.csv Factorial/pb_dump.csv'
  max_time = 500
  rel_err = 0.001
 [../]

 [./testResponseSurfaceDesigns]
  type = 'RavenFramework'
  input = 'test_ResponseSurfaceDesign_Sampler.xml'
  output = 'ResponseDesign/BoxBehnkenRespDesign_dump.csv ResponseDesign/CentralCompositeRespDesign_dump.csv'
  csv = 'ResponseDesign/BoxBehnkenRespDesign_dump.csv ResponseDesign/CentralCompositeRespDesign_dump.csv'
  max_time = 500
  rel_err = 0.001
 [../]

 [./testGrid]
  #REQUIREMENT_TEST
  type = 'RavenFramework'
  input = 'test_Grid_Sampler.xml'
  output = 'GridTest/outGrid_dump.csv'
  csv = 'GridTest/outGrid_dump.csv'
  max_time = 500
  rel_err = 0.001
 [../]

 [./testRandom]
  type = 'RavenFramework'
  input = 'test_random.xml'
  output = 'RandomTest/outSet_dump.csv'
  csv = 'RandomTest/outSet_dump.csv'
  max_time = 500
  rel_err = 0.001
 [../]

 [./testLHS]
  type = 'RavenFramework'
  input = 'test_LHS_Sampler.xml'
  output = 'LHStest/outLHS_dump.csv LHStest/samples1D.csv'
  csv = 'LHStest/outLHS_dump.csv LHStest/samples1D.csv'
  xml = 'LHStest/outLHS_dump.xml LHStest/samples1D.xml'
  max_time = 500
  rel_err = 0.001
 [../]

 [./testLHSRaven]
   type = 'RavenFramework'
   input = 'test_LHS_Sampler_Raven.xml'
   output = 'LHStestRaven/FirstMRun/out~1~simple_flow_3eqn'
   csv = 'LHStestRaven/outGrid_dump.csv'
   method = 'devel opt'
   required_executable = '../../RAVEN-%METHOD%'
 [../]

 [./testGridRaven]
   type = 'RavenFramework'
   input = 'test_Grid_Sampler_Raven.xml'
   output = 'GridTestRaven/FirstMRun/out~1~simple_flow_3eqn'
   UnorderedCsv = 'GridTestRaven/outGrid_dump.csv'
   method = 'devel opt'
   required_executable = '../../RAVEN-%METHOD%'
 [../]


 [./testExternalModel]
  #REQUIREMENT_TEST
  type = 'RavenFramework'
  input = 'test_Lorentz.xml'
  output = 'externalModel/testPrintHistorySet_dump_0.csv externalModel/testPrintHistorySet_dump_1.csv externalModel/testPrintHistorySet_dump_2.csv externalModel/testPointSet_dump.csv'
  max_time = 500
  rel_err = 0.001
 [../]

 [./testExternalModelReseed]
  type = 'RavenFramework'
  input = 'test_external_reseed.xml'
  output = 'externalModel/testPrintHistorySet_dump_0.csv externalModel/testPrintHistorySet_dump_1.csv externalModel/testPrintHistorySet_dump_2.csv'
  max_time = 100
  rel_err = 0.001
 [../]

<<<<<<< HEAD
 [./testBasicStatistics]
  #REQUIREMENT_TEST
  type = 'RavenFramework'
  input = 'test_BasicStatistics.xml'
  output = 'basicStatistics/PointSetPostProcTest_dump.csv basicStatistics/output_basicStatistics_PP1.csv basicStatistics/output_basicStatistics_PP2.csv basicStatistics/output_basicStatistics_PP3.csv basicStatistics/output_basicStatistics_PP4.csv basicStatistics/output_basicStatistics_PP5.csv'
  csv = 'basicStatistics/PointSetPostProcTest_dump.csv'
  max_time = 500
  rel_err = 0.001
 [../]
=======
>>>>>>> 46ac934e

 [./testLimitSurfacePostProcessor]
  #REQUIREMENT_TEST
  type = 'RavenFramework'
  input = 'test_LimitSurface.xml'
  output = 'limitSurface/LimitSurfaceNegative_dump.csv limitSurface/LimitSurfacePositiveNegative_dump.csv limitSurface/LimitSurfacePositive_dump.csv'
  csv = 'limitSurface/LimitSurfaceNegative_dump.csv limitSurface/LimitSurfacePositiveNegative_dump.csv limitSurface/LimitSurfacePositive_dump.csv'
  max_time = 300
  rel_err = 0.0001
  #skip = ‘need to be fixed’
 [../]

 [./testLimitSurfaceIntegralPP]
  type = 'RavenFramework'
  input = 'test_LimitSurface_and_integral.xml'
  output = 'limitSurface_integral/LimitSurfaceWeightedPb_FileObj.csv limitSurface_integral/LimitSurfaceUnWeightedPb_FileObj.csv limitSurface_integral/LimitSurfaceUnWeightedPb_dump.xml limitSurface_integral/LimitSurfaceWeightedPb_dump.xml limitSurface_integral/LimitSurfaceWeightedPb_dump.csv limitSurface_integral/LimitSurfaceUnWeightedPb_dump.csv'
  csv = 'limitSurface_integral/LimitSurfaceWeightedPb_FileObj.csv limitSurface_integral/LimitSurfaceUnWeightedPb_FileObj.csv limitSurface_integral/LimitSurfaceWeightedPb_dump.csv limitSurface_integral/LimitSurfaceUnWeightedPb_dump.csv'
  max_time = 300
  rel_err = 0.0001
  #skip = ‘need to be fixed’
 [../]

 [./testLimitSurfaceMultiGridSampling]
  type = 'RavenFramework'
  input = 'test_limitSurfaceMultiGridMethod.xml'
  output = 'limitSurfaceMultiGrid/limitSurfaceTwoIslandsCSV.csv'
  csv = 'limitSurfaceMultiGrid/limitSurfaceTwoIslandsCSV.csv'
  max_time = 300
  rel_err = 0.0001
 [../]


 [./testCreateInternalObjFromCSVs]
  type = 'RavenFramework'
  input = 'test_CreateInternalObjFromCSVs.xml'
  output = 'CreateInternalObjFromCSVs/PointSetPostProcTest_DUMP.csv'
  csv = 'CreateInternalObjFromCSVs/PointSetPostProcTest_DUMP.csv'
  max_time = 500
  rel_err = 0.001
  prereq = testGridRaven
 [../]

 [./test_bison_mc_simple_&_alias_system]
  #REQUIREMENT_TEST
  type = 'RavenFramework'
  input = 'test_bison_mc_simple.xml'
  output = 'MCTestBison/CustomSampler/out~1~gap_perfect_transfer_test'
  csv = 'MCTestBison/CustomSampler/out~3~gap_perfect_transfer_test.csv MCTestBison/CustomSampler/out~1~gap_perfect_transfer_test.csv MCTestBison/CustomSampler_noalias/out~3~gap_perfect_transfer_test.csv MCTestBison/CustomSampler_noalias/out~1~gap_perfect_transfer_test.csv'
  required_executable = '../../../bison/bison-%METHOD%'
  skip_if_env = BUILD_ROOT
 [../]

 [./test_custom_mode]
  type = 'RavenFramework'
  input = 'test_custom_mode.xml'
  output = 'mode_test/FirstMRun/out~1~ideal_pump mode_test/FirstMRun/out~2~ideal_pump'
  csv = 'mode_test/FirstMRun/out~2~ideal_pump.csv'
  required_executable = '../../RAVEN-%METHOD%'
 [../]

 [./test_distributions]
  #REQUIREMENT_TEST
  type = 'RavenPython'
  #python_command = python3
  input = '../../framework/TestDistributions.py'
  requires_swig2 = True
 [../]

 [./test_iostep_load]
   #REQUIREMENT_TEST
   type = 'RavenFramework'
   input = 'test_iostep_load.xml'
   output = 'test_iostep_load/reprint_HistorySet.csv test_iostep_load/reprint_history.csv'
   csv = 'test_iostep_load/reprint_HistorySet_1.csv test_iostep_load/reprint_Point.csv test_iostep_load/reprint_Pointset.csv'
   xml = 'test_iostep_load/reprint_HistorySet.xml'
   prereq = test_output
 [../]

 [./adaptive_sampler_ext_model]
  type = 'RavenFramework'
  input = 'test_adaptive_sampler.xml'
  output = 'Adapt/limitSurfaceDump.csv'
  csv = 'Adapt/limitSurfaceDump.csv'
 [../]

 [./safest_point_pp]
  type = 'RavenFramework'
  input = 'test_safest_point.xml'
  output = 'SafestPointPP/sfs_pnt_dmp.csv SafestPointPP/lmt_srf_dmp.csv'
  csv = 'SafestPointPP/sfs_pnt_dmp.csv SafestPointPP/lmt_srf_dmp.csv'
 [../]


 [./safest_point_cdf_pp]
  type = 'RavenFramework'
  input = 'test_safest_point_cdf.xml'
  output = 'SafestPointPP_cdf/sfs_pnt_cdf_dmp.csv SafestPointPP_cdf/lmt_srf_dmp.csv'
  csv = 'SafestPointPP_cdf/sfs_pnt_cdf_dmp.csv SafestPointPP_cdf/lmt_srf_dmp.csv'
 [../]

 [./io_ROM_pickle]
  type = 'RavenFramework'
  input = 'test_io_ROM_pickle.xml'
  output = 'IO_ROM_PICKLE/PrintData_Pickle.csv IO_ROM_PICKLE/PrintData.csv'
  csv = 'IO_ROM_PICKLE/PrintData_Pickle.csv IO_ROM_PICKLE/PrintData.csv'
 [../]

 [./sobolRomTest]
  type = 'RavenFramework'
  input = 'test_sobol_rom.xml'
  output = 'SobolRom/dump.xml SobolRom/dumprom.xml'
  xml = 'SobolRom/dumprom.xml'
  csv = 'SobolRom/dump.csv'
 [../]

 [./stochPolyPickleTest]
  type = 'RavenFramework'
  input = 'test_stochpoly_pickle.xml'
  output = 'StochasticPolyPickleTest/Udump.xml StochasticPolyPickleTest/pdump.xml'
  xml = 'StochasticPolyPickleTest/Udump.xml StochasticPolyPickleTest/pdump.xml'
  csv = 'StochasticPolyPickleTest/Udump.csv StochasticPolyPickleTest/pdump.csv'
 [../]

 [./ND_external_MC]
  #REQUIREMENT_TEST
  type = 'RavenFramework'
  input = 'test_simple_ND_external_MC.xml'
  output = 'ND_test_MC/testPrintPointSet_dump.csv ND_test_MC/testPrintPointSet_dump.csv'
  csv = 'ND_test_MC/testPrintPointSet_dump.csv ND_test_MC/testPrintPointSet_dump.csv'
 [../]

 [./stochPolyInterpTest]
  type = 'RavenFramework'
  input = 'test_stochpoly_interp.xml'
  output = 'StochasticPolyInterpTest/Ndump.xml'
  csv = 'StochasticPolyInterpTest/Ndump.csv'
 [../]

 [./ND_external_LHS]
  type = 'RavenFramework'
  input = 'test_simple_ND_external_LHS.xml'
  output = 'ND_test_LHS/testPrintPointSet_dump.csv ND_test_LHS/testPrintPointSet_dump.csv'
  csv = 'ND_test_LHS/testPrintPointSet_dump.csv ND_test_LHS/testPrintPointSet_dump.csv'
  xml = 'ND_test_LHS/testPrintPointSet_dump.xml ND_test_LHS/testPrintPointSet_dump.xml'
 [../]

 [./ND_external_grid_value]
  type = 'RavenFramework'
  input = 'test_simple_ND_external_grid_value.xml'
  output = 'ND_test_Grid_value/testPrintPointSet_dump.csv ND_test_Grid_value/testPrintPointSet_dump.csv'
  csv = 'ND_test_Grid_value/testPrintPointSet_dump.csv ND_test_Grid_value/testPrintPointSet_dump.csv'
 [../]

 [./ND_external_grid_cdf]
  type = 'RavenFramework'
  input = 'test_simple_ND_external_grid_cdf.xml'
  output = 'ND_test_Grid_cdf/testPrintPointSet_dump.csv ND_test_Grid_cdf/testPrintPointSet_dump.csv'
  csv = 'ND_test_Grid_cdf/testPrintPointSet_dump.csv ND_test_Grid_cdf/testPrintPointSet_dump.csv'
 [../]

 [./ND_test_MC_MVN]
  type = 'RavenFramework'
  input = 'test_simple_ND_external_MC_MVN.xml'
  output = 'ND_test_MC_MVN/testPrintPointSet_dump.csv ND_test_MC_MVN/testPrintPointSet_dump.csv'
  csv = 'ND_test_MC_MVN/testPrintPointSet_dump.csv ND_test_MC_MVN/testPrintPointSet_dump.csv'
 [../]

 [./test_comparison_statistics]
   type = 'RavenFramework'
   input = 'test_cc_stats.xml'
   output = 'test_cc_stats/output.csv'
   csv = 'test_cc_stats/output_fullprint_Pointset_outputs_normal1_0.csv test_cc_stats/output_fullprint_Pointset_outputs_normal1_1.csv test_cc_stats/output_fullprint_Pointset_outputs_normal2_0.csv test_cc_stats/output_fullprint_Pointset_outputs_normal2_1.csv test_cc_stats/output_fullprint_Pointset_outputs_uniform1_fullprint_Pointset_outputs_uniform2p_0.csv test_cc_stats/output_fullprint_Pointset_outputs_uniform1_fullprint_Pointset_outputs_uniform2p_1.csv'
 [../]

 [./dists_vars]
   type = 'RavenFramework'
   input = 'test_distribution_combination.xml'
   output = 'dists_vars/PrintPointSet_dump.csv'
   csv = 'dists_vars/PrintPointSet_dump.csv'
 [../]

 [./redundantInputs]
   type = 'RavenFramework'
   input = 'test_redundant_inputs.xml'
   output = 'RedundantInputs/mc_out.xml RedundantInputs/grid_out.xml'
   csv = 'RedundantInputs/mc_out.csv RedundantInputs/grid_out.csv'
 [../]
 [./redundantInputsSCgPC]
   type = 'RavenFramework'
   input = 'test_redundant_scgpc.xml'
   output = 'RedundantInputs/sc_out.xml'
   UnorderedCsv = 'RedundantInputs/sc_out.csv'
 [../]
 [./redundantInputsSobol]
   type = 'RavenFramework'
   input = 'test_redundant_sobol.xml'
   output = 'RedundantInputs/hdmr_out.xml'
   UnorderedCsv = 'RedundantInputs/hdmr_out.csv'
 [../]

 [./dataObject_metadata]
   type = 'RavenFramework'
   input = 'test_DataObject_metadata.xml'
   output = 'dataObject_metadata/PointProbability_dump.xml'
   xml = 'dataObject_metadata/PointProbability_dump.xml'
   csv = 'dataObject_metadata/PointProbability_dump.csv'
 [../]

 [./failrunsMC]
   type = 'RavenFramework'
   input = 'test_failruns_MC.xml'
   output = 'RunFailures/MCdump.xml RunFailures/MCdumpC.xml'
   csv = 'RunFailures/MCdump.csv RunFailures/MCdumpC.csv'
 [../]


 [./NDGridProbabilityWeightCDF]
  type = 'RavenFramework'
  input = 'test_simple_ND_grid_probabilityWeight_cdf.xml'
  output = 'NDGridPWcdf/testPrintPointSet_dump.csv'
  csv = 'NDGridPWcdf/testPrintPointSet_dump.csv'
 [../]

 [./NDGridProbabilityWeightValue]
  type = 'RavenFramework'
  input = 'test_simple_ND_grid_probabilityWeight_value.xml'
  output = 'NDGridPWvalue/testPrintPointSet_dump.csv'
  csv = 'NDGridPWvalue/testPrintPointSet_dump.csv'
 [../]


  [./tRom]
   type  = 'RavenFramework'
   input = 'test_t_rom.xml'
   output = 't_rom/PrintHistorySet_model.xml t_rom/PrintHistorySet_rom.xml'
   csv = 't_rom/PrintHistorySet_rom_0.csv t_rom/PrintHistorySet_rom_1.csv t_rom/PrintHistorySet_rom_2.csv t_rom/PrintHistorySet_rom_3.csv t_rom/PrintHistorySet_rom_4.csv t_rom/PrintHistorySet_rom_5.csv t_rom/PrintHistorySet_rom_6.csv t_rom/PrintHistorySet_rom_7.csv'
  [../]

 [./LHSVariables]
  type = 'RavenFramework'
  input = 'test_LHS_variables.xml'
  output = 'LHStestVariables/outLHS_dump.csv'
  csv = 'LHStestVariables/outLHS_dump.csv'
  xml = 'LHStestVariables/outLHS_dump.xml'
 [../]

 [./calculate_and_transfer]
   #REQUIREMENT_TEST
   type = 'RavenFramework'
   input = 'test_calc_and_transfer.xml'
   csv = 'calc_and_transfer/output_RawPointSet_outputs_out1_ROM1PointSet_outputs_out1_0.csv calc_and_transfer/output_RawPointSet_outputs_out1_ROM1PointSet_outputs_out1_1.csv calc_and_transfer/output_RawPointSet_outputs_out2_ROM1PointSet_outputs_out2_0.csv calc_and_transfer/output_RawPointSet_outputs_out2_ROM1PointSet_outputs_out2_1.csv calc_and_transfer/PrintROM1PointSet.csv calc_and_transfer/PrintRawPointSet.csv'
  [../]
[]<|MERGE_RESOLUTION|>--- conflicted
+++ resolved
@@ -8,12 +8,12 @@
  [../]
 
  [./simple_framework]
-   #REQUIREMENT_TEST
-   type = 'RavenFramework'
-   input = 'test_simple.xml'
-   output = 'revirD_tset/FirstMRun/out~1~ideal_pump revirD_tset/FirstMRun/out~6~ideal_pump'
-   csv = 'revirD_tset/FirstMRun/out~6~ideal_pump.csv'
-   required_executable = '../../RAVEN-%METHOD%'
+  #REQUIREMENT_TEST
+  type = 'RavenFramework'
+  input = 'test_simple.xml'
+  output = 'revirD_tset/FirstMRun/out~1~ideal_pump revirD_tset/FirstMRun/out~6~ideal_pump'
+  csv = 'revirD_tset/FirstMRun/out~6~ideal_pump.csv'
+  required_executable = '../../RAVEN-%METHOD%'
  [../]
 
  [./2steps_same_db]
@@ -137,7 +137,7 @@
   type = 'RavenFramework'
   input = 'test_multi_target_rom.xml'
   output = ''
-  csv = 'test_rom_trainer/outputMontecarloMultiTargetRom_dump.csv test_rom_trainer/outputMontecarloMultiTargetRomND_dump.csv test_rom_trainer/outputMontecarlo_dump.csv'
+  csv = 'test_rom_trainer/outputMontecarloMultiTargetRom_dump.csv test_rom_trainer/outputMontecarloMultiTargetRomND_dump.csv'
   max_time = 1500
   rel_err = 0.001
  [../]
@@ -237,7 +237,6 @@
   rel_err = 0.001
  [../]
 
-<<<<<<< HEAD
  [./testBasicStatistics]
   #REQUIREMENT_TEST
   type = 'RavenFramework'
@@ -247,8 +246,6 @@
   max_time = 500
   rel_err = 0.001
  [../]
-=======
->>>>>>> 46ac934e
 
  [./testLimitSurfacePostProcessor]
   #REQUIREMENT_TEST
@@ -430,23 +427,20 @@
    csv = 'dists_vars/PrintPointSet_dump.csv'
  [../]
 
+ [./adaptiveStochasticPoly]
+   type = 'RavenFramework'
+   input = 'test_adaptive_stochpoly.xml'
+   output = 'AdaptiveStochasticPoly/dump.xml'
+   xml = 'AdaptiveStochasticPoly/dump.xml'
+   csv = 'AdaptiveStochasticPoly/data.csv'
+ [../]
+
+
  [./redundantInputs]
    type = 'RavenFramework'
    input = 'test_redundant_inputs.xml'
    output = 'RedundantInputs/mc_out.xml RedundantInputs/grid_out.xml'
    csv = 'RedundantInputs/mc_out.csv RedundantInputs/grid_out.csv'
- [../]
- [./redundantInputsSCgPC]
-   type = 'RavenFramework'
-   input = 'test_redundant_scgpc.xml'
-   output = 'RedundantInputs/sc_out.xml'
-   UnorderedCsv = 'RedundantInputs/sc_out.csv'
- [../]
- [./redundantInputsSobol]
-   type = 'RavenFramework'
-   input = 'test_redundant_sobol.xml'
-   output = 'RedundantInputs/hdmr_out.xml'
-   UnorderedCsv = 'RedundantInputs/hdmr_out.csv'
  [../]
 
  [./dataObject_metadata]
@@ -479,14 +473,6 @@
   csv = 'NDGridPWvalue/testPrintPointSet_dump.csv'
  [../]
 
-
-  [./tRom]
-   type  = 'RavenFramework'
-   input = 'test_t_rom.xml'
-   output = 't_rom/PrintHistorySet_model.xml t_rom/PrintHistorySet_rom.xml'
-   csv = 't_rom/PrintHistorySet_rom_0.csv t_rom/PrintHistorySet_rom_1.csv t_rom/PrintHistorySet_rom_2.csv t_rom/PrintHistorySet_rom_3.csv t_rom/PrintHistorySet_rom_4.csv t_rom/PrintHistorySet_rom_5.csv t_rom/PrintHistorySet_rom_6.csv t_rom/PrintHistorySet_rom_7.csv'
-  [../]
-
  [./LHSVariables]
   type = 'RavenFramework'
   input = 'test_LHS_variables.xml'
