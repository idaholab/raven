--- conflicted
+++ resolved
@@ -327,8 +327,6 @@
   csv = 'IO_ROM_PICKLE/PrintData_Pickle.csv IO_ROM_PICKLE/PrintData.csv'
  [../]
 
-<<<<<<< HEAD
-=======
  [./RELAP5interfaceTestNoExecutable]
   type = 'RavenFramework'
   input = 'test_relap5_code_interface.xml'
@@ -337,5 +335,4 @@
   test_interface_only = True
  [../]
 
->>>>>>> d6631182
 []