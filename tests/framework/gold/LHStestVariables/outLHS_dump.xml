--- conflicted
+++ resolved
@@ -5,25 +5,13 @@
        {u'x1': 0.02, u'x2': 0.02, u'y1': 0.32000000000000001, u'x3': 0.02, u'y3': 0.32000000000000001, u'y2': 0.32000000000000001}], dtype=object)</lower><SamplerType>array([u'Stratified', u'Stratified', u'Stratified'], 
       dtype='&lt;U10')</SamplerType><crowDist>array([ {u'x1,x2,x3': '{"lowerBound": -0.1, "type": "TriangularDistribution", "upperBound": 3.0, "xMax": 3.0, "xMin": -0.1, "xPeak": 1.0}', u'y1,y2,y3': '{"xMin": 0.0, "mu": 1.0, "type": "NormalDistribution", "sigma": 0.001, "xMax": 2.0}'},
        {u'x1,x2,x3': '{"lowerBound": -0.1, "type": "TriangularDistribution", "upperBound": 3.0, "xMax": 3.0, "xMin": -0.1, "xPeak": 1.0}', u'y1,y2,y3': '{"xMin": 0.0, "mu": 1.0, "type": "NormalDistribution", "sigma": 0.001, "xMax": 2.0}'},
-<<<<<<< HEAD
-       {u'x1,x2,x3': '{"lowerBound": -0.1, "type": "TriangularDistribution", "upperBound": 3.0, "xMax": 3.0, "xMin": -0.1, "xPeak": 1.0}', u'y1,y2,y3': '{"xMin": 0.0, "mu": 1.0, "type": "NormalDistribution", "sigma": 0.001, "xMax": 2.0}'}], dtype=object)</crowDist><SampledVars>array([ {u'x1': 0.53023325678199373, u'x2': 0.53023325678199373, u'y1': 0.91971215468824663, u'x3': 0.53023325678199373, u'y3': 0.91971215468824663, u'y2': 0.91971215468824663},
-       {u'x1': 0.62935117851694844, u'x2': 0.62935117851694844, u'y1': 0.090826692895690606, u'x3': 0.62935117851694844, u'y3': 0.090826692895690606, u'y2': 0.090826692895690606},
-       {u'x1': 0.064322525869198732, u'x2': 0.064322525869198732, u'y1': 0.43897421787003388, u'x3': 0.064322525869198732, u'y3': 0.43897421787003388, u'y2': 0.43897421787003388}], dtype=object)</SampledVars><ProbabilityWeight-x1-x2-x3>array([ 0.03812317,  0.09384164,  0.10134897])</ProbabilityWeight-x1-x2-x3><ProbabilityWeight>array([ 0.,  0.,  0.])</ProbabilityWeight><prefix>array(['1', '2', '3'], 
-=======
        {u'x1,x2,x3': '{"lowerBound": -0.1, "type": "TriangularDistribution", "upperBound": 3.0, "xMax": 3.0, "xMin": -0.1, "xPeak": 1.0}', u'y1,y2,y3': '{"xMin": 0.0, "mu": 1.0, "type": "NormalDistribution", "sigma": 0.001, "xMax": 2.0}'}], dtype=object)</crowDist><SampledVars>array([ {u'x1': 0.5319044499104211, u'x2': 0.5319044499104211, u'y1': 0.0, u'x3': 0.5319044499104211, u'y3': 0.0, u'y2': 0.0},
        {u'x1': 0.6327768320758493, u'x2': 0.6327768320758493, u'y1': 0.0, u'x3': 0.6327768320758493, u'y3': 0.0, u'y2': 0.0},
-       {u'x1': 0.11520273842547424, u'x2': 0.11520273842547424, u'y1': 0.0, u'x3': 0.11520273842547424, u'y3': 0.0, u'y2': 0.0}], dtype=object)</SampledVars><ProbabilityWeight>array([ 0.,  0.,  0.])</ProbabilityWeight><prefix>array(['1', '2', '3'], 
->>>>>>> ed32b0f4
+       {u'x1': 0.11520273842547424, u'x2': 0.11520273842547424, u'y1': 0.0, u'x3': 0.11520273842547424, u'y3': 0.0, u'y2': 0.0}], dtype=object)</SampledVars><ProbabilityWeight-x1-x2-x3>array([ 0.03812317,  0.09384164,  0.10134897])</ProbabilityWeight-x1-x2-x3><ProbabilityWeight>array([ 0.,  0.,  0.])</ProbabilityWeight><prefix>array(['1', '2', '3'], 
       dtype='|S1')</prefix><PointProbability>array([ 0.,  0.,  0.])</PointProbability><distributionType>array([ {u'x1': 'Triangular', u'x2': 'Triangular', u'y1': 'Normal', u'x3': 'Triangular', u'y3': 'Normal', u'y2': 'Normal'},
        {u'x1': 'Triangular', u'x2': 'Triangular', u'y1': 'Normal', u'x3': 'Triangular', u'y3': 'Normal', u'y2': 'Normal'},
        {u'x1': 'Triangular', u'x2': 'Triangular', u'y1': 'Normal', u'x3': 'Triangular', u'y3': 'Normal', u'y2': 'Normal'}], dtype=object)</distributionType><distributionName>array([ {u'x1': 'DistTri1', u'x2': 'DistTri1', u'y1': 'Gauss1', u'x3': 'DistTri1', u'y3': 'Gauss1', u'y2': 'Gauss1'},
        {u'x1': 'DistTri1', u'x2': 'DistTri1', u'y1': 'Gauss1', u'x3': 'DistTri1', u'y3': 'Gauss1', u'y2': 'Gauss1'},
-<<<<<<< HEAD
-       {u'x1': 'DistTri1', u'x2': 'DistTri1', u'y1': 'Gauss1', u'x3': 'DistTri1', u'y3': 'Gauss1', u'y2': 'Gauss1'}], dtype=object)</distributionName><SampledVarsPb>array([{'x1,x2,x3': 0.36963827377243025, 'y1,y2,y3': 0.0},
-       {'x1,x2,x3': 0.4277719522093538, 'y1,y2,y3': 0.0},
-       {'x1,x2,x3': 0.09637684801712534, 'y1,y2,y3': 0.0}], dtype=object)</SampledVarsPb><ProbabilityWeight-y1-y2-y3>array([ 0.,  0.,  0.])</ProbabilityWeight-y1-y2-y3></metadata></data>
-=======
        {u'x1': 'DistTri1', u'x2': 'DistTri1', u'y1': 'Gauss1', u'x3': 'DistTri1', u'y3': 'Gauss1', u'y2': 'Gauss1'}], dtype=object)</distributionName><SampledVarsPb>array([{'x1,x2,x3': 0.37061844569526153, 'y1,y2,y3': 0.0},
        {'x1,x2,x3': 0.42978113318231626, 'y1,y2,y3': 0.0},
-       {'x1,x2,x3': 0.12621861491230157, 'y1,y2,y3': 0.0}], dtype=object)</SampledVarsPb></metadata></data>
->>>>>>> ed32b0f4
+       {'x1,x2,x3': 0.12621861491230157, 'y1,y2,y3': 0.0}], dtype=object)</SampledVarsPb><ProbabilityWeight-y1-y2-y3>array([ 0.,  0.,  0.])</ProbabilityWeight-y1-y2-y3></metadata></data>