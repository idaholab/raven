--- conflicted
+++ resolved
@@ -41,7 +41,6 @@
    test_interface_only = True
  [../]
 
-<<<<<<< HEAD
 [./OpenModelicaInterfaceTestNoExecutable]
   type = 'RavenFramework'
   input = 'test_OpenModelica_code_interface.xml'
@@ -108,6 +107,7 @@
    output = 'GenericInterfaceIOCustomOutput/samples.xml'
    csv = 'GenericInterfaceIOCustomOutput/samples.csv'
  [../]
+ 
  [./genericInterfaceDataSet]
    type = 'RavenFramework'
    input = 'test_generic_dataset.xml'
@@ -115,8 +115,7 @@
    csv = 'GenericDataSet/samples.csv'
    test_interface_only = True
  [../]
-=======
->>>>>>> e63e19b1
+
  [./melcorInterfaceForwardSamplingNoExe]
    type = 'RavenFramework'
    input = 'test_melcor_interface.xml'
