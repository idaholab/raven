<Simulation verbosity='debug'>
  <!-- test info block -->

  <TestInfo>
      <name>framework/CodeInterfaceTests.melcorInterfaceForwardSamplingNoExe</name>
      <author>alfoa</author>
      <created>2017-04-27</created>
      <classesTested>Models.Code.Melcor</classesTested>
      <description>
          An example of using the Melcor 2.1/2.2 code interface. This test is aimed to test the mechanics of the interface (no executable).
      </description>
      <revisions>
          <revision author="alfoa" date="2017-04-27">Adding this test description.</revision>
      </revisions>
  </TestInfo>

  <!-- test info block end -->

  <RunInfo>
    <WorkingDir>MelcorInterface</WorkingDir>
    <Sequence>testMelcor,dumpResults</Sequence>
    <batchSize>1</batchSize>
  </RunInfo>

  <Files>
    <Input name="melcorinput" type="input">test.i</Input>
  </Files>

  <Models>
	<Code name="MELGEN" subType="Melcor">
	  <executable>MELCOR_2.2/bin/melcor</executable>
	  <preexec>MELCOR_2.2/bin/melgen</preexec>
    </Code>
  </Models>

  <Distributions>
	<Normal name="temper">
      <mean>1.E+7</mean>
      <sigma>1.5</sigma>
      <upperBound>9.E+6</upperBound>
      <lowerBound>1.1E+7</lowerBound>
    </Normal>
  </Distributions>

  <Samplers>
    <MonteCarlo  name="MC_samp">
      <samplerInit>
        <limit>3</limit>
      </samplerInit>
      <variable name='%PRE%'>
        <distribution>temper</distribution>
      </variable>
    </MonteCarlo>
  </Samplers>

  <DataObjects>
    <PointSet name="MelcorPointSet">
      <Input>%PRE%</Input>
<<<<<<< HEAD
      <Output>volume_2_DENSITY,volume_2_VOLVAP,volume_2_TLIQ,volume_1_VOLVAP,volume_2_CVVELO(1)</Output>
    </PointSet>
    <HistorySet name="MelcorHistorySet">
      <Input>%PRE%</Input>
      <Output>volume_2_DENSITY,volume_2_VOLVAP,volume_2_TLIQ,volume_1_VOLVAP,volume_2_CVVELO(1)</Output>
=======
      <Output>time,volume_2_CVVELO(1),volume_2_DENSITY,volume_2_VOLVAP,volume_2_TLIQ,volume_1_VOLVAP, ZERO, Test CF</Output>
    </PointSet>
    <HistorySet name="MelcorHistorySet">
      <Input>%PRE%</Input>
      <Output>time,volume_2_CVVELO(1),volume_2_DENSITY,volume_2_VOLVAP,volume_2_TLIQ,volume_1_VOLVAP, ZERO, Test CF</Output>
>>>>>>> 2c1cdec7
    </HistorySet>
  </DataObjects>

  <OutStreams>
    <Print name="dumpMelcorHistorySet">
      <type>csv</type>
      <source>MelcorHistorySet</source>
    </Print>
    <Print name="dumpMelcorPointSet">
      <type>csv</type>
      <source>MelcorPointSet</source>
      <what>input,output</what>
    </Print>
  </OutStreams>

  <Steps>
	<MultiRun name="testMelcor">
        <Input   class="Files"       type="input">melcorinput</Input>
        <Model   class="Models"      type="Code">MELGEN</Model>
        <Sampler class="Samplers"    type="MonteCarlo">MC_samp</Sampler>
        <Output  class="Databases"   type="HDF5">DataMELCOR</Output>
        <Output  class="DataObjects" type="HistorySet">MelcorHistorySet</Output>
        <Output  class="DataObjects" type="PointSet">MelcorPointSet</Output>
    </MultiRun>
    <IOStep name="dumpResults" >
        <Input   class="DataObjects" type="HistorySet">MelcorHistorySet</Input>
        <Input   class="DataObjects" type="PointSet">MelcorPointSet</Input>
        <Output class="OutStreams"   type="Print">dumpMelcorHistorySet</Output>
        <Output class="OutStreams"   type="Print">dumpMelcorPointSet</Output>
    </IOStep>
  </Steps>

  <Databases>
	<HDF5 name="DataMELCOR" readMode='overwrite' />
  </Databases>
</Simulation><|MERGE_RESOLUTION|>--- conflicted
+++ resolved
@@ -56,19 +56,11 @@
   <DataObjects>
     <PointSet name="MelcorPointSet">
       <Input>%PRE%</Input>
-<<<<<<< HEAD
-      <Output>volume_2_DENSITY,volume_2_VOLVAP,volume_2_TLIQ,volume_1_VOLVAP,volume_2_CVVELO(1)</Output>
-    </PointSet>
-    <HistorySet name="MelcorHistorySet">
-      <Input>%PRE%</Input>
-      <Output>volume_2_DENSITY,volume_2_VOLVAP,volume_2_TLIQ,volume_1_VOLVAP,volume_2_CVVELO(1)</Output>
-=======
       <Output>time,volume_2_CVVELO(1),volume_2_DENSITY,volume_2_VOLVAP,volume_2_TLIQ,volume_1_VOLVAP, ZERO, Test CF</Output>
     </PointSet>
     <HistorySet name="MelcorHistorySet">
       <Input>%PRE%</Input>
       <Output>time,volume_2_CVVELO(1),volume_2_DENSITY,volume_2_VOLVAP,volume_2_TLIQ,volume_1_VOLVAP, ZERO, Test CF</Output>
->>>>>>> 2c1cdec7
     </HistorySet>
   </DataObjects>
 
