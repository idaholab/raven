<?xml version="1.0" ?>
<Simulation verbosity="debug">
  <TestInfo>
    <name>framework/ROM/TimeSeries/ARMA.ARMAparallelReseed</name>
    <author>talbpaul</author>
    <created>2017-07-12</created>
    <classesTested>SupervisedLearning.ARMA</classesTested>
    <description>
      Builds a reseeding copy of the ARMA to test multiple evaluations return different values;
      this run only creates the arma and pickles it.
    </description>
    <revisions>
      <revision author="talbpaul" date="2017-07-12">created</revision>
      <revision author="alfoa" date="2017-12-13">adapted for new DataObject structure</revision>
      <revision author="alfoa" date="2018-04-26">Modified location of the test (ARMA folder)</revision>
<<<<<<< HEAD
      <revision author="talbpaul" date="2018-12-20">ROM IO to data object added</revision>
=======
      <revision author="talbpaul" date="2018-09-13">changed Pmax and Pmin to P (same for Q)</revision>
>>>>>>> 2a0203b4
    </revisions>
  </TestInfo>

  <RunInfo>
    <WorkingDir>ARMAparallel</WorkingDir>
    <Sequence>readIn,ARMATrain,dump,write</Sequence>
    <batchSize>1</batchSize>
  </RunInfo>

  <Files>
    <Input name="rawDataFile">../Basic/dataSet.csv</Input>
    <Input name="pk">arma.pk</Input>
  </Files>

  <Models>
    <ROM name="ARMA" subType="ARMA">
      <Target>Speed,Time</Target>
      <Features>scaling</Features>
      <pivotParameter>Time</pivotParameter>
      <P>2</P>
      <Q>1</Q>
      <outTruncation domain="positive">Speed</outTruncation>
      <Fourier>604800,86400</Fourier>
      <FourierOrder>2,2</FourierOrder>
    </ROM>
  </Models>

  <Steps>
    <IOStep name="readIn">
      <Input class="Files" type="">rawDataFile</Input>
      <Output class="DataObjects" type="HistorySet">rawData</Output>
    </IOStep>
    <RomTrainer name="ARMATrain">
      <Input class="DataObjects" type="HistorySet">rawData</Input>
      <Output class="Models" type="ROM">ARMA</Output>
    </RomTrainer>
    <IOStep name="dump">
      <Input class="Models" type="ROM">ARMA</Input>
      <Output class="Files" type="">pk</Output>
    </IOStep>
    <IOStep name="write">
      <Input class="Models" type="ROM">ARMA</Input>
      <Output class="DataObjects" type="HistorySet">signals</Output>
    </IOStep>
  </Steps>

  <DataObjects>
    <HistorySet name="rawData">
      <Input>scaling</Input>
      <Output>Speed,Time</Output>
      <options>
        <pivotParameter>Time</pivotParameter>
      </options>
    </HistorySet>
    <HistorySet name="signals">
      <options>
        <pivotParameter>Time</pivotParameter>
      </options>
    </HistorySet>
  </DataObjects>

</Simulation><|MERGE_RESOLUTION|>--- conflicted
+++ resolved
@@ -13,11 +13,8 @@
       <revision author="talbpaul" date="2017-07-12">created</revision>
       <revision author="alfoa" date="2017-12-13">adapted for new DataObject structure</revision>
       <revision author="alfoa" date="2018-04-26">Modified location of the test (ARMA folder)</revision>
-<<<<<<< HEAD
       <revision author="talbpaul" date="2018-12-20">ROM IO to data object added</revision>
-=======
       <revision author="talbpaul" date="2018-09-13">changed Pmax and Pmin to P (same for Q)</revision>
->>>>>>> 2a0203b4
     </revisions>
   </TestInfo>
 
