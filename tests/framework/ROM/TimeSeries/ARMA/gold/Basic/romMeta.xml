--- conflicted
+++ resolved
@@ -5,11 +5,7 @@
       <sampleTag>RAVEN_sample_ID</sampleTag>
     </general>
   </DataSet>
-<<<<<<< HEAD
-  
-=======
 
->>>>>>> b179f4bb
   <arma type="Static">
     <ROM>
       <type>ARMA</type>
@@ -43,9 +39,5 @@
       </ARMA_params>
     </Speed>
   </arma>
-<<<<<<< HEAD
-  
-=======
 
->>>>>>> b179f4bb
 </DataObjectMetadata>