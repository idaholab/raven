--- conflicted
+++ resolved
@@ -55,11 +55,7 @@
    input = 'multiple_fourier.xml'
    output = 'MultipleFourier/samples.csv'
    csv = 'MultipleFourier/samples_0.csv'
-<<<<<<< HEAD
-   zero_threshold = 1.0e-11
-=======
    zero_threshold = 1.e-10
->>>>>>> 27b51697
   [../]
 
   [./VARMA]
