<?xml version="1.0" ?>
<Simulation verbosity="debug">
  <TestInfo>
    <name>framework/ROM/TimeSeries/ARMA.Basic</name>
    <author>alfoa</author>
    <created>2017-02-02</created>
    <classesTested>SupervisedLearning.ARMA</classesTested>
    <description>
       This test is aimed to check the possibility to train an ARMA+Fourier model and its
       capability to generate intrinsically stochastic time series
    </description>
    <revisions>
      <revision author="alfoa" date="2017-02-03">Adding this test description.</revision>
      <revision author="alfoa" date="2017-12-13">adapted for new DataObject structure</revision>
      <revision author="alfoa" date="2018-04-26">Modified location of the test (ARMA folder)</revision>
      <revision author="talbpaul" date="2018-06-14">Now tests history statistics instead of points</revision>
      <revision author="talbpaul" date="2018-12-20">Renamed from ARMA to Basic and added rom printing</revision>
      <revision author="wangc" date="2018-12-18">
          In PR #882, the standard errors on statistics moments are implemented, these quantities are stored in
          the pointwise metadata, and will be printed out in the output csv files by default.
          In order to avoid regolding this test, the optional node 'what' with text values 'input, output' is added.
          In this case, only the user requested variables as specified in the DataObjects are printed out.
      </revision>
      <revision author='talbpaul' date='2018-09-13'>changed Pmax and Pmin to P (same for Q)</revision>
      <revision author='talbpaul' date='2019-01-30'>reduced test to match what is tested, removed stat printing in favor of rom meta XML</revision>
    </revisions>
  </TestInfo>

  <RunInfo>
    <WorkingDir>Basic</WorkingDir>
    <Sequence>read, train, print, sample</Sequence>
    <batchSize>1</batchSize>
  </RunInfo>

  <Steps>
    <IOStep name="read">
      <Input class="Files" type="">rawDataFile</Input>
      <Output class="DataObjects" type="HistorySet">rawData</Output>
    </IOStep>
    <RomTrainer name="train">
      <Input class="DataObjects" type="HistorySet">rawData</Input>
      <Output class="Models" type="ROM">arma</Output>
    </RomTrainer>
    <IOStep name="print">
      <Input class="Models" type="ROM">arma</Input>
      <Output class="DataObjects" type="DataSet">romMeta</Output>
      <Output class="OutStreams" type="Print">romMeta</Output>
    </IOStep>
    <MultiRun name="sample">
      <Input class="DataObjects" type="PointSet">dataIn</Input>
      <Model class="Models" type="ROM">arma</Model>
      <Sampler class="Samplers" type="MonteCarlo">mcSampler</Sampler>
      <Output class="DataObjects" type="HistorySet">synData</Output>
    </MultiRun>
  </Steps>

  <Files>
    <Input name="rawDataFile">dataSet.csv</Input>
  </Files>

  <Samplers>
    <MonteCarlo name="mcSampler">
      <samplerInit>
        <limit>1</limit>
        <initialSeed>42</initialSeed>
      </samplerInit>
      <constant name="scaling">1.0</constant>
    </MonteCarlo>
  </Samplers>

  <Models>
    <ROM name="arma" subType="ARMA">
      <Target>Speed,Time</Target>
      <Features>scaling</Features>
      <pivotParameter>Time</pivotParameter>
      <outTruncation domain="positive">Speed</outTruncation>
      <Fourier>604800, 302400, 86400, 43200</Fourier>
      <P>2</P>
      <Q>1</Q>
    </ROM>
  </Models>

  <OutStreams>
    <Print name="romMeta">
      <type>csv</type>
      <source>romMeta</source>
    </Print>
<<<<<<< HEAD
    <Print name="romMeta">
      <type>csv</type>
      <source>romMeta</source>
    </Print>
    <Plot name="plotSynData" overwrite="false">
      <plotSettings>
        <plot>
          <type>line</type>
          <x>synData|Output|Time</x>
          <y>synData|Output|Speed</y>
          <interpPointsX>52560</interpPointsX>
        </plot>
      </plotSettings>
      <actions>
        <how>png</how>
      </actions>
    </Plot>
=======
>>>>>>> 16e056ea
  </OutStreams>

  <DataObjects>
    <PointSet name="dataIn">
      <Input>scaling</Input>
      <Output>OutputPlaceHolder</Output>
    </PointSet>
    <HistorySet name="rawData">
      <Input>scaling</Input>
      <Output>Speed,Time</Output>
      <options>
        <pivotParameter>Time</pivotParameter>
      </options>
    </HistorySet>
    <HistorySet name="synData">
      <Input>scaling</Input>
      <Output>Speed,Time</Output>
      <options>
        <pivotParameter>Time</pivotParameter>
      </options>
    </HistorySet>
    <DataSet name="romMeta"/>
  </DataObjects>

</Simulation><|MERGE_RESOLUTION|>--- conflicted
+++ resolved
@@ -85,26 +85,6 @@
       <type>csv</type>
       <source>romMeta</source>
     </Print>
-<<<<<<< HEAD
-    <Print name="romMeta">
-      <type>csv</type>
-      <source>romMeta</source>
-    </Print>
-    <Plot name="plotSynData" overwrite="false">
-      <plotSettings>
-        <plot>
-          <type>line</type>
-          <x>synData|Output|Time</x>
-          <y>synData|Output|Speed</y>
-          <interpPointsX>52560</interpPointsX>
-        </plot>
-      </plotSettings>
-      <actions>
-        <how>png</how>
-      </actions>
-    </Plot>
-=======
->>>>>>> 16e056ea
   </OutStreams>
 
   <DataObjects>
