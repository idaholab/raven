--- conflicted
+++ resolved
@@ -64,16 +64,10 @@
       <Target>signal0, seconds</Target>
       <Features>scaling</Features>
       <pivotParameter>seconds</pivotParameter>
-<<<<<<< HEAD
-      <gaussianize target="signal0, signal1"/>
-      <arma target="signal0, signal1" seed='42'>
+      <gaussianize target="signal0"/>
+      <arma target="signal0" seed='42'>
         <P>1</P>
         <Q>0</Q>
-=======
-      <arma target="signal0" seed='42'>
-        <SignalLag>2</SignalLag>
-        <NoiseLag>3</NoiseLag>
->>>>>>> 28a735ac
       </arma>
       <Segment grouping="interpolate">
         <macroParameter>macro</macroParameter>
