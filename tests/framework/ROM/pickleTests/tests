[Tests]
  [./stochPolyPickleTest]
    type  = 'RavenFramework'
    input = 'stochpoly_pickle.xml'
    UnorderedXml = 'StochasticPolyPickleTest/Udump.xml StochasticPolyPickleTest/pdump.xml'
    UnorderedCsv = 'StochasticPolyPickleTest/Udump.csv StochasticPolyPickleTest/pdump.csv'
    remove_unicode_identifier = true
  [../]
  [./coldRestart]
    type  = 'RavenFramework'
    input = 'restart_stochpoly_rom.xml'
    UnorderedCsv = 'ColdRestart/solns.csv'
    prereq = stochPolyPickleTest
  [../]
  [./loadUntrainedError]
    type = 'RavenErrors'
    input = 'untrained_error.xml'
    expect_err = 'RuntimeError: Pickled rom "UROM" was not trained!'
  [../]
  [./loadNotROMError]
    type = 'RavenErrors'
    input = 'not_a_rom_error.xml'
    expect_err = 'RuntimeError: Pickled object in'
    python3_only = true
  [../]
  [./test_external_pickled]
    type = 'RavenPython'
    input = '../../../../scripts/externalROMloader.py load_ROM_externally.xml'
    output = 'output_load_ROM_externally.xml'
    prereq = stochPolyPickleTest
  [../]
  [./script_rom_loader]
    type = 'RavenPython'
    input = 'script_rom_loader.py'
    prereq = stochPolyPickleTest
  [../]
  [./arma_gen]
    type = 'RavenFramework'
    input = 'arma.xml'
<<<<<<< HEAD
    output = 'ARMA/arma.pk'
=======
>>>>>>> f1d44a44
  [../]
  [./eRl_setAdditionalParams]
    type = 'RavenPython'
    input = 'eRl_setAddtlParams.py'
    prereq = arma_gen
  [../]
[]<|MERGE_RESOLUTION|>--- conflicted
+++ resolved
@@ -37,10 +37,8 @@
   [./arma_gen]
     type = 'RavenFramework'
     input = 'arma.xml'
-<<<<<<< HEAD
     output = 'ARMA/arma.pk'
-=======
->>>>>>> f1d44a44
+
   [../]
   [./eRl_setAdditionalParams]
     type = 'RavenPython'
