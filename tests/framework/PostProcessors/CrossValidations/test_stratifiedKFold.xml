<?xml version="1.0" ?>
<Simulation verbosity="all">
  <RunInfo>
    <WorkingDir>stratifiedKFold</WorkingDir>
    <Sequence>mcRun, PP1</Sequence>
    <batchSize>1</batchSize>
  </RunInfo>

  <TestInfo>
    <name>framework/PostProcessors/Metric/test_stratifiedKFold</name>
    <author>wangc</author>
    <created>2017-09-07</created>
    <classesTested>PostProcessors.CrossValidation</classesTested>
    <description>
      This test checks the CrossValidation PostProcessor with Stratified K-Folds method
    </description>
    <revisions>
      <revision author="wangc" date="2017-12-07">convert test to use the new dataobjects</revision>
    </revisions>
  </TestInfo>

  <Models>
    <ExternalModel ModuleToLoad="../../../AnalyticModels/atten_and_poly.py" name="poly" subType="">
      <variables>x1,x2,ans,ans2</variables>
    </ExternalModel>
    <ROM name="surrogate" subType="LinearRegression">
      <Features>x1,x2</Features>
      <Target>ans</Target>
      <fit_intercept>True</fit_intercept>
      <normalize>True</normalize>
    </ROM>
    <PostProcessor name="pp1" subType="CrossValidation">
      <SciKitLearn>
        <SKLtype>StratifiedKFold</SKLtype>
        <labels>0,0,0,1,1,1,1,2,2,2</labels>
        <n_splits>2</n_splits>
<<<<<<< HEAD
        <shuffle>True</shuffle>
        <random_state>10</random_state>
=======
        <shuffle>False</shuffle>
>>>>>>> da6ee23b
      </SciKitLearn>
      <Metric class="Metrics" type="Metric">m1</Metric>
    </PostProcessor>
  </Models>

  <Metrics>
    <Metric name="m1" subType="SKL">
      <metricType>regression|mean_absolute_error</metricType>
    </Metric>
  </Metrics>

  <Distributions>
    <Normal name="dist1">
      <mean>1</mean>
      <sigma>0.5</sigma>
    </Normal>
    <Normal name="dist2">
      <mean>-1</mean>
      <sigma>1</sigma>
    </Normal>
  </Distributions>

  <Samplers>
    <MonteCarlo name="MC_external">
      <samplerInit>
        <limit>10</limit>
      </samplerInit>
      <variable name="x1">
        <distribution>dist1</distribution>
      </variable>
      <variable name="x2">
        <distribution>dist2</distribution>
      </variable>
    </MonteCarlo>
  </Samplers>

  <Steps>
    <MultiRun name="mcRun" re-seeding="20021986">
      <Input class="DataObjects" type="PointSet">inputPlaceHolder2</Input>
      <Model class="Models" type="ExternalModel">poly</Model>
      <Sampler class="Samplers" type="MonteCarlo">MC_external</Sampler>
      <Output class="DataObjects" type="PointSet">outputDataMC</Output>
    </MultiRun>
    <PostProcess name="PP1">
      <Input class="DataObjects" type="PointSet">outputDataMC</Input>
      <Input class="Models" type="ROM">surrogate</Input>
      <Model class="Models" type="PostProcessor">pp1</Model>
      <Output class="DataObjects" type="PointSet">pp1_cv</Output>
      <Output class="OutStreams" type="Print">pp1_cv_dump</Output>
    </PostProcess>
  </Steps>

  <DataObjects>
    <PointSet name="inputPlaceHolder2">
      <Input>x1,x2</Input>
      <Output>OutputPlaceHolder</Output>
    </PointSet>
    <PointSet name="outputDataMC">
      <Input>x1,x2</Input>
      <Output>ans,ans2</Output>
    </PointSet>
    <PointSet name="pp1_cv">
      <Output>cv_m1_ans, RAVEN_CV_ID</Output>
    </PointSet>
  </DataObjects>

  <OutStreams>
    <Print name="pp1_cv_dump">
      <type>csv</type>
      <source>pp1_cv</source>
    </Print>
  </OutStreams>

</Simulation><|MERGE_RESOLUTION|>--- conflicted
+++ resolved
@@ -34,12 +34,7 @@
         <SKLtype>StratifiedKFold</SKLtype>
         <labels>0,0,0,1,1,1,1,2,2,2</labels>
         <n_splits>2</n_splits>
-<<<<<<< HEAD
-        <shuffle>True</shuffle>
-        <random_state>10</random_state>
-=======
         <shuffle>False</shuffle>
->>>>>>> da6ee23b
       </SciKitLearn>
       <Metric class="Metrics" type="Metric">m1</Metric>
     </PostProcessor>
