--- conflicted
+++ resolved
@@ -44,14 +44,8 @@
         <features>X (m),Y (m),Temperature (K)</features>
         <target>Temperature (K)</target>
         <basis>svd</basis>
-<<<<<<< HEAD
         <nModes>4</nModes>
         <nSensors>4</nSensors>
-=======
-        <nModes>5</nModes>
-        <nSensors>5</nSensors>
-        <seed>42</seed>
->>>>>>> 5397a635
         <optimizer>QR</optimizer>
       </Goal>
     </PostProcessor>
