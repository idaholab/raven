[Tests]
  [./test_validation_gate_probabilistic]
    type = 'RavenFramework'
    input = 'test_validation_gate_probabilistic.xml'
    csv = 'Probabilistic/pp1_metric_dump.csv'
    rel_err = 0.00001
    zero_threshold = 1e-9
  [../]
  [./test_validation_gate_probabilistic_time_dep]
    type = 'RavenFramework'
    input = 'test_validation_gate_probabilistic_time_dep.xml'
    csv = 'ProbabilisticTimeDep/pp1_metric_dump_0.csv'
    rel_err = 0.00001
    zero_threshold = 1e-9
  [../]
  [./test_validation_gate_pcm]
    type = 'RavenFramework'
    input = 'test_validation_gate_pcm.xml'
    csv = 'PhysicsGuidedCoverageMapping/pcm_metric_dump.csv'
    rel_err = 0.00001
    zero_threshold = 1e-9
  [../]
  [./test_validation_dss]
    type = 'RavenFramework'
    input = 'test_validation_dss.xml'
    csv = 'DSS/pp1_print_0.csv DSS/pp2_print_0.csv DSS/pp3_print_0.csv'
    rel_err = 0.00001
    zero_threshold = 1e-9
  [../]
<<<<<<< HEAD
    [./test_validation_representativity1]
      type = 'RavenFramework'
      input = 'test_representativity_perfectLinExpToTarget.xml'
      csv = 'RepresentativityPerfectMatch/pp1_metric_dump.csv'
      rel_err = 0.00001
      zero_threshold = 1e-9
    [../]
    [./test_validation_representativity2]
      type = 'RavenFramework'
      input = 'test_representativity_singlePerfectLinExpToTarget.xml'
      csv = 'RepresentativityPerfectSingleMeasurable/pp1_metric_dump.csv'
      rel_err = 0.00001
      zero_threshold = 1e-9
    [../]
    [./test_validation_representativity3]
      type = 'RavenFramework'
      input = 'test_representativity_rankDifficientLinExpToTarget.xml'
      csv = 'RepresentativityrankDifficient/pp1_metric_dump.csv'
      rel_err = 0.00001
      zero_threshold = 1e-9
    [../]
=======
  [./test_validation_gate_pcm_Static]
    type = 'RavenFramework'
    input = 'test_validation_gate_pcm_Static.xml'
    csv = 'PhysicsGuidedCoverageMapping/pcmStatic_metric_dump.csv'
    rel_err = 0.00001
    zero_threshold = 1e-9
  [../]
  [./test_validation_gate_pcm_Snapshot]
    type = 'RavenFramework'
    input = 'test_validation_gate_pcm_Snapshot.xml'
    csv = 'PhysicsGuidedCoverageMapping/pcmSnapshot_metric_dump.csv PhysicsGuidedCoverageMapping/pcmSnapshot_metric_dump_0.csv'
    rel_err = 0.00001
    zero_threshold = 1e-9
  [../]
  [./test_validation_gate_pcm_Tdep]
    type = 'RavenFramework'
    input = 'test_validation_gate_pcm_Tdep.xml'
    csv = 'PhysicsGuidedCoverageMapping/pcmTdep_results.csv PhysicsGuidedCoverageMapping/pcmTdep_results_0.csv'
    rel_err = 0.00001
    zero_threshold = 1e-9
  [../]
>>>>>>> 8adafa7b
[]<|MERGE_RESOLUTION|>--- conflicted
+++ resolved
@@ -27,29 +27,27 @@
     rel_err = 0.00001
     zero_threshold = 1e-9
   [../]
-<<<<<<< HEAD
-    [./test_validation_representativity1]
-      type = 'RavenFramework'
-      input = 'test_representativity_perfectLinExpToTarget.xml'
-      csv = 'RepresentativityPerfectMatch/pp1_metric_dump.csv'
-      rel_err = 0.00001
-      zero_threshold = 1e-9
-    [../]
-    [./test_validation_representativity2]
-      type = 'RavenFramework'
-      input = 'test_representativity_singlePerfectLinExpToTarget.xml'
-      csv = 'RepresentativityPerfectSingleMeasurable/pp1_metric_dump.csv'
-      rel_err = 0.00001
-      zero_threshold = 1e-9
-    [../]
-    [./test_validation_representativity3]
-      type = 'RavenFramework'
-      input = 'test_representativity_rankDifficientLinExpToTarget.xml'
-      csv = 'RepresentativityrankDifficient/pp1_metric_dump.csv'
-      rel_err = 0.00001
-      zero_threshold = 1e-9
-    [../]
-=======
+  [./test_validation_representativity1]
+    type = 'RavenFramework'
+    input = 'test_representativity_perfectLinExpToTarget.xml'
+    csv = 'RepresentativityPerfectMatch/pp1_metric_dump.csv'
+    rel_err = 0.00001
+    zero_threshold = 1e-9
+  [../]
+  [./test_validation_representativity2]
+    type = 'RavenFramework'
+    input = 'test_representativity_singlePerfectLinExpToTarget.xml'
+    csv = 'RepresentativityPerfectSingleMeasurable/pp1_metric_dump.csv'
+    rel_err = 0.00001
+    zero_threshold = 1e-9
+  [../]
+  [./test_validation_representativity3]
+    type = 'RavenFramework'
+    input = 'test_representativity_rankDifficientLinExpToTarget.xml'
+    csv = 'RepresentativityrankDifficient/pp1_metric_dump.csv'
+    rel_err = 0.00001
+    zero_threshold = 1e-9
+  [../]
   [./test_validation_gate_pcm_Static]
     type = 'RavenFramework'
     input = 'test_validation_gate_pcm_Static.xml'
@@ -71,5 +69,4 @@
     rel_err = 0.00001
     zero_threshold = 1e-9
   [../]
->>>>>>> 8adafa7b
 []