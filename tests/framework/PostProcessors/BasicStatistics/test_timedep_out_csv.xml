--- conflicted
+++ resolved
@@ -94,17 +94,6 @@
       <percentile percent="95">T1,T2</percentile>
     </PostProcessor>
     <PostProcessor name="readStats" subType="RavenOutput">
-<<<<<<< HEAD
-      <dynamic>true</dynamic>
-      <File ID="0" name="stat_xml">
-        <output name="mean_T1">T1 | expectedValue </output>
-        <output name="percentile_5_T1">T1 | percentile_5 </output>
-        <output name="percentile_95_T1">T1 | percentile_95 </output>
-        <output name="mean_T2">T2 | expectedValue </output>
-        <output name="percentile_5_T2">T2 | percentile_5 </output>
-        <output name="percentile_95_T2">T2 | percentile_95 </output>
-      </File>
-=======
         <dynamic>true</dynamic>
         <File ID="0" name="stat_xml">
             <output name="mean_T1"          >T1 / expectedValue </output>
@@ -114,7 +103,6 @@
             <output name="percentile_5_T2"  >T2 / percentile_5 </output>
             <output name="percentile_95_T2" >T2 / percentile_95 </output>
         </File>
->>>>>>> fa37af3d
     </PostProcessor>
   </Models>
 
