<<<<<<< HEAD
<Simulation verbosity='debug'>
	

<RunInfo>
  <WorkingDir>SafestPointPP_cdf</WorkingDir>
  <Sequence>pth1,pth2,pth5,pth6</Sequence>
  <batchSize>50</batchSize>
</RunInfo>


<Steps>  
  <MultiRun name = 'pth1' pauseAtEnd = 'False'>
    <Sampler  class = 'Samplers'  type = 'Grid'           >grd_vl_ql_smp_dpt</Sampler>
    <Input    class = 'DataObjects'     type = 'TimePointSet'   >grd_vl_ql_smp_dpt_dt</Input>
    <Model    class = 'Models'    type = 'ExternalModel'  >xtr_mdl</Model>
    <Output   class = 'DataObjects'     type = 'TimePointSet'   >nt_phy_dpt_dt</Output>    
  </MultiRun>
  
  <MultiRun name = 'pth2' pauseAtEnd = 'True'>
    <Sampler          class = 'Samplers'  type = 'LimitSurfaceSearch'      >dpt_smp</Sampler>
  	<Input            class = 'DataObjects'     type = 'TimePointSet'  >bln_smp_dt</Input>   
    <Model            class = 'Models'    type = 'ExternalModel' >xtr_mdl</Model>
    <Output           class = 'DataObjects'     type = 'TimePointSet'  >nt_phy_dpt_dt</Output>            
    <SolutionExport   class = 'DataObjects'     type = 'TimePointSet'  >lmt_srf_dt</SolutionExport>
    <Output class = 'OutStreamManager'    type = 'Print'         >lmt_srf_dmp</Output>
  </MultiRun>
  
  <PostProcess name='pth5' pauseAtEnd = 'False'>
      <Input    class = 'DataObjects'          type = 'TimePointSet'   >lmt_srf_dt</Input>
      <Model    class = 'Models'         type = 'PostProcessor'  >SP_cdf</Model>
      <Output   class = 'DataObjects'          type = 'TimePointSet'   >sfs_pnt_dt_cdf</Output>
  </PostProcess>
  
  <IOStep name = 'pth6' pauseAtEnd = 'True'>
      <Input  class = 'DataObjects'            type = 'TimePointSet'  >sfs_pnt_dt_cdf</Input>
      <Output class = 'OutStreamManager' type = 'Print'         >sfs_pnt_cdf_dmp</Output>
  </IOStep>
</Steps>

<DataObjects> 
  <TimePointSet name = 'grd_vl_ql_smp_dpt_dt'>
    <Input>x1,x2,gammay</Input>
    <Output>OutputPlaceHolder</Output>
  </TimePointSet>
  
  <TimePointSet name = 'nt_phy_dpt_dt'>
    <Input>x1,x2,gammay</Input>
    <Output>g</Output>
  </TimePointSet>
    
  <TimePointSet name = 'bln_smp_dt'>
    <Input>x1,x2,gammay</Input>
    <Output>OutputPlaceHolder</Output>
  </TimePointSet>
    
  <TimePointSet name = 'lmt_srf_dt'>
    <Input>x1,x2,gammay</Input>
    <Output>g_zr</Output>
  </TimePointSet>
  
  <TimePointSet name = 'sfs_pnt_dt_cdf'>
      <Input>x1,x2,gammay</Input>
      <Output>p</Output>
  </TimePointSet>
</DataObjects>


<Distributions>
  <Normal name = 'x1_dst'>
    <upperBound>10</upperBound>
    <lowerBound>-10</lowerBound>
  	<mean>0.5</mean>
    <sigma>0.1</sigma>
  </Normal>
  
  <Normal name = 'x2_dst'>
    <upperBound>10</upperBound>
    <lowerBound>-10</lowerBound>
    <mean>-0.15</mean>
    <sigma>0.05</sigma>
  </Normal>
  
  <Normal name = 'gammay_dst'>
    <upperBound>20</upperBound>
    <lowerBound>-20</lowerBound>
    <mean>0</mean>
    <sigma>15</sigma>
  </Normal>
</Distributions>


<Samplers>  
  <Grid name = 'grd_vl_ql_smp_dpt'>
    <variable name = 'x1' >
      <distribution>x1_dst</distribution>
      <grid type = 'value' construction = 'equal' steps = '10' >-10.0 10.0</grid>
    </variable>  
    <variable name='x2' >
      <distribution>x2_dst</distribution>
      <grid type = 'value' construction = 'equal' steps = '10' >-10.0 10.0</grid>
    </variable>
    <variable name='gammay' >
      <distribution>gammay_dst</distribution>
      <grid type = 'value' construction = 'equal' steps = '10' >-20.0 20.0</grid>
    </variable>
  </Grid>
  
  <LimitSurfaceSearch name = 'dpt_smp'>
<!--    <Assembler> -->
        <ROM              class = 'Models'    type = 'ROM'           >accelerated_ROM</ROM>
        <Function         class = 'Functions' type = 'External'      >g_zr</Function>
        <TargetEvaluation class = 'DataObjects'     type = 'TimePointSet'  >nt_phy_dpt_dt</TargetEvaluation>
<!--    </Assembler> -->
    <Convergence limit = '3000' forceIteration = 'False' weight = 'value' persistence = '5'>1e-2</Convergence>
      <variable name = 'x1'>
=======
<?xml version="1.0" ?>
<Simulation verbosity="debug">
  <RunInfo>
    <WorkingDir>SafestPointPP_cdf</WorkingDir>
    <Sequence>pth1,pth2,pth5,pth6</Sequence>
    <batchSize>50</batchSize>
  </RunInfo>

  <Steps>
    <MultiRun name="pth1" pauseAtEnd="false">
      <Input class="DataObjects" type="PointSet">grd_vl_ql_smp_dpt_dt</Input>
      <Model class="Models" type="ExternalModel">xtr_mdl</Model>
      <Sampler class="Samplers" type="Grid">grd_vl_ql_smp_dpt</Sampler>
      <Output class="DataObjects" type="PointSet">nt_phy_dpt_dt</Output>
    </MultiRun>
    <MultiRun name="pth2" pauseAtEnd="true">
      <Input class="DataObjects" type="PointSet">bln_smp_dt</Input>
      <Model class="Models" type="ExternalModel">xtr_mdl</Model>
      <Sampler class="Samplers" type="LimitSurfaceSearch">dpt_smp</Sampler>
      <SolutionExport class="DataObjects" type="PointSet">lmt_srf_dt</SolutionExport>
      <Output class="DataObjects" type="PointSet">nt_phy_dpt_dt</Output>
      <Output class="OutStreamManager" type="Print">lmt_srf_dmp</Output>
    </MultiRun>
    <IOStep name="pth6" pauseAtEnd="true">
      <Input class="DataObjects" type="PointSet">sfs_pnt_dt_cdf</Input>
      <Output class="OutStreamManager" type="Print">sfs_pnt_cdf_dmp</Output>
    </IOStep>
    <PostProcess name="pth5" pauseAtEnd="false">
      <Input class="DataObjects" type="PointSet">lmt_srf_dt</Input>
      <Model class="Models" type="PostProcessor">SP_cdf</Model>
      <Output class="DataObjects" type="PointSet">sfs_pnt_dt_cdf</Output>
    </PostProcess>
  </Steps>

  <DataObjects>
    <PointSet name="grd_vl_ql_smp_dpt_dt">
      <Input>x1,x2,gammay</Input>
      <Output>OutputPlaceHolder</Output>
    </PointSet>
    <PointSet name="nt_phy_dpt_dt">
      <Input>x1,x2,gammay</Input>
      <Output>g</Output>
    </PointSet>
    <PointSet name="bln_smp_dt">
      <Input>x1,x2,gammay</Input>
      <Output>OutputPlaceHolder</Output>
    </PointSet>
    <PointSet name="lmt_srf_dt">
      <Input>x1,x2,gammay</Input>
      <Output>g_zr</Output>
    </PointSet>
    <PointSet name="sfs_pnt_dt_cdf">
      <Input>x1,x2,gammay</Input>
      <Output>p</Output>
    </PointSet>
  </DataObjects>

  <Distributions>
    <Normal name="x1_dst">
      <upperBound>10</upperBound>
      <lowerBound>-10</lowerBound>
      <mean>0.5</mean>
      <sigma>0.1</sigma>
    </Normal>
    <Normal name="x2_dst">
      <upperBound>10</upperBound>
      <lowerBound>-10</lowerBound>
      <mean>-0.15</mean>
      <sigma>0.05</sigma>
    </Normal>
    <Normal name="gammay_dst">
      <upperBound>20</upperBound>
      <lowerBound>-20</lowerBound>
      <mean>0</mean>
      <sigma>15</sigma>
    </Normal>
  </Distributions>

  <Samplers>
    <Grid name="grd_vl_ql_smp_dpt">
      <variable name="x1">
>>>>>>> 6897eb79
        <distribution>x1_dst</distribution>
        <grid construction="equal" steps="10" type="value">-10.0 10.0</grid>
      </variable>
      <variable name="x2">
        <distribution>x2_dst</distribution>
        <grid construction="equal" steps="10" type="value">-10.0 10.0</grid>
      </variable>
      <variable name="gammay">
        <distribution>gammay_dst</distribution>
        <grid construction="equal" steps="10" type="value">-20.0 20.0</grid>
      </variable>
<<<<<<< HEAD
  </LimitSurfaceSearch>
</Samplers>


<Models>  
  <ExternalModel name = 'xtr_mdl' subType = '' ModuleToLoad = 'SafestPointPP/safest_point_test_xtr_mdl'>
    <variable>x1</variable>
    <variable>x2</variable>
    <variable>gammay</variable>
    <variable>g</variable>
  </ExternalModel>
  
  <ROM name = 'accelerated_ROM' subType = 'SciKitLearn'>
    <Features>x1,x2,gammay</Features>
    <Target>g_zr</Target>
    <SKLtype>svm|SVC</SKLtype>
    <kernel>rbf</kernel>
    <gamma>10</gamma>
    <tol>1e-5</tol>
    <C>50</C>
  </ROM>  
  
  <PostProcessor name='SP_cdf' subType='SafestPoint' verbosity='debug'>
      <!--    <Assembler> -->
      <Distribution     class = 'Distributions'  type = 'Normal'>x1_dst</Distribution>
      <Distribution     class = 'Distributions'  type = 'Normal'>x2_dst</Distribution>
      <Distribution     class = 'Distributions'  type = 'Normal'>gammay_dst</Distribution>
      <!--    </Assembler> -->
=======
    </Grid>
    <LimitSurfaceSearch name="dpt_smp">
      <ROM class="Models" type="ROM">accelerated_ROM</ROM>
      <Function class="Functions" type="External">g_zr</Function>
      <TargetEvaluation class="DataObjects" type="PointSet">nt_phy_dpt_dt</TargetEvaluation>
      <Convergence forceIteration="False" limit="3000" persistence="5" weight="value">1e-2</Convergence>
      <variable name="x1">
        <distribution>x1_dst</distribution>
      </variable>
      <variable name="x2">
        <distribution>x2_dst</distribution>
      </variable>
      <variable name="gammay">
        <distribution>gammay_dst</distribution>
      </variable>
    </LimitSurfaceSearch>
  </Samplers>

  <Models>
    <ExternalModel ModuleToLoad="SafestPointPP/safest_point_test_xtr_mdl" name="xtr_mdl" subType="">
      <variable>x1</variable>
      <variable>x2</variable>
      <variable>gammay</variable>
      <variable>g</variable>
    </ExternalModel>
    <ROM name="accelerated_ROM" subType="SciKitLearn">
      <Features>x1,x2,gammay</Features>
      <Target>g_zr</Target>
      <SKLtype>svm|SVC</SKLtype>
      <kernel>rbf</kernel>
      <gamma>10</gamma>
      <tol>1e-5</tol>
      <C>50</C>
    </ROM>
    <PostProcessor name="SP_cdf" subType="SafestPoint" verbosity="debug">
      <Distribution class="Distributions" type="Normal">x1_dst</Distribution>
      <Distribution class="Distributions" type="Normal">x2_dst</Distribution>
      <Distribution class="Distributions" type="Normal">gammay_dst</Distribution>
>>>>>>> 6897eb79
      <controllable>
        <variable name="x1">
          <distribution>x1_dst</distribution>
          <grid steps="30" type="CDF">0.033333333</grid>
        </variable>
        <variable name="x2">
          <distribution>x2_dst</distribution>
          <grid steps="20" type="value">1</grid>
        </variable>
      </controllable>
      <non-controllable>
        <variable name="gammay">
          <distribution>gammay_dst</distribution>
          <grid steps="30" type="CDF">0.033333333</grid>
        </variable>
      </non-controllable>
    </PostProcessor>
  </Models>

  <Functions>
    <External file="SafestPointPP/safest_point_test_g_zr.py" name="g_zr">
      <variable>g</variable>
    </External>
  </Functions>

  <OutStreamManager>
    <Print name="lmt_srf_dmp">
      <type>csv</type>
      <source>lmt_srf_dt</source>
    </Print>
    <Print name="sfs_pnt_cdf_dmp">
      <type>csv</type>
      <source>sfs_pnt_dt_cdf</source>
    </Print>
  </OutStreamManager>

</Simulation><|MERGE_RESOLUTION|>--- conflicted
+++ resolved
@@ -1,120 +1,3 @@
-<<<<<<< HEAD
-<Simulation verbosity='debug'>
-	
-
-<RunInfo>
-  <WorkingDir>SafestPointPP_cdf</WorkingDir>
-  <Sequence>pth1,pth2,pth5,pth6</Sequence>
-  <batchSize>50</batchSize>
-</RunInfo>
-
-
-<Steps>  
-  <MultiRun name = 'pth1' pauseAtEnd = 'False'>
-    <Sampler  class = 'Samplers'  type = 'Grid'           >grd_vl_ql_smp_dpt</Sampler>
-    <Input    class = 'DataObjects'     type = 'TimePointSet'   >grd_vl_ql_smp_dpt_dt</Input>
-    <Model    class = 'Models'    type = 'ExternalModel'  >xtr_mdl</Model>
-    <Output   class = 'DataObjects'     type = 'TimePointSet'   >nt_phy_dpt_dt</Output>    
-  </MultiRun>
-  
-  <MultiRun name = 'pth2' pauseAtEnd = 'True'>
-    <Sampler          class = 'Samplers'  type = 'LimitSurfaceSearch'      >dpt_smp</Sampler>
-  	<Input            class = 'DataObjects'     type = 'TimePointSet'  >bln_smp_dt</Input>   
-    <Model            class = 'Models'    type = 'ExternalModel' >xtr_mdl</Model>
-    <Output           class = 'DataObjects'     type = 'TimePointSet'  >nt_phy_dpt_dt</Output>            
-    <SolutionExport   class = 'DataObjects'     type = 'TimePointSet'  >lmt_srf_dt</SolutionExport>
-    <Output class = 'OutStreamManager'    type = 'Print'         >lmt_srf_dmp</Output>
-  </MultiRun>
-  
-  <PostProcess name='pth5' pauseAtEnd = 'False'>
-      <Input    class = 'DataObjects'          type = 'TimePointSet'   >lmt_srf_dt</Input>
-      <Model    class = 'Models'         type = 'PostProcessor'  >SP_cdf</Model>
-      <Output   class = 'DataObjects'          type = 'TimePointSet'   >sfs_pnt_dt_cdf</Output>
-  </PostProcess>
-  
-  <IOStep name = 'pth6' pauseAtEnd = 'True'>
-      <Input  class = 'DataObjects'            type = 'TimePointSet'  >sfs_pnt_dt_cdf</Input>
-      <Output class = 'OutStreamManager' type = 'Print'         >sfs_pnt_cdf_dmp</Output>
-  </IOStep>
-</Steps>
-
-<DataObjects> 
-  <TimePointSet name = 'grd_vl_ql_smp_dpt_dt'>
-    <Input>x1,x2,gammay</Input>
-    <Output>OutputPlaceHolder</Output>
-  </TimePointSet>
-  
-  <TimePointSet name = 'nt_phy_dpt_dt'>
-    <Input>x1,x2,gammay</Input>
-    <Output>g</Output>
-  </TimePointSet>
-    
-  <TimePointSet name = 'bln_smp_dt'>
-    <Input>x1,x2,gammay</Input>
-    <Output>OutputPlaceHolder</Output>
-  </TimePointSet>
-    
-  <TimePointSet name = 'lmt_srf_dt'>
-    <Input>x1,x2,gammay</Input>
-    <Output>g_zr</Output>
-  </TimePointSet>
-  
-  <TimePointSet name = 'sfs_pnt_dt_cdf'>
-      <Input>x1,x2,gammay</Input>
-      <Output>p</Output>
-  </TimePointSet>
-</DataObjects>
-
-
-<Distributions>
-  <Normal name = 'x1_dst'>
-    <upperBound>10</upperBound>
-    <lowerBound>-10</lowerBound>
-  	<mean>0.5</mean>
-    <sigma>0.1</sigma>
-  </Normal>
-  
-  <Normal name = 'x2_dst'>
-    <upperBound>10</upperBound>
-    <lowerBound>-10</lowerBound>
-    <mean>-0.15</mean>
-    <sigma>0.05</sigma>
-  </Normal>
-  
-  <Normal name = 'gammay_dst'>
-    <upperBound>20</upperBound>
-    <lowerBound>-20</lowerBound>
-    <mean>0</mean>
-    <sigma>15</sigma>
-  </Normal>
-</Distributions>
-
-
-<Samplers>  
-  <Grid name = 'grd_vl_ql_smp_dpt'>
-    <variable name = 'x1' >
-      <distribution>x1_dst</distribution>
-      <grid type = 'value' construction = 'equal' steps = '10' >-10.0 10.0</grid>
-    </variable>  
-    <variable name='x2' >
-      <distribution>x2_dst</distribution>
-      <grid type = 'value' construction = 'equal' steps = '10' >-10.0 10.0</grid>
-    </variable>
-    <variable name='gammay' >
-      <distribution>gammay_dst</distribution>
-      <grid type = 'value' construction = 'equal' steps = '10' >-20.0 20.0</grid>
-    </variable>
-  </Grid>
-  
-  <LimitSurfaceSearch name = 'dpt_smp'>
-<!--    <Assembler> -->
-        <ROM              class = 'Models'    type = 'ROM'           >accelerated_ROM</ROM>
-        <Function         class = 'Functions' type = 'External'      >g_zr</Function>
-        <TargetEvaluation class = 'DataObjects'     type = 'TimePointSet'  >nt_phy_dpt_dt</TargetEvaluation>
-<!--    </Assembler> -->
-    <Convergence limit = '3000' forceIteration = 'False' weight = 'value' persistence = '5'>1e-2</Convergence>
-      <variable name = 'x1'>
-=======
 <?xml version="1.0" ?>
 <Simulation verbosity="debug">
   <RunInfo>
@@ -196,7 +79,6 @@
   <Samplers>
     <Grid name="grd_vl_ql_smp_dpt">
       <variable name="x1">
->>>>>>> 6897eb79
         <distribution>x1_dst</distribution>
         <grid construction="equal" steps="10" type="value">-10.0 10.0</grid>
       </variable>
@@ -208,36 +90,6 @@
         <distribution>gammay_dst</distribution>
         <grid construction="equal" steps="10" type="value">-20.0 20.0</grid>
       </variable>
-<<<<<<< HEAD
-  </LimitSurfaceSearch>
-</Samplers>
-
-
-<Models>  
-  <ExternalModel name = 'xtr_mdl' subType = '' ModuleToLoad = 'SafestPointPP/safest_point_test_xtr_mdl'>
-    <variable>x1</variable>
-    <variable>x2</variable>
-    <variable>gammay</variable>
-    <variable>g</variable>
-  </ExternalModel>
-  
-  <ROM name = 'accelerated_ROM' subType = 'SciKitLearn'>
-    <Features>x1,x2,gammay</Features>
-    <Target>g_zr</Target>
-    <SKLtype>svm|SVC</SKLtype>
-    <kernel>rbf</kernel>
-    <gamma>10</gamma>
-    <tol>1e-5</tol>
-    <C>50</C>
-  </ROM>  
-  
-  <PostProcessor name='SP_cdf' subType='SafestPoint' verbosity='debug'>
-      <!--    <Assembler> -->
-      <Distribution     class = 'Distributions'  type = 'Normal'>x1_dst</Distribution>
-      <Distribution     class = 'Distributions'  type = 'Normal'>x2_dst</Distribution>
-      <Distribution     class = 'Distributions'  type = 'Normal'>gammay_dst</Distribution>
-      <!--    </Assembler> -->
-=======
     </Grid>
     <LimitSurfaceSearch name="dpt_smp">
       <ROM class="Models" type="ROM">accelerated_ROM</ROM>
@@ -276,7 +128,6 @@
       <Distribution class="Distributions" type="Normal">x1_dst</Distribution>
       <Distribution class="Distributions" type="Normal">x2_dst</Distribution>
       <Distribution class="Distributions" type="Normal">gammay_dst</Distribution>
->>>>>>> 6897eb79
       <controllable>
         <variable name="x1">
           <distribution>x1_dst</distribution>
