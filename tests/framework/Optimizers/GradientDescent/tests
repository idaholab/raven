--- conflicted
+++ resolved
@@ -157,21 +157,19 @@
     [../]
   [../]
 
-<<<<<<< HEAD
   [./InitialStep]
     type = 'RavenFramework'
     input = 'initial_step.xml'
     [./data]
       type = OrderedCSV
       output = 'InitialStep/optOut.csv InitialStep/opt_export_0.csv'
-=======
+
   [./1variable]
     type = 'RavenFramework'
     input = '1_variable_gradient.xml'
     [./data]
       type = OrderedCSV
       output = '1variable/opt_export_fd_0.csv 1variable/opt_export_cd_0.csv 1variable/opt_export_spsa_0.csv'
->>>>>>> 5c509111
       rel_err = 1e-3
       zero_threshold = 1e-5
     [../]
