[Tests]
  # Nominal Analytic Tests
  [./Beale]
<<<<<<< HEAD
=======
    #REQUIREMENT_TEST R-RM-1
>>>>>>> 03fcc923
    type = 'RavenFramework'
    input = 'beale.xml'
    csv = 'Beale/opt_soln.csv'
    rel_err = 1.e-3
  [../]
  [./GoldsteinPrice]
    type = 'RavenFramework'
    input = 'goldsteinprice.xml'
    csv = 'GoldsteinPrice/opt_soln.csv'
    rel_err = 1.e-3
  [../]
  [./McCormick]
    type = 'RavenFramework'
    input = 'mccormick.xml'
    csv = 'McCormick/opt_soln.csv'
    rel_err = 1.e-3
  [../]
  # Nominal Options Tests
  [./Max]
    type = 'RavenFramework'
    input = 'max.xml'
    csv = 'Max/opt_soln.csv'
    rel_err = 1.e-3
  [../]
  [./Verbose]
    type = 'RavenFramework'
    input = 'verbose.xml'
    csv = 'Verbose/opt_export_0.csv'
    rel_err = 1.e-3
  [../]
  [./Stochastic]
    type = 'RavenFramework'
    input = 'stochastic.xml'
    csv = 'Stochastic/opt_soln.csv'
    rel_err = 1.e-3
    heavy = true
  [../]
  [./Boundary]
    type = 'RavenFramework'
    input = 'boundary.xml'
    csv = 'Boundary/opt_soln.csv'
<<<<<<< HEAD
    rel_err = 1.e-3
  [../]
  [./Preconditioner]
    type = 'RavenFramework'
    input = 'precondition.xml'
    csv = 'Precondition/opt_soln.csv'
    rel_err = 1.e-3
=======
>>>>>>> 03fcc923
  [../]
  #   TODO penalty example?
  #   TODO constrained
  # Mixed Options Tests
  [./MultiLevelWithMultiTrajectory]
    type = 'RavenFramework'
    input = 'multilevel_with_multitraj.xml'
    csv = 'MTML/opt_soln.csv'
    rel_err = 1.e-3
  [../]
[]<|MERGE_RESOLUTION|>--- conflicted
+++ resolved
@@ -1,10 +1,7 @@
 [Tests]
   # Nominal Analytic Tests
   [./Beale]
-<<<<<<< HEAD
-=======
     #REQUIREMENT_TEST R-RM-1
->>>>>>> 03fcc923
     type = 'RavenFramework'
     input = 'beale.xml'
     csv = 'Beale/opt_soln.csv'
@@ -46,7 +43,6 @@
     type = 'RavenFramework'
     input = 'boundary.xml'
     csv = 'Boundary/opt_soln.csv'
-<<<<<<< HEAD
     rel_err = 1.e-3
   [../]
   [./Preconditioner]
@@ -54,8 +50,6 @@
     input = 'precondition.xml'
     csv = 'Precondition/opt_soln.csv'
     rel_err = 1.e-3
-=======
->>>>>>> 03fcc923
   [../]
   #   TODO penalty example?
   #   TODO constrained
