<?xml version="1.0" ?>
<Simulation verbosity="debug">
  <!-- Test info -->
  <TestInfo>
    <name>framework/Optimizers.multitrajlevelBeale</name>
    <author>talbpaul</author>
    <created>2017-06-02</created>
    <classesTested>Optimizer</classesTested>
    <description>
      This test runs the multilevel optimization with multiple trajectories on Beale's function.
      It tests analytic optimization values
      as well as the mechanical operation of the test, using both multilevel and mutlitrajectory.
    </description>
  </TestInfo>

  <!-- actual RAVEN input -->
  <RunInfo>
    <WorkingDir>MTML</WorkingDir>
    <Sequence>optimize,print,getOptPoint</Sequence>
    <batchSize>1</batchSize>
<<<<<<< HEAD
    <maxQueueSize>1000</maxQueueSize>
=======
    <maxQueueSize>1</maxQueueSize>
>>>>>>> d317572f
  </RunInfo>

  <Steps>
    <MultiRun name="optimize">
      <Input class="DataObjects" type="PointSet">dummyIN</Input>
      <Model class="Models" type="ExternalModel">beale</Model>
      <Optimizer class="Optimizers" type="SPSA">opter</Optimizer>
      <SolutionExport class="DataObjects" type="HistorySet">opt_export</SolutionExport>
      <Output class="DataObjects" type="PointSet">optOut</Output>
    </MultiRun>
    <IOStep name="print" pauseAtEnd="True">
      <Input class="DataObjects" type="PointSet">opt_soln</Input>
      <Output class="OutStreams" type="Print">opt_soln</Output>
    </IOStep>
    <PostProcess name="getOptPoint">
      <Input class="DataObjects" type="HistorySet">opt_export</Input>
      <Model class="Models" type="PostProcessor">snapshot</Model>
      <Output class="DataObjects" type="PointSet">opt_soln</Output>
      <Output class="OutStreams" type="Print">opt_soln</Output>
    </PostProcess>
  </Steps>

  <Optimizers>
    <SPSA name="opter">
      <initialization>
        <limit>1000</limit>
        <initialSeed>42</initialSeed>
      </initialization>
      <TargetEvaluation class="DataObjects" type="PointSet">optOut</TargetEvaluation>
      <convergence>
          <iterationLimit>100</iterationLimit>
          <gradientThreshold>1e-2</gradientThreshold>
          <relativeThreshold>1e-5</relativeThreshold>
      </convergence>
      <variable name='x'>
        <upperBound>4.5</upperBound>
        <lowerBound>-4.5</lowerBound>
        <initial>-2,-2,0,2,2</initial>
      </variable>
      <variable name='y'>
        <upperBound>4.5</upperBound>
        <lowerBound>-4.5</lowerBound>
        <initial>-2,2,0,-2,2</initial>
      </variable>
      <objectVar>ans</objectVar>
      <parameter>
        <c>1e-3</c>
      </parameter>
      <multilevel>
        <subspace name='first'>x</subspace>
        <subspace name='second'>y</subspace>
        <sequence>first,second</sequence>
      </multilevel>
    </SPSA>
  </Optimizers>

  <Models>
    <Dummy name="MyDummy" subType=""/>
    <ExternalModel ModuleToLoad="../../../framework/AnalyticModels/optimizing/beale" name="beale" subType="">
      <variables>x,y,ans</variables>
    </ExternalModel>
    <PostProcessor name="snapshot" subType="InterfacedPostProcessor">
      <method>HistorySetSnapShot</method>
      <type>max</type>
      <pivotVar>varsUpdate</pivotVar>
    </PostProcessor>
  </Models>

  <DataObjects>
    <PointSet name="dummyIN">
      <Input>x,y</Input>
      <Output>OutputPlaceHolder</Output>
    </PointSet>
    <PointSet name="optOut">
      <Input>x,y</Input>
      <Output>ans</Output>
    </PointSet>
    <PointSet name="opt_soln">
      <Input>trajID</Input>
      <Output>x,y,ans,varsUpdate</Output>
    </PointSet>
    <HistorySet name="opt_export">
      <Input>trajID</Input>
      <Output>x,y,ans,varsUpdate,stepSize,convergenceAbs,convergenceRel,convergenceGrad</Output>
    </HistorySet>
  </DataObjects>

  <OutStreams>
    <Print name="opt_export">
      <type>csv</type>
      <source>opt_export</source>
    </Print>
    <Print name="opt_soln">
      <type>csv</type>
      <source>opt_soln</source>
    </Print>
  </OutStreams>

</Simulation><|MERGE_RESOLUTION|>--- conflicted
+++ resolved
@@ -18,11 +18,7 @@
     <WorkingDir>MTML</WorkingDir>
     <Sequence>optimize,print,getOptPoint</Sequence>
     <batchSize>1</batchSize>
-<<<<<<< HEAD
-    <maxQueueSize>1000</maxQueueSize>
-=======
     <maxQueueSize>1</maxQueueSize>
->>>>>>> d317572f
   </RunInfo>
 
   <Steps>
