<?xml version="1.0" ?>
<Simulation verbosity="debug">
  <RunInfo>
    <WorkingDir>SPSA</WorkingDir>
    <Sequence>optimization,optimizationdump</Sequence>
    <batchSize>1</batchSize>
  </RunInfo>

  <Steps>
    <MultiRun name="optimization" pauseAtEnd="true">
      <Input class="DataObjects" type="PointSet">optInput</Input>
      <Model class="Models" type="ExternalModel">optObjModel</Model>
<<<<<<< HEAD
      <Optimizer class="Optimizers" type="SPSA">opt_smp</Optimizer>	  
      <SolutionExport class="DataObjects" type="HistorySet">optData</SolutionExport>
=======
      <Optimizer class="Optimizers" type="SPSA">opt_smp</Optimizer>
      <SolutionExport class="DataObjects" type="PointSet">optData</SolutionExport>
>>>>>>> f3dca150
      <Output class="DataObjects" type="PointSet">optOutput</Output>
      <Output class="OutStreams" type="Print">optimizationHistoryDump</Output>
      <Output class="OutStreams" type="Print">mdlDataDump</Output>
    </MultiRun>
    <IOStep name="optimizationdump" pauseAtEnd="true">
      <Input class="DataObjects" type="HistorySet">optData</Input>
      <Input class="DataObjects" type="PointSet">optOutput</Input>
      <Output class="OutStreams" type="Print">optimizationHistoryDump</Output>
      <Output class="OutStreams" type="Print">mdlDataDump</Output>
      <Output class="OutStreams" type="Plot">optPath</Output>
      <Output class="OutStreams" type="Plot">plotIteration</Output>
    </IOStep>
  </Steps>

  <DataObjects>
    <PointSet name="optOutput">
      <Input>x1,x2</Input>
      <Output>c</Output>
    </PointSet>
    <PointSet name="optInput">
      <Input>x1,x2</Input>
      <Output>OutputPlaceHolder</Output>
    </PointSet>
    <HistorySet name="optData">
      <Input>trajID</Input>
      <Output>c,x1,x2,varsUpdate</Output>
    </HistorySet>
  </DataObjects>

  <Optimizers>
    <SPSA name="opt_smp">
      <initialization>
        <limit>300</limit>
        <type>min</type>
        <initialSeed>30</initialSeed>
      </initialization>
      <TargetEvaluation class="DataObjects" type="PointSet">optOutput</TargetEvaluation>
<<<<<<< HEAD
	  <convergence>
		<iterationLimit>50</iterationLimit>
		<threshold>1e-3</threshold>
	  </convergence>
	  <variable name="x1">
        <upperBound>1</upperBound>
		<lowerBound>0</lowerBound>
		<initial>0</initial>
      </variable>
	  <variable name="x2">
        <upperBound>1</upperBound>
		<lowerBound>0</lowerBound>
		<initial>0</initial>
=======
      <convergence>
        <iterationLimit>50</iterationLimit>
        <threshold>1e-3</threshold>
      </convergence>
      <variable name="x1">
        <upperBound>100</upperBound>
        <lowerBound>-100</lowerBound>
        <initial>0</initial>
      </variable>
      <variable name="x2">
        <upperBound>100</upperBound>
        <lowerBound>-100</lowerBound>
        <initial>0</initial>
>>>>>>> f3dca150
      </variable>
      <objectVar>c</objectVar>
      <parameter>
        <numGradAvgIterations>3</numGradAvgIterations>
      </parameter>
    </SPSA>
  </Optimizers>

  <Models>
    <ExternalModel ModuleToLoad="loss_function_quadratic" name="optObjModel" subType="">
      <variables>x1,x2,a1,a2,b1,b2,c</variables>
    </ExternalModel>
  </Models>

  <OutStreams>
    <Print name="optimizationHistoryDump">
      <type>csv</type>
      <source>optData</source>
    </Print>
    <Print name="mdlDataDump">
      <type>csv</type>
      <source>optOutput</source>
    </Print>
	
    <Plot   name="optPath" overwrite="false" verbosity="debug">
        <actions>
            <how>pdf</how>
        </actions>
        <plotSettings>
            <plot>
                <type>scatter</type>
                <x>optData|Output|x1</x>
                <y>optData|Output|x2</y>
                <z>optData|Output|c</z>
            </plot>
            <xlabel>x1</xlabel>
            <ylabel>x2</ylabel>
            <zlabel>Loss Function</zlabel>
        </plotSettings>
    </Plot>
	
    <Plot  name="plotIteration" overwrite="false" verbosity="debug">
        <actions>
            <how>pdf</how>
        </actions>
        <plotSettings>
			<gridSpace>3 1</gridSpace>
            <plot>
                <type>line</type>
                <x>optData|Output|varsUpdate</x>
                <y>optData|Output|x1</y>
				<interpPointsX>300</interpPointsX>
				<gridLocation><x>0</x><y>0</y></gridLocation>	
				<ylabel>x1</ylabel>				
            </plot>
			
			<plot>
                <type>line</type>
                <x>optData|Output|varsUpdate</x>
                <y>optData|Output|x2</y>
				<interpPointsX>300</interpPointsX>
				<gridLocation><x>1</x><y>0</y></gridLocation>	
				<ylabel>2</ylabel>				
            </plot>

			
			<plot>
                <type>line</type>
                <x>optData|Output|varsUpdate</x>
                <y>optData|Output|c</y>
				<interpPointsX>300</interpPointsX>
				<gridLocation><x>2</x><y>0</y></gridLocation>	
				<ylabel>c</ylabel>				
            </plot>


        </plotSettings>
    </Plot>
  </OutStreams>

</Simulation><|MERGE_RESOLUTION|>--- conflicted
+++ resolved
@@ -10,13 +10,8 @@
     <MultiRun name="optimization" pauseAtEnd="true">
       <Input class="DataObjects" type="PointSet">optInput</Input>
       <Model class="Models" type="ExternalModel">optObjModel</Model>
-<<<<<<< HEAD
       <Optimizer class="Optimizers" type="SPSA">opt_smp</Optimizer>	  
       <SolutionExport class="DataObjects" type="HistorySet">optData</SolutionExport>
-=======
-      <Optimizer class="Optimizers" type="SPSA">opt_smp</Optimizer>
-      <SolutionExport class="DataObjects" type="PointSet">optData</SolutionExport>
->>>>>>> f3dca150
       <Output class="DataObjects" type="PointSet">optOutput</Output>
       <Output class="OutStreams" type="Print">optimizationHistoryDump</Output>
       <Output class="OutStreams" type="Print">mdlDataDump</Output>
@@ -54,7 +49,6 @@
         <initialSeed>30</initialSeed>
       </initialization>
       <TargetEvaluation class="DataObjects" type="PointSet">optOutput</TargetEvaluation>
-<<<<<<< HEAD
 	  <convergence>
 		<iterationLimit>50</iterationLimit>
 		<threshold>1e-3</threshold>
@@ -68,21 +62,6 @@
         <upperBound>1</upperBound>
 		<lowerBound>0</lowerBound>
 		<initial>0</initial>
-=======
-      <convergence>
-        <iterationLimit>50</iterationLimit>
-        <threshold>1e-3</threshold>
-      </convergence>
-      <variable name="x1">
-        <upperBound>100</upperBound>
-        <lowerBound>-100</lowerBound>
-        <initial>0</initial>
-      </variable>
-      <variable name="x2">
-        <upperBound>100</upperBound>
-        <lowerBound>-100</lowerBound>
-        <initial>0</initial>
->>>>>>> f3dca150
       </variable>
       <objectVar>c</objectVar>
       <parameter>
