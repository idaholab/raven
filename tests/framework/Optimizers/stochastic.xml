--- conflicted
+++ resolved
@@ -18,12 +18,8 @@
       <revision author="talbpaul" date="2017-05-14">creation</revision>
       <revision author="talbpaul" date="2017-07-11">changed model for simpler analytic checking</revision>
       <revision author="talbpaul" date="2017-07-18">added additional model output for testing mechanics</revision>
-<<<<<<< HEAD
-      <revision author="talbpaul" date="2018-01-04">switched from snapshot to writeSteps final</revision>
-=======
       <revision author="talbpaul" date="2018-01-04">siwtched from snapshot to writeSteps final</revision>
       <revision author='talbpaul' date='2018-10-23'>limited outputs checked to just the solution</revision>
->>>>>>> b179f4bb
     </revisions>
   </TestInfo>
 
