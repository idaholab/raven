<?xml version="1.0" ?>
<Simulation verbosity="debug">
  <!-- Test info -->
  <TestInfo>
    <name>framework/Optimizers.multitrajlevelWithModelHolding</name>
    <author>alfoa</author>
    <created>2017-07-26</created>
    <classesTested>Optimizer</classesTested>
    <description>
      This test runs the multilevel optimization with multiple trajectories on Beale's function and an amplifier (EnsembleModel)
      It tests the possibility to block some models (Beale) in the optimization process when multilevel optimization is performed.
    </description>
  </TestInfo>

  <!-- actual RAVEN input -->
  <RunInfo>
    <WorkingDir>MTMLwithEnsembleAndModelHolding</WorkingDir>
    <Sequence>optimize,print,getOptPoint</Sequence>
    <batchSize>1</batchSize>
<<<<<<< HEAD
    <maxQueueSize>1000</maxQueueSize>
=======
    <maxQueueSize>0</maxQueueSize>
>>>>>>> d317572f
  </RunInfo>

  <Steps>
    <MultiRun name="optimize">
      <Input class="DataObjects" type="PointSet">dummyINbeale</Input>
      <Input class="DataObjects" type="PointSet">dummyINAmplifier</Input>
      <Model class="Models" type="EnsembleModel">Ensemble_with_amplifier</Model>
      <Optimizer class="Optimizers" type="SPSA">opter</Optimizer>
      <SolutionExport class="DataObjects" type="HistorySet">opt_export</SolutionExport>
      <Output class="DataObjects" type="PointSet">optOut</Output>
    </MultiRun>
    <IOStep name="print" pauseAtEnd="True">
      <Input class="DataObjects" type="PointSet">opt_soln</Input>
      <Output class="OutStreams" type="Print">opt_soln</Output>
    </IOStep>
    <PostProcess name="getOptPoint">
      <Input class="DataObjects" type="HistorySet">opt_export</Input>
      <Model class="Models" type="PostProcessor">snapshot</Model>
      <Output class="DataObjects" type="PointSet">opt_soln</Output>
      <Output class="OutStreams" type="Print">opt_soln</Output>
    </PostProcess>
  </Steps>

  <Optimizers>
    <SPSA name="opter">
      <initialization>
        <limit>10000</limit>
        <type>min</type>
        <initialSeed>42</initialSeed>
      </initialization>
      <TargetEvaluation class="DataObjects" type="PointSet">optOut</TargetEvaluation>
      <convergence>
          <iterationLimit>1000</iterationLimit>
          <gradientThreshold>1e-4</gradientThreshold>
          <relativeThreshold>1e-6</relativeThreshold>
      </convergence>
      <variable name='x'>
        <upperBound>4.5</upperBound>
        <lowerBound>-4.5</lowerBound>
        <initial>-2,0,2</initial>
      </variable>
      <variable name='y'>
        <upperBound>4.5</upperBound>
        <lowerBound>-4.5</lowerBound>
        <initial>-2,0,2</initial>
      </variable>
      <variable name='z'>
          <upperBound>4.5</upperBound>
          <lowerBound>0.0</lowerBound>
          <initial>2,0.1,4</initial>
      </variable>
      <objectVar>objAns</objectVar>
      <parameter>
        <c>1e-3</c>
      </parameter>
      <multilevel>
        <subspace name='first'>x,y</subspace>
        <!--<subspace name='second' >z</subspace>-->
         <subspace name='second' holdOutputSpace="ans">z</subspace>
        <sequence>first,second</sequence>
      </multilevel>
    </SPSA>
  </Optimizers>

  <Models>
    <ExternalModel ModuleToLoad="../../../framework/AnalyticModels/optimizing/beale" name="beale" subType="">
      <variables>x,y,ans</variables>
    </ExternalModel>
    <ExternalModel ModuleToLoad="amplifier" name="amplifier" subType="">
        <!-- This model just aplify the ans with the z value that is actually part of the optimization space... "z" should converge to 0 -->
        <variables>z,ans,objAns</variables>
    </ExternalModel>

    <EnsembleModel name="Ensemble_with_amplifier" subType="">
        <Model class="Models" type="ExternalModel">
            beale
            <Input            class="DataObjects" type="PointSet">dummyINbeale</Input>
            <TargetEvaluation class="DataObjects" type="PointSet">optOutbeale</TargetEvaluation>
        </Model>
        <Model class="Models" type="ExternalModel">
            amplifier
            <Input            class="DataObjects" type="PointSet">dummyINAmplifier</Input>
            <TargetEvaluation class="DataObjects" type="PointSet">optOutAmplifier</TargetEvaluation>
        </Model>
    </EnsembleModel>



    <PostProcessor name="snapshot" subType="InterfacedPostProcessor">
      <method>HistorySetSnapShot</method>
      <type>max</type>
      <pivotVar>varsUpdate</pivotVar>
    </PostProcessor>
  </Models>

  <DataObjects>
      <PointSet name="dummyIN">
          <Input>x,y,z</Input>
          <Output>OutputPlaceHolder</Output>
      </PointSet>
    <PointSet name="dummyINbeale">
      <Input>x,y</Input>
      <Output>OutputPlaceHolder</Output>
    </PointSet>
    <PointSet name="dummyINAmplifier">
        <Input>z,ans</Input>
        <Output>OutputPlaceHolder</Output>
    </PointSet>
    <PointSet name="optOutbeale">
      <Input>x,y</Input>
      <Output>ans</Output>
    </PointSet>
    <PointSet name="optOutAmplifier">
        <Input>z,ans</Input>
        <Output>objAns</Output>
    </PointSet>

    <PointSet name="optOut">
        <Input>x,y,z</Input>
        <Output>objAns</Output>
    </PointSet>
    <PointSet name="opt_soln">
      <Input>trajID</Input>
      <Output>x,y,z,objAns,varsUpdate</Output>
    </PointSet>
    <HistorySet name="opt_export">
      <Input>trajID</Input>
      <Output>x,y,z,objAns,varsUpdate,stepSize,convergenceAbs,convergenceRel,convergenceGrad</Output>
    </HistorySet>
  </DataObjects>

  <OutStreams>
    <Print name="opt_export">
      <type>csv</type>
      <source>opt_export</source>
    </Print>
    <Print name="opt_soln">
      <type>csv</type>
      <source>opt_soln</source>
    </Print>
  </OutStreams>

</Simulation><|MERGE_RESOLUTION|>--- conflicted
+++ resolved
@@ -17,11 +17,7 @@
     <WorkingDir>MTMLwithEnsembleAndModelHolding</WorkingDir>
     <Sequence>optimize,print,getOptPoint</Sequence>
     <batchSize>1</batchSize>
-<<<<<<< HEAD
-    <maxQueueSize>1000</maxQueueSize>
-=======
     <maxQueueSize>0</maxQueueSize>
->>>>>>> d317572f
   </RunInfo>
 
   <Steps>
