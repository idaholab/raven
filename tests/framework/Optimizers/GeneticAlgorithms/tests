[Tests]
  [./MinwReplacement]
    type = 'RavenFramework'
    input = 'testGAMinwRep.xml'
    [./data]
      type = OrderedCSV
      output = 'MinwReplacement/opt_export_0.csv'
      rel_err = 1e-3
      zero_threshold = 1e-5
    [../]
  [../]

  [./MinwReplacementConvAHDp]
    type = 'RavenFramework'
    input = 'testGAMinwRepConvAHDp.xml'
    [./data]
      type = OrderedCSV
      output = 'MinwReplacementConvAHDp/opt_export_0.csv'
      rel_err = 1e-3
      zero_threshold = 1e-5
    [../]
  [../]

  [./MinwoReplacement]
    type = 'RavenFramework'
    input = 'testGAMinwoRep.xml'
    [./data]
      type = OrderedCSV
      output = 'MinwoReplacement/opt_export_0.csv'
      rel_err = 1e-3
      zero_threshold = 1e-5
    [../]
  [../]

  [./MinwoReplacementConvAHDp]
    type = 'RavenFramework'
    input = 'testGAMinwoRepConvAHDp.xml'
    [./data]
      type = OrderedCSV
      output = 'MinwoReplacementConvAHDp/opt_export_0.csv'
      rel_err = 1e-3
      zero_threshold = 1e-5
    [../]
  [../]

  [./MaxwReplacement]
    type = 'RavenFramework'
    input = 'testGAMaxwRep.xml'
    [./data]
      type = OrderedCSV
      output = 'MaxwReplacement/opt_export_0.csv'
      rel_err = 1e-3
      zero_threshold = 1e-5
    [../]
    [./plot]
      type = Exists
      output = 'MaxwReplacement/opt_path.png'
    [../]
  [../]
  
  [./MaxwReplacementDiffDist]
    type = 'RavenFramework'
    input = 'testGAMaxwRepDifferentDist.xml'
    [./data]
      type = OrderedCSV
      output = 'MaxwReplacementDiffDist/opt_export_0.csv'
      rel_err = 1e-3
      zero_threshold = 1e-5
    [../]
  [../]

  [./MaxwReplacementConvAHDp]
    type = 'RavenFramework'
    input = 'testGAMaxwRepConvAHDp.xml'
    [./data]
      type = OrderedCSV
      output = 'MaxwReplacementConvAHDp/opt_export_0.csv'
      rel_err = 1e-3
      zero_threshold = 1e-5
    [../]
  [../]

  [./MaxwoReplacement]
    type = 'RavenFramework'
    input = 'testGAMaxwoRep.xml'
    [./data]
      type = OrderedCSV
      output = 'MaxwoReplacement/opt_export_0.csv'
      rel_err = 1e-3
      zero_threshold = 1e-5
    [../]
  [../]
  
  [./MaxwoReplacementDiffDist]
    type = 'RavenFramework'
    input = 'testGAMaxwoRepDifferentDist.xml'
    [./data]
      type = OrderedCSV
      output = 'MaxwoReplacementDiffDist/opt_export_0.csv'
      rel_err = 1e-3
      zero_threshold = 1e-5
    [../]
  [../]

  [./MaxwoReplacementConvAHDp]
    type = 'RavenFramework'
    input = 'testGAMaxwoRepConvAHDp.xml'
    [./data]
      type = OrderedCSV
      output = 'MaxwoReplacementConvAHDp/opt_export_0.csv'
      rel_err = 1e-3
      zero_threshold = 1e-5
    [../]
  [../]

  [./GA_discreteIntWithReplacement]
    type = 'RavenFramework'
    input = 'GA_discreteIntWithReplacement.xml'
    [./csv]
     type = OrderedCSV
     output = 'discreteIntWithReplacement/PrintOptOut_export.csv discreteIntWithReplacement/PrintOptOut.csv'
     rel_err = 0.001
    [../]
  [../]

  [./GA_knapsackBase]
    type = 'RavenFramework'
    input = 'GA_knapsackBase.xml'
    [./csv]
     type = OrderedCSV
     output = 'simpleKnapsack/PrintOptOut_export.csv  simpleKnapsack/PrintOptOut.csv'
     rel_err = 0.001
    [../]
  [../]
<<<<<<< HEAD
  
  [./GA_knapsackBaseTournament]
    type = 'RavenFramework'
    input = 'GA_knapsackBaseTournament.xml'
    [./csv]
     type = OrderedCSV
     output = 'simpleKnapsack/PrintOptOut_export_1.csv  simpleKnapsack/PrintOptOut_1.csv'
     rel_err = 0.001
    [../]
  [../]
    
=======

>>>>>>> 336cd8ef
  [./GA_knapsackBaseUnifXover]
    type = 'RavenFramework'
    input = 'GA_knapsackBaseUnifXover.xml'
    [./csv]
     type = OrderedCSV
     output = 'simpleKnapsackUnifXover/PrintOptOut_export.csv  simpleKnapsackUnifXover/PrintOptOut.csv'
     rel_err = 0.001
    [../]
  [../]

[]<|MERGE_RESOLUTION|>--- conflicted
+++ resolved
@@ -132,7 +132,6 @@
      rel_err = 0.001
     [../]
   [../]
-<<<<<<< HEAD
   
   [./GA_knapsackBaseTournament]
     type = 'RavenFramework'
@@ -143,10 +142,7 @@
      rel_err = 0.001
     [../]
   [../]
-    
-=======
 
->>>>>>> 336cd8ef
   [./GA_knapsackBaseUnifXover]
     type = 'RavenFramework'
     input = 'GA_knapsackBaseUnifXover.xml'
