--- conflicted
+++ resolved
@@ -1,9 +1,6 @@
 <?xml version="1.0" ?>
-<<<<<<< HEAD
+
 <Simulation verbosity="silent" profile="jobs">
-=======
-<Simulation verbosity="debug">
->>>>>>> e367ca6c
   <TestInfo>
     <name>framework/Optimizers/GA/MinwReplacementConvAHDp</name>
     <author>MohammadAbdo</author>
