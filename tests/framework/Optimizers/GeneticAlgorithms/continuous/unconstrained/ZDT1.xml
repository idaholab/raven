--- conflicted
+++ resolved
@@ -1,240 +1,188 @@
-<?xml version="1.0" ?>
-<Simulation verbosity="debug" profile="jobs">
-  <TestInfo>
-    <name>raven/tests/framework/Optimizers/GA.MultiObjZDT1</name>
-    <author>Junyung Kim</author>
-    <created>2023-02-21</created>
-    <classesTested/>
-    <description>ZDT1 test using NSGA-II. This is the first of the ZDT test suite mathematical benchmark for two objective optimization.
-<<<<<<< HEAD
-      design (desicion) variable $\vec{x} = [x1,x2,...x_n]$; $n$ here is equal to $3$
-      \begin{equation}
-        \begin{matrix}
-          obj_1(x) = x_1 \\
-          g(x) = 1 + \frac{9}{n-1} \sum_{2}^{n} x_i = 1 + 4.5 * (x_2 + x_3) \\
-          h(obj1,g(x)) = 1 - \sqrt{\frac{obj_1}{g(x)}} = 1 - \sqrt(\frac{x_1}{1 + 4.5 * (x_2 + x_3)})\\
-          obj_2 = g(x) * h(obj_1,g(x)) = [1 + 4.5 * (x_2 + x_3)] * \sqrt(x_1) * \sqrt(1 + 4.5 * (x_2 + x_3))
-        \end{matrix}
-      \end{equation}
-      
-      The analytic solution of this problem is as follows:
-      Pareto front:
-      \begin{equation}
-          \begin{matrix}
-            \vec{x}: 0 \leq x_1 \leq 1, x_2 = 0, x_3 = 0 \\
-            obj_1: 0 \leq obj_1 \leq 1 \\
-            obj_2: 1 \geq obj_1 \geq 0
-          \end{matrix}
-      \end{equation}
-       
-      \begin{lstlisting}
-     1.0  *
-          *  
-          *  
-          *  
-     0.8  * 
-          * o
-          *  o
-          *   o
-     0.6  *     o
-          *       o
-obj_2     *         o
-          *           o
-       0.4 *            o
-          *                o
-          *                   o
-          *                       o
-      0.2 *                          o
-          *                             o
-          *                                o
-          *                                   o
-        0 *                                       o
-          /.........................................
-            0         0.25        0.75          1.0
-                        obj_1 = x_1
-      \end{lstlisting}
-     
-    </description>
-  </TestInfo>
-=======
-      design (desicion) variable $\vec{x} = [x1,x2,...x_n]; n here is equal to 3$
-
-      $obj_1(x) = x_1$
-
-      $g(x) = 1 + \frac{9}{n-1} \sum_{2}^{n} x_i = 1 + 4.5 * (x_2 + x_3)$
-
-      $h(obj1,g(x)) = 1 - \sqrt{\frac{obj_1}{g(x)}} = 1 - \sqrt(\frac{x_1}{1 + 4.5 * (x_2 + x_3)})$
->>>>>>> 8d509d53
-
-      $obj_2 = g(x) * h(obj_1,g(x))$ = [1 + 4.5 * (x_2 + x_3)] * \sqrt(x_1) * \sqrt(1 + 4.5 * (x_2 + x_3))
-
-      The analytic solution of this problem is as follows:
-      Pareto front:
-      $\vec{x}$:
-      $0 \leq x_1 \leq 1, x_2 = 0, x_3 = 0,$
-      $obj_1$:
-      $0 \leq obj_1 \leq 1$
-      $obj_2$
-      $1 \geq obj_1 \geq 0$
-
-     1.0  *
-          *
-          *
-          *
-     0.8  *
-          *     o
-          *       o
-          *         o
-     0.6  *            o
-          *               o
-obj_2     *                  o
-          *                     o
-      0.4 *                         o
-          *                             o
-          *                                  o
-          *                                       o
-      0.2 *                                            o
-          *                                                  o
-          *                                                       o
-          *                                                              o
-        0 *                                                                    o
-          /.......................................................................
-            0            0.2          0.4          0.6          0.8            1.0
-                                          obj_1 = x_1
-
-    </description>
-  </TestInfo>
-  <RunInfo>
-    <WorkingDir>ZDT1</WorkingDir>
-    <Sequence>optimize,print</Sequence>
-    <batchSize>1</batchSize>
-  </RunInfo>
-
-  <Steps>
-    <MultiRun name="optimize" re-seeding="2286">
-      <Input class="DataObjects" type="PointSet">placeholder</Input>
-      <Model class="Models" type="ExternalModel">ZDT</Model>
-      <Optimizer class="Optimizers" type="GeneticAlgorithm">GAopt</Optimizer>
-      <SolutionExport class="DataObjects" type="PointSet">opt_export</SolutionExport>
-      <Output class="DataObjects" type="PointSet">optOut</Output>
-      <Output class="OutStreams" type="Print">opt_export</Output>
-    </MultiRun>
-    <IOStep name="print">
-      <Input class="DataObjects" type="PointSet">opt_export</Input>
-      <Input class="DataObjects" type="PointSet">optOut</Input>
-      <Output class="OutStreams" type="Print">opt_export</Output>
-      <Output class="OutStreams" type="Print">optOut</Output>
-      <Output class="OutStreams" type="Plot">opt_path</Output>
-      <Output class="OutStreams" type="Plot">population</Output>
-    </IOStep>
-  </Steps>
-
-  <Models>
-    <ExternalModel ModuleToLoad="../../../../AnalyticModels/optimizing/ZDT_model.py" name="ZDT" subType="">
-      <variables>x1,x2,x3,obj1,obj2</variables>
-    </ExternalModel>
-  </Models>
-
-  <Distributions>
-    <Uniform name='unifDist'>
-      <lowerBound>0</lowerBound>
-      <upperBound>1</upperBound>
-    </Uniform>
-  </Distributions>
-
-  <Optimizers>
-    <GeneticAlgorithm name="GAopt">
-      <samplerInit>
-        <limit>15</limit>
-        <initialSeed>42</initialSeed>
-        <writeSteps>every</writeSteps>
-        <type>min,min</type>
-      </samplerInit>
-
-      <GAparams>
-        <populationSize>10</populationSize>
-        <parentSelection>tournamentSelection</parentSelection>
-        <reproduction>
-          <crossover type="twoPointsCrossover">
-            <crossoverProb>1.0</crossoverProb>
-          </crossover>
-          <mutation type="randomMutator">
-            <mutationProb>1.0</mutationProb>
-          </mutation>
-        </reproduction>
-        <fitness type="feasibleFirst">
-        </fitness>
-        <survivorSelection>rankNcrowdingBased</survivorSelection>
-      </GAparams>
-
-      <convergence>
-        <AHDp>0.0</AHDp>
-      </convergence>
-
-      <variable name="x1">
-        <distribution>unifDist</distribution>
-      </variable>
-      <variable name="x2">
-        <distribution>unifDist</distribution>
-      </variable>
-      <variable name="x3">
-        <distribution>unifDist</distribution>
-      </variable>
-      <objective>obj1, obj2 </objective>
-      <TargetEvaluation class="DataObjects" type="PointSet">optOut</TargetEvaluation>
-      <Sampler class="Samplers" type="MonteCarlo">MC_samp</Sampler>
-    </GeneticAlgorithm>
-  </Optimizers>
-
-  <Samplers>
-    <MonteCarlo name="MC_samp">
-      <samplerInit>
-        <limit>10</limit>
-        <initialSeed>050877</initialSeed>
-      </samplerInit>
-      <variable name="x1">
-        <distribution>unifDist</distribution>
-      </variable>
-      <variable name="x2">
-        <distribution>unifDist</distribution>
-      </variable>
-      <variable name="x3">
-        <distribution>unifDist</distribution>
-      </variable>
-    </MonteCarlo>
-  </Samplers>
-
-  <DataObjects>
-    <PointSet name="placeholder"/>
-    <PointSet name="optOut">
-      <Input>x1,x2,x3</Input>
-      <Output>obj1,obj2</Output>
-    </PointSet>
-    <PointSet name="opt_export">
-      <Input>trajID</Input>
-      <Output>x1,x2,x3,obj1,obj2,age,batchId,rank,CD,FitnessEvaluation_obj1,FitnessEvaluation_obj2,accepted </Output><!--Modify if necessary CD,iteration,accepted,conv_AHDp-->
-    </PointSet>
-  </DataObjects>
-
-  <OutStreams>
-    <Print name="optOut">
-      <type>csv</type>
-      <source>optOut</source>
-    </Print>
-    <Print name="opt_export">
-      <type>csv</type>
-      <source>opt_export</source>
-      <clusterLabel>trajID</clusterLabel>
-    </Print>
-    <Plot name = "opt_path" subType="OptPath">
-      <source>opt_export</source>
-      <vars>x1, x2, x3, obj1, obj2</vars>
-    </Plot>
-    <Plot name="population" subType="PopulationPlot">
-      <source> opt_export</source>
-      <vars>x1, x2, x3, obj1, obj2</vars>
-      <index>batchId</index>
-      <how>png</how>
-    </Plot>
-  </OutStreams>
-</Simulation>
+<?xml version="1.0" ?>
+<Simulation verbosity="debug" profile="jobs">
+  <TestInfo>
+    <name>raven/tests/framework/Optimizers/GA.MultiObjZDT1</name>
+    <author>Junyung Kim</author>
+    <created>2023-02-21</created>
+    <classesTested/>
+    <description>ZDT1 test using NSGA-II. This is the first of the ZDT test suite mathematical benchmark for two objective optimization.
+      design (desicion) variable $\vec{x} = [x1,x2,...x_n]; n here is equal to 3$
+
+      $obj_1(x) = x_1$
+
+      $g(x) = 1 + \frac{9}{n-1} \sum_{2}^{n} x_i = 1 + 4.5 * (x_2 + x_3)$
+
+      $h(obj1,g(x)) = 1 - \sqrt{\frac{obj_1}{g(x)}} = 1 - \sqrt(\frac{x_1}{1 + 4.5 * (x_2 + x_3)})$
+
+      $obj_2 = g(x) * h(obj_1,g(x))$ = [1 + 4.5 * (x_2 + x_3)] * \sqrt(x_1) * \sqrt(1 + 4.5 * (x_2 + x_3))
+
+      The analytic solution of this problem is as follows:
+      Pareto front:
+      $\vec{x}$:
+      $0 \leq x_1 \leq 1, x_2 = 0, x_3 = 0,$
+      $obj_1$:
+      $0 \leq obj_1 \leq 1$
+      $obj_2$
+      $1 \geq obj_1 \geq 0$
+
+     1.0  *
+          *
+          *
+          *
+     0.8  *
+          *     o
+          *       o
+          *         o
+     0.6  *            o
+          *               o
+obj_2     *                  o
+          *                     o
+      0.4 *                         o
+          *                             o
+          *                                  o
+          *                                       o
+      0.2 *                                            o
+          *                                                  o
+          *                                                       o
+          *                                                              o
+        0 *                                                                    o
+          /.......................................................................
+            0            0.2          0.4          0.6          0.8            1.0
+                                          obj_1 = x_1
+
+    </description>
+  </TestInfo>
+  <RunInfo>
+    <WorkingDir>ZDT1</WorkingDir>
+    <Sequence>optimize,print</Sequence>
+    <batchSize>1</batchSize>
+  </RunInfo>
+
+  <Steps>
+    <MultiRun name="optimize" re-seeding="2286">
+      <Input class="DataObjects" type="PointSet">placeholder</Input>
+      <Model class="Models" type="ExternalModel">ZDT</Model>
+      <Optimizer class="Optimizers" type="GeneticAlgorithm">GAopt</Optimizer>
+      <SolutionExport class="DataObjects" type="PointSet">opt_export</SolutionExport>
+      <Output class="DataObjects" type="PointSet">optOut</Output>
+      <Output class="OutStreams" type="Print">opt_export</Output>
+    </MultiRun>
+    <IOStep name="print">
+      <Input class="DataObjects" type="PointSet">opt_export</Input>
+      <Input class="DataObjects" type="PointSet">optOut</Input>
+      <Output class="OutStreams" type="Print">opt_export</Output>
+      <Output class="OutStreams" type="Print">optOut</Output>
+      <Output class="OutStreams" type="Plot">opt_path</Output>
+      <Output class="OutStreams" type="Plot">population</Output>
+    </IOStep>
+  </Steps>
+
+  <Models>
+    <ExternalModel ModuleToLoad="../../../../AnalyticModels/optimizing/ZDT_model.py" name="ZDT" subType="">
+      <variables>x1,x2,x3,obj1,obj2</variables>
+    </ExternalModel>
+  </Models>
+
+  <Distributions>
+    <Uniform name='unifDist'>
+      <lowerBound>0</lowerBound>
+      <upperBound>1</upperBound>
+    </Uniform>
+  </Distributions>
+
+  <Optimizers>
+    <GeneticAlgorithm name="GAopt">
+      <samplerInit>
+        <limit>15</limit>
+        <initialSeed>42</initialSeed>
+        <writeSteps>every</writeSteps>
+        <type>min,min</type>
+      </samplerInit>
+
+      <GAparams>
+        <populationSize>10</populationSize>
+        <parentSelection>tournamentSelection</parentSelection>
+        <reproduction>
+          <crossover type="twoPointsCrossover">
+            <crossoverProb>1.0</crossoverProb>
+          </crossover>
+          <mutation type="randomMutator">
+            <mutationProb>1.0</mutationProb>
+          </mutation>
+        </reproduction>
+        <fitness type="feasibleFirst">
+        </fitness>
+        <survivorSelection>rankNcrowdingBased</survivorSelection>
+      </GAparams>
+
+      <convergence>
+        <AHDp>0.0</AHDp>
+      </convergence>
+
+      <variable name="x1">
+        <distribution>unifDist</distribution>
+      </variable>
+      <variable name="x2">
+        <distribution>unifDist</distribution>
+      </variable>
+      <variable name="x3">
+        <distribution>unifDist</distribution>
+      </variable>
+      <objective>obj1, obj2 </objective>
+      <TargetEvaluation class="DataObjects" type="PointSet">optOut</TargetEvaluation>
+      <Sampler class="Samplers" type="MonteCarlo">MC_samp</Sampler>
+    </GeneticAlgorithm>
+  </Optimizers>
+
+  <Samplers>
+    <MonteCarlo name="MC_samp">
+      <samplerInit>
+        <limit>10</limit>
+        <initialSeed>050877</initialSeed>
+      </samplerInit>
+      <variable name="x1">
+        <distribution>unifDist</distribution>
+      </variable>
+      <variable name="x2">
+        <distribution>unifDist</distribution>
+      </variable>
+      <variable name="x3">
+        <distribution>unifDist</distribution>
+      </variable>
+    </MonteCarlo>
+  </Samplers>
+
+  <DataObjects>
+    <PointSet name="placeholder"/>
+    <PointSet name="optOut">
+      <Input>x1,x2,x3</Input>
+      <Output>obj1,obj2</Output>
+    </PointSet>
+    <PointSet name="opt_export">
+      <Input>trajID</Input>
+      <Output>x1,x2,x3,obj1,obj2,age,batchId,rank,CD,FitnessEvaluation_obj1,FitnessEvaluation_obj2,accepted </Output><!--Modify if necessary CD,iteration,accepted,conv_AHDp-->
+    </PointSet>
+  </DataObjects>
+
+  <OutStreams>
+    <Print name="optOut">
+      <type>csv</type>
+      <source>optOut</source>
+    </Print>
+    <Print name="opt_export">
+      <type>csv</type>
+      <source>opt_export</source>
+      <clusterLabel>trajID</clusterLabel>
+    </Print>
+    <Plot name = "opt_path" subType="OptPath">
+      <source>opt_export</source>
+      <vars>x1, x2, x3, obj1, obj2</vars>
+    </Plot>
+    <Plot name="population" subType="PopulationPlot">
+      <source> opt_export</source>
+      <vars>x1, x2, x3, obj1, obj2</vars>
+      <index>batchId</index>
+      <how>png</how>
+    </Plot>
+  </OutStreams>
+</Simulation>