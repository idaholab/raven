'''
Created on Apr 20, 2015

@author: talbpaul
'''
#for future compatibility with Python 3--------------------------------------------------------------
from __future__ import division, print_function, unicode_literals, absolute_import
import warnings
warnings.simplefilter('default',DeprecationWarning)
if not 'xrange' in dir(__builtins__):
  xrange = range
#End compatibility block for Python 3----------------------------------------------------------------

#External Modules------------------------------------------------------------------------------------
import platform
import os
#External Modules End--------------------------------------------------------------------------------

#Internal Modules------------------------------------------------------------------------------------
import utils
#Internal Modules End--------------------------------------------------------------------------------

# set a global variable for backend default setting
if platform.system() == 'Windows': disAvail = True
else:
  if os.getenv('DISPLAY'): disAvail = True
  else:                    disAvail = False

class MessageUser(object):
  """
    Inheriting from this class grants access to methods used by the message handler.
  """
  def raiseAnError(self,etype,message,tag='ERROR',verbosity='silent'):
    '''
      Raises an error. By default shows in all verbosity levels.
      @ In, etype, Exception class to raise (e.g. IOError)
      @ In, message, the message to display
      @ OPTIONAL In, tag, the printed error type (default ERROR)
      @ OPTIONAL In, verbosity, the print priority of the message (default 'silent', highest priority)
      @ Out, None
    '''
    self.messageHandler.error(self,etype,str(message),str(tag),verbosity)

  def raiseAWarning(self,message,tag='Warning',verbosity='quiet'):
    '''
      Prints a warning. By default shows in 'quiet', 'all', and 'debug'
      @ In, message, the message to display
      @ OPTIONAL In, tag, the printed warning type (default Warning)
      @ OPTIONAL In, verbosity, the print priority of the message (default 'quiet')
      @ Out, None
    '''
    self.messageHandler.message(self,str(message),str(tag),verbosity)

  def raiseAMessage(self,message,tag='Message',verbosity='all'):
    '''
      Prints a message. By default shows in 'all' and 'debug'
      @ In, message, the message to display
      @ OPTIONAL In, tag, the printed message type (default Message)
      @ OPTIONAL In, verbosity, the print priority of the message (default 'all')
      @ Out, None
    '''
    self.messageHandler.message(self,str(message),str(tag),verbosity)

  def raiseADebug(self,message,tag='DEBUG',verbosity='debug'):
    '''
      Prints a debug message. By default shows only in 'debug'
      @ In, message, the message to display
      @ OPTIONAL In, tag, the printed message type (default DEBUG)
      @ OPTIONAL In, verbosity, the print priority of the message (default 'debug')
      @ Out, None
    '''
    self.messageHandler.message(self,str(message),str(tag),verbosity)

  def getLocalVerbosity(self,default=None):
    '''
      Attempts to learn the local verbosity level of itself
      @ OPTIONAL In, default, the verbosity level to return if not found
      @ Out, string, verbosity type (e.g. 'all')
    '''
    try: return self.verbosity
    except AttributeError: return default


class MessageHandler(MessageUser):
  """
  Class for handling messages, warnings, and errors in RAVEN.  One instance of this
  class should be created at the start of the Simulation and propagated through
  the readMoreXML function of the BaseClass.  The utils handlers for raiseAMessage,
  raiseAWarning, raiseAnError, and raiseDebug will access this handler.
  """
  def __init__(self):
    """
      Init of class
      @In, None
      @Out, None
    """
    self.printTag     = 'MESSAGE HANDLER'
    self.verbosity    = None
    self.suppressErrs = False
    self.verbCode     = {'silent':0, 'quiet':1, 'all':2, 'debug':3}

  def initialize(self,initDict):
    '''
      Initializes basic instance attributes
      @ In, initDict, dictionary of global options
      @ Out, None
    '''
    self.verbosity     = initDict['verbosity'   ] if 'verbosity'    in initDict.keys() else 'all'
    self.callerLength  = initDict['callerLength'] if 'callerLength' in initDict.keys() else 25
    self.tagLength     = initDict['tagLength'   ] if 'tagLength'    in initDict.keys() else 15
    self.suppressErrs  = initDict['suppressErrs'] in utils.stringsThatMeanTrue() if 'suppressErrs' in initDict.keys() else False

  def getStringFromCaller(self,obj):
    '''
      Determines the appropriate print string from an object
      @ In, obj, preferably an object with a printTag method; otherwise, a string or an object
      @ Out, tag, string to print
    '''
    if type(obj) in [str,unicode]: return obj
    try: obj.printTag
    except AttributeError: tag = str(obj)
    else: tag = str(obj.printTag)
    return tag

  def getDesiredVerbosity(self,caller):
    '''
      Tries to use local verbosity; otherwise uses global
      @ In, caller, the object desiring to print
      @ Out, integer, integer equivalent to verbosity level
    '''
    localVerb = caller.getLocalVerbosity(default=self.verbosity)
    if localVerb == None: localVerb = self.verbosity
    return self.checkVerbosity(localVerb) #self.verbCode[str(localVerb).strip().lower()]

  def checkVerbosity(self,verb):
<<<<<<< HEAD
    '''
      Converts English-readable verbosity to computer-legible integer
      @ In, verb, the string verbosity equivalent
      @ Out, integer, integer equivalent to verbosity level
    '''
    #if verb==None: return
=======
>>>>>>> 95c91551
    if str(verb).strip().lower() not in self.verbCode.keys():
      raise IOError('Verbosity key '+str(verb)+' not recognized!  Options are '+str(self.verbCode.keys()+[None]),'ERROR','silent')
    return self.verbCode[str(verb).strip().lower()]

  def error(self,caller,etype,message,tag='ERROR',verbosity='silent'):
    '''
      Raise an error message, unless errors are suppressed.
      @ In, caller, the entity desiring to raise an error
      @ In, etype, the type of error to throw
      @ In, message, the accompanying message for the error
      @ OPTIONAL In, tag, the printed error type (default ERROR)
      @ OPTIONAL In, verbosity, the print priority of the message (default 'silent', highest priority)
      @ Out, None
    '''
    verbval = self.checkVerbosity(verbosity)
    okay,msg = self._printMessage(caller,message,tag,verbval)
    if okay:
      if not self.suppressErrs: raise etype(msg)
      else: print(msg)

  def message(self,caller,message,tag,verbosity):
    '''
      Print a message
      @ In, caller, the entity desiring to print a message
      @ In, message, the message to print
      @ In, tag, the printed message type (usually Message, Debug, or Warning, and sometimes FIXME)
      @ In, verbosity, the print priority of the message
      @ Out, None
    '''
    verbval = self.checkVerbosity(verbosity)
    okay,msg = self._printMessage(caller,message,tag,verbval)
    if okay: print(msg)

  def _printMessage(self,caller,message,tag,verbval):
    '''
      Checks verbosity to determine whether something should be printed, and formats message
      @ In, caller, the entity desiring to print a message
      @ In, message, the message to print
      @ In, tag, the printed message type (usually Message, Debug, or Warning, and sometimes FIXME)
      @ In, verbval, the print priority of the message
      @ Out, bool, indication if the print should be allowed
      @ Out, msg, the formatted message
    '''
    #allows raising standardized messages
    shouldIPrint = False
    desired = self.getDesiredVerbosity(caller)
    if verbval <= desired: shouldIPrint=True
    if not shouldIPrint: return False,''
    ctag = self.getStringFromCaller(caller)
    msg=self.stdMessage(ctag,tag,message)
    return shouldIPrint,msg

  def stdMessage(self,pre,tag,post):
    '''
      Formats string for pretty printing
      @ In, pre, string of who is printing the message
      @ In, tag, the type of message being printed (Error, Warning, Message, Debug, FIXME, etc)
      @ In, post, the actual message body
      @ Out, string, formatted message
    '''
    msg = ''
    msg+=pre.ljust(self.callerLength)[0:self.callerLength] + ': '
    msg+=tag.ljust(self.tagLength)[0:self.tagLength]+' -> '
    msg+=post
    return msg<|MERGE_RESOLUTION|>--- conflicted
+++ resolved
@@ -133,15 +133,11 @@
     return self.checkVerbosity(localVerb) #self.verbCode[str(localVerb).strip().lower()]
 
   def checkVerbosity(self,verb):
-<<<<<<< HEAD
     '''
       Converts English-readable verbosity to computer-legible integer
       @ In, verb, the string verbosity equivalent
       @ Out, integer, integer equivalent to verbosity level
     '''
-    #if verb==None: return
-=======
->>>>>>> 95c91551
     if str(verb).strip().lower() not in self.verbCode.keys():
       raise IOError('Verbosity key '+str(verb)+' not recognized!  Options are '+str(self.verbCode.keys()+[None]),'ERROR','silent')
     return self.verbCode[str(verb).strip().lower()]
