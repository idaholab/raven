--- conflicted
+++ resolved
@@ -771,11 +771,8 @@
     self.messageHandler.printWarnings()
     # implicitly, the job finished successfully if we got here.
     self.writeStatusFile()
-<<<<<<< HEAD
     self.raiseAMessage('Run complete!', forcePrint=True)
-=======
-    self.raiseAMessage('Run complete!',forcePrint=True)
->>>>>>> b969727a
+
 
   def generateAllAssemblers(self, objectInstance):
     """
@@ -806,7 +803,6 @@
           else:
             self.raiseAnError(IOError,'Requested object <{n}> is not part of the Main Class <{m}>!'
                                       .format(n=obj[1], m=mainClassStr) +
-<<<<<<< HEAD
                                       '\nOptions are:', self.entities[mainClassStr].keys())
       objectInstance.generateAssembler(neededobjs)
 
@@ -829,17 +825,6 @@
       This doesn't seem to be a very robust strategy, but it is working for now.
       @ In, None
       @ Out, None
-=======
-                                      '\nOptions are:', self.whichDict[mainClassStr].keys())
-      objectInstance.generateAssembler(neededobjs)
-
-  def writeStatusFile(self):
-    """
-      A bad hack from ancient technologies so we can really tell
-      when RAVEN has successfully finished.
-      @ In, None
-      @ Out, Non
->>>>>>> b969727a
     """
     with open('.ravenStatus', 'w') as f:
       f.writelines('Success')