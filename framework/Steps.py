# Copyright 2017 Battelle Energy Alliance, LLC
#
# Licensed under the Apache License, Version 2.0 (the "License");
# you may not use this file except in compliance with the License.
# You may obtain a copy of the License at
#
# http://www.apache.org/licenses/LICENSE-2.0
#
# Unless required by applicable law or agreed to in writing, software
# distributed under the License is distributed on an "AS IS" BASIS,
# WITHOUT WARRANTIES OR CONDITIONS OF ANY KIND, either express or implied.
# See the License for the specific language governing permissions and
# limitations under the License.
"""
Module containing the different type of step allowed
Step is called by simulation
"""
#for future compatibility with Python 3--------------------------------------------------------------
from __future__ import division, print_function, unicode_literals, absolute_import
import warnings
warnings.simplefilter('default',DeprecationWarning)
if not 'xrange' in dir(__builtins__):
  xrange = range
#End compatibility block for Python 3----------------------------------------------------------------

#External Modules------------------------------------------------------------------------------------
import atexit
import time
import abc
import os
import sys
if sys.version_info.major > 2:
  import pickle
else:
  import cPickle as pickle
import copy
#import pickle as cloudpickle
import cloudpickle
#External Modules End--------------------------------------------------------------------------------

#Internal Modules------------------------------------------------------------------------------------
from BaseClasses import BaseType
import Files
from utils import utils
import Models
from OutStreams import OutStreamManager
from DataObjects import Data
#Internal Modules End--------------------------------------------------------------------------------


#----------------------------------------------------------------------------------------------------
class Step(utils.metaclass_insert(abc.ABCMeta,BaseType)):
  """
    This class implement one step of the simulation pattern.
    Usage:
    myInstance = Step()                                !Generate the instance
    myInstance.XMLread(xml.etree.ElementTree.Element)  !This method read the xml and perform all the needed checks
    myInstance.takeAstep()                             !This method perform the step

    --Internal chain [in square brackets methods that can be/must be overwritten]
    self.XMLread(xml)-->self._readMoreXML(xml)     -->[self._localInputAndChecks(xmlNode)]
    self.takeAstep() -->self_initializeStep()      -->[self._localInitializeStep()]
                     -->[self._localTakeAstepRun()]
                     -->self._endStepActions()
    --Other external methods--
    myInstance.whoAreYou()                 -see BaseType class-
    myInstance.myCurrentSetting()          -see BaseType class-
    myInstance.printMe()                   -see BaseType class-

    --Adding a new step subclass--
     **<MyClass> should inherit at least from Step or from another step already presents
     **DO NOT OVERRIDE any of the class method that are not starting with self.local*
     **ADD your class to the dictionary __InterfaceDict at the end of the module

    Overriding the following methods overriding unless you inherit from one of the already existing methods:
    self._localInputAndChecks(xmlNode)      : used to specialize the xml reading and the checks
    self._localGetInitParams()              : used to retrieve the local parameters and values to be printed
    self._localInitializeStep(inDictionary) : called after this call the step should be able the accept the call self.takeAstep(inDictionary):
    self._localTakeAstepRun(inDictionary)   : this is where the step happens, after this call the output is ready
  """

  def __init__(self):
    """
      Constructor
      @ In, None
      @ Out, None
    """
    BaseType.__init__(self)
    self.parList    = []   # List of list [[role played in the step, class type, specialization, global name (user assigned by the input)]]
    self.sleepTime  = 0.005  # Waiting time before checking if a run is finished
    #If a step possess re-seeding instruction it is going to ask to the sampler to re-seed according
    #  re-seeding = a number to be used as a new seed
    #  re-seeding = 'continue' the use the already present random environment
    #If there is no instruction (self.initSeed = None) the sampler will reinitialize
    self.initSeed        = None
    self.forceSequential = False #if True, then we guarantee that if batch size 1 is used, samples come in the same order, at the cost of efficiency
    self._knownAttribute += ['sleepTime','re-seeding','pauseAtEnd','fromDirectory','repeatFailureRuns','sequential']
    self._excludeFromModelValidation = ['SolutionExport']
    # how to handle failed runs. By default, the step fails.
    # If the attribute "repeatFailureRuns" is inputted, a certain number of repetitions are going to be performed
    self.failureHandling = {"fail":True, "repetitions":0, "perturbationFactor":0.0, "jobRepetitionPerformed":{}}
    self.printTag = 'STEPS'

  def _readMoreXML(self,xmlNode):
    """
      Handles the reading of all the XML describing the step
      Since step are not reused there will not be changes in the parameter describing the step after this reading
      @ In, xmlNode, xml.etree.ElementTree.Element, XML element node that represents the portion of the input that belongs to this Step class
      @ Out, None
    """
    printString = 'For step of type {0:15} and name {1:15} the attribute {3:10} has been assigned to a not understandable value {2:10}'
    self.raiseADebug('move this tests to base class when it is ready for all the classes')
    if not set(xmlNode.attrib.keys()).issubset(set(self._knownAttribute)):
      self.raiseAnError(IOError,'In step of type {0:15} and name {1:15} there are unknown attributes {2:100}'.format(self.type,self.name,str(xmlNode.attrib.keys())))
    if 're-seeding' in xmlNode.attrib.keys():
      self.initSeed=xmlNode.attrib['re-seeding']
      if self.initSeed.lower()   == "continue":
        self.initSeed  = "continue"
      else:
        try:
          self.initSeed  = int(self.initSeed)
        except:
          self.raiseAnError(IOError,printString.format(self.type,self.name,self.initSeed,'re-seeding'))
    if 'sleepTime' in xmlNode.attrib.keys():
      try:
        self.sleepTime = float(xmlNode.attrib['sleepTime'])
      except:
        self.raiseAnError(IOError,printString.format(self.type,self.name,xmlNode.attrib['sleepTime'],'sleepTime'))
    if str(xmlNode.attrib.get('sequential','False')).lower() in utils.stringsThatMeanTrue():
      self.forceSequential = True
    for child in xmlNode:
      classType, classSubType = child.attrib.get('class'), child.attrib.get('type')
      if None in [classType,classSubType]:
        self.raiseAnError(IOError,"In Step named "+self.name+", subnode "+ child.tag + ", and body content = "+ child.text +" the attribute class and/or type has not been found!")
      self.parList.append([child.tag,child.attrib.get('class'),child.attrib.get('type'),child.text])

    self.pauseEndStep = False
    if 'pauseAtEnd' in xmlNode.attrib.keys():
      if   xmlNode.attrib['pauseAtEnd'].lower() in utils.stringsThatMeanTrue():
        self.pauseEndStep = True
      elif xmlNode.attrib['pauseAtEnd'].lower() in utils.stringsThatMeanFalse():
        self.pauseEndStep = False
      else:
        self.raiseAnError(IOError,printString.format(self.type,self.name,xmlNode.attrib['pauseAtEnd'],'pauseAtEnd'))
    if 'repeatFailureRuns' in xmlNode.attrib.keys():
      failureSettings = str(xmlNode.attrib['repeatFailureRuns']).split("|")
      self.failureHandling['fail'] = False
      #failureSettings = str(xmlNode.attrib['repeatFailureRuns']).split("|")
      #if len(failureSettings) not in [1,2]: (for future usage)
      #  self.raiseAnError(IOError,'repeatFailureRuns format error. Expecting either the repetition number only ' +
      #                            'or the repetition number and the perturbation factor separated by "|" symbol')
      if len(failureSettings) != 1:
        self.raiseAnError(IOError,'repeatFailureRuns format error. Expecting the repetition number only ')
      self.failureHandling['repetitions'] = utils.intConversion(failureSettings[0])
      #if len(failureSettings) == 2:
      #  self.failureHandling['perturbationFactor'] = utils.floatConversion(failureSettings[1])
      if self.failureHandling['repetitions'] is None:
        self.raiseAnError(IOError,'In Step named '+self.name+' it was not possible to cast "repetitions" attribute into an integer!')
      #if self.failureHandling['perturbationFactor'] is None:
      #  self.raiseAnError(IOError,'In Step named '+self.name+' it was not possible to cast "perturbationFactor" attribute into a float!')
    self._localInputAndChecks(xmlNode)
    if None in self.parList:
      self.raiseAnError(IOError,'A problem was found in  the definition of the step '+str(self.name))

  @abc.abstractmethod
  def _localInputAndChecks(self,xmlNode):
    """
      Place here specialized reading, input consistency check and
      initialization of what will not change during the whole life of the object
      @ In, xmlNode, xml.etree.ElementTree.Element, XML element node that represents the portion of the input that belongs to this Step class
      @ Out, None
    """
    pass

  def getInitParams(self):
    """
      Exports a dictionary with the information that will stay constant during the existence of the instance of this class. Overloaded from BaseType
      This function is called from the base class to print some of the information inside the class.
      Whatever is permanent in the class and not inherited from the parent class should be mentioned here
      The information is passed back in the dictionary. No information about values that change during the simulation are allowed
      @ In, None
      @ Out, paramDict, dict, dictionary containing the parameter names as keys
        and each parameter's initial value as the dictionary values
    """
    paramDict = {}
    paramDict['Sleep time'  ] = str(self.sleepTime)
    paramDict['Initial seed'] = str(self.initSeed)
    for List in self.parList:
      paramDict[List[0]] = 'Class: '+str(List[1]) +' Type: '+str(List[2]) + '  Global name: '+str(List[3])
    paramDict.update(self._localGetInitParams())
    return paramDict

  @abc.abstractmethod
  def _localGetInitParams(self):
    """
      Place here a specialization of the exporting of what in the step is added to the initial parameters
      the printing format of paramDict is key: paramDict[key]
      @ In, None
      @ Out, paramDict, dict, dictionary containing the parameter names as keys
        and each parameter's initial value as the dictionary values
    """
    return {}

  def _initializeStep(self,inDictionary):
    """
      Method to initialize the current step.
      the job handler is restarted and re-seeding action are performed
      @ In, inDictionary, dict, the initialization dictionary
      @ Out, None
    """
    inDictionary['jobHandler'].startingNewStep()
    self.raiseADebug('jobHandler initialized')
    self._localInitializeStep(inDictionary)

  @abc.abstractmethod
  def _localInitializeStep(self,inDictionary):
    """
      This is the API for the local initialization of the children classes of step
      The inDictionary contains the instances for each possible role supported in the step (dictionary keywords) the instances of the objects in list if more than one is allowed
      The role of _localInitializeStep is to call the initialize method instance if needed
      Remember after each initialization to put:
      self.raiseADebug('for the role "+key+" the item of class '+inDictionary['key'].type+' and name '+inDictionary['key'].name+' has been initialized')
      @ In, inDictionary, dict, the initialization dictionary
      @ Out, None
    """
    pass

  @abc.abstractmethod
  def _localTakeAstepRun(self,inDictionary):
    """
      This is the API for the local run of a step for the children classes
      @ In, inDictionary, dict, contains the list of instances (see Simulation)
      @ Out, None
    """
    pass

  def _endStepActions(self,inDictionary):
    """
      This method is intended for performing actions at the end of a step
      @ In, inDictionary, dict, contains the list of instances (see Simulation)
      @ Out, None
    """
    if self.pauseEndStep:
      for i in range(len(inDictionary['Output'])):
        #if type(inDictionary['Output'][i]).__name__ not in ['str','bytes','unicode']:
        if inDictionary['Output'][i].type in ['OutStreamPlot']:
          inDictionary['Output'][i].endInstructions('interactive')

  def takeAstep(self,inDictionary):
    """
      This should work for everybody just split the step in an initialization and the run itself
      inDictionary[role]=instance or list of instance
      @ In, inDictionary, dict, contains the list of instances (see Simulation)
      @ Out, None
    """
    self.raiseAMessage('***  Beginning initialization ***')
    self._initializeStep(inDictionary)
    self.raiseAMessage('***    Initialization done    ***')
    self.raiseAMessage('***       Beginning run       ***')
    self._localTakeAstepRun(inDictionary)
    self.raiseAMessage('***       Run finished        ***')
    self.raiseAMessage('***     Closing the step      ***')
    self._endStepActions(inDictionary)
    self.raiseAMessage('***        Step closed        ***')
#
#
#
class SingleRun(Step):
  """
    This is the step that will perform just one evaluation
  """
  def __init__(self):
    """
      Constructor
      @ In, None
      @ Out, None
    """
    Step.__init__(self)
    self.samplerType    = 'Sampler'
    self.failedRuns     = []
    self.lockedFileName = "ravenLocked.raven"
    self.printTag       = 'STEP SINGLERUN'

  def _localInputAndChecks(self,xmlNode):
    """
      Place here specialized reading, input consistency check and
      initialization of what will not change during the whole life of the object
      @ In, xmlNode, xml.etree.ElementTree.Element, XML element node that represents the portion of the input that belongs to this Step class
      @ Out, None
    """
    self.raiseADebug('the mapping used in the model for checking the compatibility of usage should be more similar to self.parList to avoid the double mapping below','FIXME')
    found     = 0
    rolesItem = []
    #collect model, other entries
    for index, parameter in enumerate(self.parList):
      if parameter[0]=='Model':
        found +=1
        modelIndex = index
      else:
        rolesItem.append(parameter[0])
    #test the presence of one and only one model
    if found > 1:
      self.raiseAnError(IOError,'Only one model is allowed for the step named '+str(self.name))
    elif found == 0:
      self.raiseAnError(IOError,'No model has been found for the step named '+str(self.name))
    #clarify run by roles
    roles      = set(rolesItem)
    if 'Optimizer' in roles:
      self.samplerType = 'Optimizer'
      if 'Sampler' in roles:
        self.raiseAnError(IOError, 'Only Sampler or Optimizer is alloweed for the step named '+str(self.name))
    #if single run, make sure model is an instance of Code class
    if self.type == 'SingleRun':
      if self.parList[modelIndex][2] != 'Code':
        self.raiseAnError(IOError,'<SingleRun> steps only support running "Code" model types!  Consider using a <MultiRun> step using a "Custom" sampler for other models.')
      if 'Optimizer' in roles or 'Sampler' in roles:
        self.raiseAnError(IOError,'<SingleRun> steps does not allow the usage of <Sampler> or <Optimizer>!  Consider using a <MultiRun> step.')
      if 'SolutionExport' in roles:
        self.raiseAnError(IOError,'<SingleRun> steps does not allow the usage of <SolutionExport>!  Consider using a <MultiRun> step with a <Sampler>/<Optimizer> that allows its usage.')
    #build entry list for verification of correct input types
    toBeTested = {}
    for role in roles:
      toBeTested[role]=[]
    for  myInput in self.parList:
      if myInput[0] in rolesItem:
        toBeTested[ myInput[0]].append({'class':myInput[1],'type':myInput[2]})
    #use the models static testing of roles compatibility
    for role in roles:
      if role not in self._excludeFromModelValidation:
        Models.validate(self.parList[modelIndex][2], role, toBeTested[role],self)
    self.raiseADebug('reactivate check on Input as soon as loadCsv gets out from the PostProcessor models!')
    if 'Output' not in roles:
      self.raiseAnError(IOError,'It is not possible a run without an Output!')

  def _localInitializeStep(self,inDictionary):
    """
      This is the API for the local initialization of the children classes of step
      The inDictionary contains the instances for each possible role supported in the step (dictionary keywords) the instances of the objects in list if more than one is allowed
      The role of _localInitializeStep is to call the initialize method instance if needed
      Remember after each initialization to put:
      self.raiseADebug('for the role "+key+" the item of class '+inDictionary['key'].type+' and name '+inDictionary['key'].name+' has been initialized')
      @ In, inDictionary, dict, the initialization dictionary
      @ Out, None
    """
    #Model initialization
    modelInitDict = {'Output':inDictionary['Output']}
    if 'SolutionExport' in inDictionary.keys():
      modelInitDict['SolutionExport'] = inDictionary['SolutionExport']
    if inDictionary['Model'].createWorkingDir:
      currentWorkingDirectory = os.path.join(inDictionary['jobHandler'].runInfoDict['WorkingDir'],inDictionary['jobHandler'].runInfoDict['stepName'])
      try:
        os.mkdir(currentWorkingDirectory)
      except OSError:
        self.raiseAWarning('current working dir '+currentWorkingDirectory+' already exists, this might imply deletion of present files')
        if utils.checkIfPathAreAccessedByAnotherProgram(currentWorkingDirectory,3.0):
          self.raiseAWarning('directory '+ currentWorkingDirectory + ' is likely used by another program!!! ')
        if utils.checkIfLockedRavenFileIsPresent(currentWorkingDirectory,self.lockedFileName):
          self.raiseAnError(RuntimeError, self, "another instance of RAVEN is running in the working directory "+ currentWorkingDirectory+". Please check your input!")
        # register function to remove the locked file at the end of execution
        atexit.register(utils.removeFile,os.path.join(currentWorkingDirectory,self.lockedFileName))
    inDictionary['Model'].initialize(inDictionary['jobHandler'].runInfoDict,inDictionary['Input'],modelInitDict)

    self.raiseADebug('for the role Model  the item of class {0:15} and name {1:15} has been initialized'.format(inDictionary['Model'].type,inDictionary['Model'].name))

    #HDF5 initialization
    for i in range(len(inDictionary['Output'])):
      #if type(inDictionary['Output'][i]).__name__ not in ['str','bytes','unicode']:
      if 'HDF5' in inDictionary['Output'][i].type:
        inDictionary['Output'][i].initialize(self.name)
      elif inDictionary['Output'][i].type in ['OutStreamPlot','OutStreamPrint']:
        inDictionary['Output'][i].initialize(inDictionary)

      self.raiseADebug('for the role Output the item of class {0:15} and name {1:15} has been initialized'.format(inDictionary['Output'][i].type,inDictionary['Output'][i].name))

  def _localTakeAstepRun(self,inDictionary):
    """
      This is the API for the local run of a step for the children classes
      @ In, inDictionary, dict, contains the list of instances (see Simulation)
      @ Out, None
    """
    jobHandler     = inDictionary['jobHandler']
    model          = inDictionary['Model'     ]
    sampler        = inDictionary.get(self.samplerType,None)
    inputs         = inDictionary['Input'     ]
    outputs        = inDictionary['Output'    ]

    # the input provided by a SingleRun is simply the file to be run.  model.run, however, expects stuff to perturb.
    # get an input to run -> different between SingleRun and PostProcessor runs
    # if self.type == 'SingleRun':
    #   newInput = model.createNewInput(inputs,'None',**{'SampledVars':{},'additionalEdits':{}})
    # else:
    #   newInput = inputs

    ## The single run should still collect its SampledVars for the output maybe?
    ## The problem here is when we call Code.collectOutput(), the sampledVars
    ## is empty... The question is where do we ultimately get this information
    ## the input object's input space or the desired output of the Output object?
    ## I don't think all of the outputs need to specify their domain, so I suppose
    ## this should default to all of the ones in the input? Is it possible to
    ## get an input field in the outputs variable that is not in the inputs
    ## variable defined above? - DPM 4/6/2017
    model.submit(inputs, None, jobHandler, **{'SampledVars':{},'additionalEdits':{}}) #empty dictionary corresponds to sampling data in multirun
    while True:
      finishedJobs = jobHandler.getFinished()
      for finishedJob in finishedJobs:
        if finishedJob.getReturnCode() == 0:
          # if the return code is > 0 => means the system code crashed... we do not want to make the statistics poor => we discard this run
          for output in outputs:
            if output.type not in ['OutStreamPlot','OutStreamPrint']:
              model.collectOutput(finishedJob,output)
            else:
              output.addOutput()
            #else: model.collectOutput(finishedJob,output)
        else:
          self.raiseADebug('the job "'+finishedJob.identifier+'" has failed.')
          if self.failureHandling['fail']:
            #add run to a pool that can be sent to the sampler later
            self.failedRuns.append(copy.copy(finishedJob))
          else:
            if finishedJob.identifier not in self.failureHandling['jobRepetitionPerformed']:
              self.failureHandling['jobRepetitionPerformed'][finishedJob.identifier] = 1
            if self.failureHandling['jobRepetitionPerformed'][finishedJob.identifier] <= self.failureHandling['repetitions']:
              # we re-add the failed job
              jobHandler.reAddJob(finishedJob)
              self.raiseAWarning('As prescribed in the input, trying to re-submit the job "'+finishedJob.identifier+'". Trial '+
                               str(self.failureHandling['jobRepetitionPerformed'][finishedJob.identifier]) +'/'+str(self.failureHandling['repetitions']))
              self.failureHandling['jobRepetitionPerformed'][finishedJob.identifier] += 1
            else:
              #add run to a pool that can be sent to the sampler later
              self.failedRuns.append(copy.copy(finishedJob))
              self.raiseAWarning('The job "'+finishedJob.identifier+'" has been submitted '+ str(self.failureHandling['repetitions'])+' times, failing all the times!!!')
      if jobHandler.isFinished() and len(jobHandler.getFinishedNoPop()) == 0:
        break
      time.sleep(self.sleepTime)
    if sampler is not None:
      sampler.handleFailedRuns(self.failedRuns)
    else:
      if len(self.failedRuns)>0:
        self.raiseAWarning('There were %i failed runs!' % len(self.failedRuns))

  def _localGetInitParams(self):
    """
      Place here a specialization of the exporting of what in the step is added to the initial parameters
      the printing format of paramDict is key: paramDict[key]
      @ In, None
      @ Out, paramDict, dict, dictionary containing the parameter names as keys
        and each parameter's initial value as the dictionary values
    """
    return {}
#
#
#

class MultiRun(SingleRun):
  """
    this class implements one step of the simulation pattern' where several runs are needed
  """
  def __init__(self):
    """
      Constructor
      @ In, None
      @ Out, None
    """
    SingleRun.__init__(self)
    self._samplerInitDict = {} #this is a dictionary that gets sent as key-worded list to the initialization of the sampler
    self.counter          = 0  #just an handy counter of the runs already performed
    self.printTag = 'STEP MULTIRUN'

  def _localInputAndChecks(self,xmlNode):
    """
      Place here specialized reading, input consistency check and
      initialization of what will not change during the whole life of the object
      @ In, xmlNode, xml.etree.ElementTree.Element, XML element node that represents the portion of the input that belongs to this Step class
      @ Out, None
    """
    SingleRun._localInputAndChecks(self,xmlNode)
    if self.samplerType not in [item[0] for item in self.parList]:
      self.raiseAnError(IOError,'It is not possible a multi-run without a sampler or optimizer!')

  def _initializeSampler(self,inDictionary):
    """
      Method to initialize the sampler
      @ In, inDictionary, dict, contains the list of instances (see Simulation)
      @ Out, None
    """
    if 'SolutionExport' in inDictionary.keys():
      self._samplerInitDict['solutionExport']=inDictionary['SolutionExport']

    inDictionary[self.samplerType].initialize(**self._samplerInitDict)
    self.raiseADebug('for the role of sampler the item of class '+inDictionary[self.samplerType].type+' and name '+inDictionary[self.samplerType].name+' has been initialized')
    self.raiseADebug('Sampler initialization dictionary: '+str(self._samplerInitDict))

  def _localInitializeStep(self,inDictionary):
    """
      This is the API for the local initialization of the children classes of step
      The inDictionary contains the instances for each possible role supported in the step (dictionary keywords) the instances of the objects in list if more than one is allowed
      The role of _localInitializeStep is to call the initialize method instance if needed
      Remember after each initialization to put:
      self.raiseADebug('for the role "+key+" the item of class '+inDictionary['key'].type+' and name '+inDictionary['key'].name+' has been initialized')
      @ In, inDictionary, dict, the initialization dictionary
      @ Out, None
    """
    SingleRun._localInitializeStep(self,inDictionary)
    self.counter = 0
    self._samplerInitDict['externalSeeding'] = self.initSeed
    self._initializeSampler(inDictionary)
    #generate lambda function list to collect the output without checking the type
    self._outputCollectionLambda = []
    self._outputDictCollectionLambda = []
    # set up output collection lambdas
    for outIndex, output in enumerate(inDictionary['Output']):
      if output.type not in ['OutStreamPlot','OutStreamPrint']:
        if 'SolutionExport' in inDictionary.keys() and output.name == inDictionary['SolutionExport'].name:
          self._outputCollectionLambda.append((lambda x:None, outIndex))
          self._outputDictCollectionLambda.append((lambda x:None, outIndex))
        else:
          self._outputCollectionLambda.append( (lambda x: inDictionary['Model'].collectOutput(x[0],x[1]), outIndex) )
          self._outputDictCollectionLambda.append( (lambda x: inDictionary['Model'].collectOutputFromDict(x[0],x[1]), outIndex) )
      else:
        self._outputCollectionLambda.append((lambda x: x[1].addOutput(), outIndex))
        self._outputDictCollectionLambda.append((lambda x: x[1].addOutput(), outIndex))
    self.raiseADebug('Generating input batch of size '+str(inDictionary['jobHandler'].runInfoDict['batchSize']))
    # set up and run the first batch of samples
    # FIXME this duplicates a lot of code from _locatTakeAstepRun, which should be consolidated
    # first, check and make sure the model is ready
    model = inDictionary['Model']
    if isinstance(model,Models.ROM):
      if not model.amITrained:
        model.raiseAnError(RuntimeError,'ROM model "%s" has not been trained yet, so it cannot be sampled!' %model.name+\
                                        ' Use a RomTrainer step to train it.')
    for inputIndex in range(inDictionary['jobHandler'].runInfoDict['batchSize']):
      if inDictionary[self.samplerType].amIreadyToProvideAnInput():
        try:
          newInput = self._findANewInputToRun(inDictionary[self.samplerType], inDictionary['Model'], inDictionary['Input'], inDictionary['Output'])
          if isinstance(inDictionary["Model"], Models.EnsembleModel):
            inDictionary["Model"].submitAsClient(newInput, inDictionary[self.samplerType].type, inDictionary['jobHandler'], **copy.deepcopy(inDictionary[self.samplerType].inputInfo))
          else:
            inDictionary["Model"].submit(newInput, inDictionary[self.samplerType].type, inDictionary['jobHandler'], **copy.deepcopy(inDictionary[self.samplerType].inputInfo))
          self.raiseADebug('Submitted input '+str(inputIndex+1))
        except utils.NoMoreSamplesNeeded:
          self.raiseAMessage('Sampler returned "NoMoreSamplesNeeded".  Continuing...')

  def _localTakeAstepRun(self,inDictionary):
    """
      This is the API for the local run of a step for the children classes
      @ In, inDictionary, dict, contains the list of instances (see Simulation)
      @ Out, None
    """
    jobHandler = inDictionary['jobHandler']
    model      = inDictionary['Model'     ]
    inputs     = inDictionary['Input'     ]
    outputs    = inDictionary['Output'    ]
    sampler    = inDictionary[self.samplerType]
    # check to make sure model can be run
    ## first, if it's a ROM, check that it's trained
    if isinstance(model,Models.ROM):
      if not model.amITrained:
        model.raiseAnError(RuntimeError,'ROM model "%s" has not been trained yet, so it cannot be sampled!' %model.name+\
                                        ' Use a RomTrainer step to train it.')
    ##### MAIN LOOP #####
    while not self.finished(jobHandler,sampler):
      self.raiseADebug('')
      self.raiseADebug('Entering the STEP main loop.')

      # if user requested forced sequentiality, only submit a new sample if we collected a sample
      if self.forceSequential:
        self.collectDone(jobHandler,sampler,model,inputs,outputs,submitNew=True)

<<<<<<< HEAD
      # terminate unwanted jobs
      self.raiseADebug('Terminating unnecessary jobs ...')
      self.terminateUnneeded(jobHandler,sampler)

      # submit new jobs
      self.raiseADebug('Submitting new jobs ...')
      self.submitNew(jobHandler,sampler,model,inputs,outputs)
=======
      # otherwise, use the more efficient strategy
      else:
        # collect jobs
        self.collectDone(jobHandler,sampler,model,inputs,outputs,submitNew=False)
        # submit new jobs
        self.submitNew(jobHandler,sampler,model,inputs,outputs)
>>>>>>> 49d246e5

      # either way, wait before next update
      time.sleep(self.sleepTime)
    ##### END MAIN LOOP #####

    # handle failed runs
    sampler.handleFailedRuns(self.failedRuns)
    # print basic run statistics
    self.raiseADebug('Finished with %d runs submitted, %d jobs running, and %d completed jobs waiting to be processed.' % (jobHandler.numSubmitted(),jobHandler.numRunning(),len(jobHandler.getFinishedNoPop())) )

  def collectDone(self,jobHandler,sampler,model,inputs,outputs,submitNew=False):
    """
      Collect finished runs from the jobHandler, and sort them by the results.
      @ In, jobHandler, JobHandler, job handler instance
      @ In, sampler, Sampler, instance doing the sampling for this multirun
      @ In, model, Model, model being run for this multirun
      @ In, inputs, dict, inputs
      @ In, outputs, dict, outputs
      @ In, submitNew, bool, optional, if True then will submit jobs for each job collected
      @ Out, collected, int, number of jobs collected
    """
    self.raiseADebug('Collecting finished jobs ...')
    finishedJobs = jobHandler.getFinished()
    collected = len(finishedJobs)
    for finishedJob in finishedJobs:
      # update number of collected runs
      self.counter +=1
      # collect run if it succeeded
      if finishedJob.getReturnCode() == 0:
        for myLambda, outIndex in self._outputCollectionLambda:
          myLambda([finishedJob,outputs[outIndex]])
          self.raiseADebug('Just collected output {0:2} of the input {1:6}'.format(outIndex+1,self.counter))
      # pool it if it failed, resubmit if in resample mode
      else:
        self.raiseADebug('the job "'+finishedJob.identifier+'" has failed.')
        if self.failureHandling['fail']:
          #add run to a pool that can be sent to the sampler later
          self.failedRuns.append(copy.copy(finishedJob))
        else:
          if finishedJob.identifier not in self.failureHandling['jobRepetitionPerformed']:
            self.failureHandling['jobRepetitionPerformed'][finishedJob.identifier] = 1
          if self.failureHandling['jobRepetitionPerformed'][finishedJob.identifier] <= self.failureHandling['repetitions']:
            # we re-add the failed job
            jobHandler.reAddJob(finishedJob)
            self.raiseAWarning('As prescribed in the input, trying to re-submit the job "'+finishedJob.identifier+'". Trial '+
                             str(self.failureHandling['jobRepetitionPerformed'][finishedJob.identifier]) +'/'+str(self.failureHandling['repetitions']))
            self.failureHandling['jobRepetitionPerformed'][finishedJob.identifier] += 1
          else:
            #add run to a pool that can be sent to the sampler later
            self.failedRuns.append(copy.copy(finishedJob))
            self.raiseAWarning('The job "'+finishedJob.identifier+'" has been submitted '+ str(self.failureHandling['repetitions'])+' times, failing all the times!!!')
      # finalize actual sampler
      sampler.finalizeActualSampling(finishedJob,model,inputs)
      # if requested, submit new jobs -> this should only be true for the sequential case
      if submitNew:
        self.submitNew(jobHandler,sampler,model,inputs,outputs)
    return collected

  def terminateUnneeded(self,jobHandler,sampler):
    """
      Terminates jobs flagged by the sampler for deletion
      @ In, jobHandler, JobHandler, job handler instance
      @ In, sampler, Sampler, instance doing the sampling for this multirun
    """
    while len(sampler.jobsToTerminate) > 0:
      prefix = sampler.getPrefixToTerminate()
      self.raiseADebug('Terminating run "{}" at the request of the sampler.'.format(prefix))
      jobHandler.terminateRun(prefix)

  def submitNew(self,jobHandler,sampler,model,inputs,outputs):
    """
      Aquire new points to run from the sampler and submit them to the job handler.
      @ In, jobHandler, JobHandler, job handler instance
      @ In, sampler, Sampler, instance doing the sampling for this multirun
      @ In, model, Model, model being run for this multirun
      @ Out, None
    """
    self.raiseADebug('Submitting new jobs ...')
    isEnsemble = isinstance(model, Models.EnsembleModel)
    ## In order to ensure that the queue does not grow too large, we will
    ## employ a threshold on the number of jobs the jobHandler can take,
    ## in addition, we cannot provide more jobs than the sampler can provide.
    ## So, we take the minimum of these two values.
    maxSubmittable = min(jobHandler.availability(isEnsemble),sampler.endJobRunnable())
    self.raiseADebug('We can submit up to',maxSubmittable,'points.')
    self.raiseADebug('Requesting new submission points from the sampler ...')
    for i in range(maxSubmittable):
      self.raiseADebug('  Testing submission {}/{} ...'.format(i+1,maxSubmittable))
      if sampler.amIreadyToProvideAnInput():
        self.raiseADebug('    Sampler indicated readiness to provide a new submission point ...')
        # try-catch in case the sampler ends up having insufficient samples to provide
        try:
          newInput = self._findANewInputToRun(sampler, model, inputs, outputs)
          self.raiseADebug('    Obtained new submission point.')
          # ensemble model uses a special submission queue
          if isEnsemble:
            model.submitAsClient(newInput, sampler.type, jobHandler, **copy.deepcopy(sampler.inputInfo))
          # everyone else follows typical submission
          else:
            model.submit(newInput, sampler.type, jobHandler, **copy.deepcopy(sampler.inputInfo))
        except utils.NoMoreSamplesNeeded:
          self.raiseAMessage('    Sampler returned "NoMoreSamplesNeeded".  Returning.')
          return
      else: #sampler not ready
        self.raiseADebug('  Sampler currently has no new points to sample.')
        return

  def _findANewInputToRun(self, sampler, model, inputs, outputs):
    """
      Repeatedly calls Sampler until a new run is found or "NoMoreSamplesNeeded" is raised.
      @ In, sampler, Sampler, the sampler in charge of generating the sample
      @ In, model, Model, the model in charge of evaluating the sample
      @ In, inputs, object, the raven object used as the input in this step
        (i.e., a DataObject, File, or HDF5, I guess? Maybe these should all
        inherit from some base "Data" so that we can ensure a consistent
        interface for these?)
      @ In, outputs, object, the raven object used as the output in this step
        (i.e., a DataObject, File, or HDF5, I guess? Maybe these should all
        inherit from some base "Data" so that we can ensure a consistent
        interface for these?)
      @ Out, newInp, list, list containing the new inputs
    """
    #The value of "found" determines what the Sampler is ready to provide.
    #  case 0: a new sample has been discovered and can be run, and newInp is a new input list.
    #  case 1: found the input in restart, and newInp is a realization dicitonary of data to use
    found = None
    while found != 0:
      found,newInp = sampler.generateInput(model,inputs)
      if found == 1:
        for collector, outIndex in self._outputDictCollectionLambda:
          collector([newInp,outputs[outIndex]])
    return newInp

  def finished(self,jobHandler,sampler):
    """
      Determines if step has completed its mission.  Currently evaluated by
      determing if job handler is done running and the sampler has nothing new to do.
      @ In, jobHandler, JobHandler, job handler instance
      @ In, sampler, Sampler, the instance providing samples for this run
      @ Out, finished, bool, True if done and False if not
    """
    return jobHandler.isFinished() and not sampler.amIreadyToProvideAnInput()

#
#
#

#
#
#
class RomTrainer(Step):
  """
    This step type is used only to train a ROM
  """
  def __init__(self):
    """
      Constructor
      @ In, None
      @ Out, None
    """
    Step.__init__(self)
    self.printTag = 'STEP ROM TRAINER'

  def _localInputAndChecks(self,xmlNode):
    """
      Place here specialized reading, input consistency check and
      initialization of what will not change during the whole life of the object
      @ In, xmlNode, xml.etree.ElementTree.Element, XML element node that represents the portion of the input that belongs to this Step class
      @ Out, None
    """
    if [item[0] for item in self.parList].count('Input')!=1:
      self.raiseAnError(IOError,'Only one Input and only one is allowed for a training step. Step name: '+str(self.name))
    if [item[0] for item in self.parList].count('Output')<1:
      self.raiseAnError(IOError,'At least one Output is need in a training step. Step name: '+str(self.name))
    for item in self.parList:
      if item[0]=='Output' and item[2] not in ['ROM']:
        self.raiseAnError(IOError,'Only ROM output class are allowed in a training step. Step name: '+str(self.name))

  def _localGetInitParams(self):
    """
      Place here a specialization of the exporting of what in the step is added to the initial parameters
      the printing format of paramDict is key: paramDict[key]
      @ In, None
      @ Out, paramDict, dict, dictionary containing the parameter names as keys
        and each parameter's initial value as the dictionary values
    """
    return {}

  def _localInitializeStep(self,inDictionary):
    """
      This is the API for the local initialization of the children classes of step
      The inDictionary contains the instances for each possible role supported in the step (dictionary keywords) the instances of the objects in list if more than one is allowed
      The role of _localInitializeStep is to call the initialize method instance if needed
      Remember after each initialization to put:
      self.raiseADebug('for the role "+key+" the item of class '+inDictionary['key'].type+' and name '+inDictionary['key'].name+' has been initialized')
      @ In, inDictionary, dict, the initialization dictionary
      @ Out, None
    """
    pass

  def _localTakeAstepRun(self,inDictionary):
    """
      This is the API for the local run of a step for the children classes
      @ In, inDictionary, dict, contains the list of instances (see Simulation)
      @ Out, None
    """
    #Train the ROM... It is not needed to add the trainingSet since it's already been added in the initialization method
    for ROM in inDictionary['Output']:
      ROM.train(inDictionary['Input'][0])
#
#
#
class IOStep(Step):
  """
    This step is used to extract or push information from/into a Database,
    or from a directory, or print out the data to an OutStream
  """
  def __init__(self):
    """
      Constructor
      @ In, None
      @ Out, None
    """
    Step.__init__(self)
    self.printTag = 'STEP IOCOMBINED'
    self.fromDirectory = None

  def __getOutputs(self, inDictionary):
    """
      Utility method to get all the instances marked as Output
      @ In, inDictionary, dict, dictionary of all instances
      @ Out, outputs, list, list of Output instances
    """
    outputs         = []
    for out in inDictionary['Output']:
      if not isinstance(out,OutStreamManager):
        outputs.append(out)
    return outputs

  def _localInitializeStep(self,inDictionary):
    """
      This is the API for the local initialization of the children classes of step
      The inDictionary contains the instances for each possible role supported in the step (dictionary keywords) the instances of the objects in list if more than one is allowed
      The role of _localInitializeStep is to call the initialize method instance if needed
      Remember after each initialization to put:
      self.raiseADebug('for the role "+key+" the item of class '+inDictionary['key'].type+' and name '+inDictionary['key'].name+' has been initialized')
      @ In, inDictionary, dict, the initialization dictionary
      @ Out, None
    """
    # check if #inputs == #outputs
    # collect the outputs without outstreams
    outputs         = self.__getOutputs(inDictionary)
    databases       = set()
    self.actionType = []
    if len(inDictionary['Input']) != len(outputs) and len(outputs) > 0:
      self.raiseAnError(IOError,'In Step named ' + self.name + \
          ', the number of Inputs != number of Outputs, and there are Outputs. '+\
          'Inputs: %i Outputs: %i'%(len(inDictionary['Input']),len(outputs)) )
    #determine if this is a DATAS->HDF5, HDF5->DATAS or both.
    # also determine if this is an invalid combination
    for i in range(len(outputs)):
      if inDictionary['Input'][i].type == 'HDF5':
        if isinstance(outputs[i],Data):
          self.actionType.append('HDF5-dataObjects')
        else:
          self.raiseAnError(IOError,'In Step named ' + self.name + '. This step accepts A DataObjects as Output only, when the Input is an HDF5. Got ' + inDictionary['Output'][i].type)
      elif  isinstance(inDictionary['Input'][i],Data):
        if outputs[i].type == 'HDF5':
          self.actionType.append('dataObjects-HDF5')
        else:
          self.raiseAnError(IOError,'In Step named ' + self.name + '. This step accepts ' + 'HDF5' + ' as Output only, when the Input is a DataObjects. Got ' + inDictionary['Output'][i].type)
      elif isinstance(inDictionary['Input'][i],Models.ROM):
        if isinstance(outputs[i],Files.File):
          self.actionType.append('ROM-FILES')
        else:
          self.raiseAnError(IOError,'In Step named ' + self.name + '. This step accepts A Files as Output only, when the Input is a ROM. Got ' + inDictionary['Output'][i].type)
      elif isinstance(inDictionary['Input'][i],Files.File):
        if   isinstance(outputs[i],Models.ROM):
          self.actionType.append('FILES-ROM')
        elif isinstance(outputs[i],Data):
          self.actionType.append('FILES-dataObjects')
        else:
          self.raiseAnError(IOError,'In Step named ' + self.name + '. This step accepts A ROM as Output only, when the Input is a Files. Got ' + inDictionary['Output'][i].type)
      else:
        self.raiseAnError(IOError,'In Step named ' + self.name + '. This step accepts DataObjects, HDF5, ROM and Files as Input only. Got ' + inDictionary['Input'][i].type)
    if self.fromDirectory and len(self.actionType) == 0:
      self.raiseAnError(IOError,'In Step named ' + self.name + '. "fromDirectory" attribute provided but not conversion action is found (remove this atttribute for OutStream actions only"')
    #Initialize all the HDF5 outputs.
    for i in range(len(outputs)):
      #if type(outputs[i]).__name__ not in ['str','bytes','unicode']:
      if 'HDF5' in inDictionary['Output'][i].type:
        if outputs[i].name not in databases:
          databases.add(outputs[i].name)
          outputs[i].initialize(self.name)
          self.raiseADebug('for the role Output the item of class {0:15} and name {1:15} has been initialized'.format(outputs[i].type,outputs[i].name))

    #if have a fromDirectory and are a dataObjects-*, need to load data
    if self.fromDirectory:
      for i in range(len(inDictionary['Input'])):
        if self.actionType[i].startswith('dataObjects-'):
          inInput = inDictionary['Input'][i]
          inInput.loadXMLandCSV(self.fromDirectory)

    #Initialize all the OutStreamPrint and OutStreamPlot outputs
    for output in inDictionary['Output']:
      if type(output).__name__ in ['OutStreamPrint','OutStreamPlot']:
        output.initialize(inDictionary)
        self.raiseADebug('for the role Output the item of class {0:15} and name {1:15} has been initialized'.format(output.type,output.name))

  def _localTakeAstepRun(self,inDictionary):
    """
      This is the API for the local run of a step for the children classes
      @ In, inDictionary, dict, contains the list of instances (see Simulation)
      @ Out, None
    """
    outputs = self.__getOutputs(inDictionary)
    for i in range(len(outputs)):
      if self.actionType[i] == 'HDF5-dataObjects':
        #inDictionary['Input'][i] is HDF5, outputs[i] is a DataObjects
        outputs[i].addOutput(inDictionary['Input'][i])
      elif self.actionType[i] == 'dataObjects-HDF5':
        #inDictionary['Input'][i] is a dataObjects, outputs[i] is HDF5
        outputs[i].addGroupDataObjects({'group':inDictionary['Input'][i].name},inDictionary['Input'][i])
      elif self.actionType[i] == 'ROM-FILES':
        #inDictionary['Input'][i] is a ROM, outputs[i] is Files
        #check the ROM is trained first
        if not inDictionary['Input'][i].amITrained:
          self.raiseAnError(RuntimeError,'Pickled rom "%s" was not trained!  Train it before pickling and unpickling using a RomTrainer step.' %inDictionary['Input'][i].name)
        fileobj = outputs[i]
        fileobj.open(mode='wb+')
        cloudpickle.dump(inDictionary['Input'][i],fileobj)
        fileobj.flush()
        fileobj.close()
      elif self.actionType[i] == 'FILES-ROM':
        #inDictionary['Input'][i] is a Files, outputs[i] is ROM
        fileobj = inDictionary['Input'][i]
        unpickledObj = pickle.load(open(fileobj.getAbsFile(),'rb+'))
        if not isinstance(unpickledObj,Models.ROM):
          self.raiseAnError(RuntimeError,'Pickled object in "%s" is not a ROM.  Exiting ...' %str(fileobj))
        if not unpickledObj.amITrained:
          self.raiseAnError(RuntimeError,'Pickled rom "%s" was not trained!  Train it before pickling and unpickling using a RomTrainer step.' %unpickledObj.name)
        outputs[i].train(unpickledObj)
      elif self.actionType[i] == 'FILES-dataObjects':
        #inDictionary['Input'][i] is a Files, outputs[i] is PointSet
        infile = inDictionary['Input'][i]
        options = {'fileToLoad':infile}
        outputs[i].loadXMLandCSV(inDictionary['Input'][i].getPath(),options)
      else:
        self.raiseAnError(IOError,"Unknown action type "+self.actionType[i])
    for output in inDictionary['Output']:
      if output.type in ['OutStreamPrint','OutStreamPlot']:
        output.addOutput()

  def _localGetInitParams(self):
    """
      Place here a specialization of the exporting of what in the step is added to the initial parameters
      the printing format of paramDict is key: paramDict[key]
      @ In, None
      @ Out, paramDict, dict, dictionary containing the parameter names as keys
        and each parameter's initial value as the dictionary values
    """
    paramDict = {}
    return paramDict # no inputs

  def _localInputAndChecks(self,xmlNode):
    """
      Place here specialized reading, input consistency check and
      initialization of what will not change during the whole life of the object
      @ In, xmlNode, xml.etree.ElementTree.Element, XML element node that represents the portion of the input that belongs to this Step class
      @ Out, None
    """
    if 'fromDirectory' in xmlNode.attrib.keys():
      self.fromDirectory = xmlNode.attrib['fromDirectory']

#
#
#
__interFaceDict                      = {}
__interFaceDict['SingleRun'        ] = SingleRun
__interFaceDict['MultiRun'         ] = MultiRun
__interFaceDict['IOStep'           ] = IOStep
__interFaceDict['RomTrainer'       ] = RomTrainer
__interFaceDict['PostProcess'      ] = SingleRun
__base                               = 'Step'

def returnInstance(Type,caller):
  """
    Returns the instance of a Step
    @ In, Type, string, requested step
    @ In, caller, object, requesting object
    @ Out, __interFaceDict, instance, instance of the step
  """
  return __interFaceDict[Type]()
  caller.raiseAnError(NameError,'not known '+__base+' type '+Type)<|MERGE_RESOLUTION|>--- conflicted
+++ resolved
@@ -566,22 +566,16 @@
       if self.forceSequential:
         self.collectDone(jobHandler,sampler,model,inputs,outputs,submitNew=True)
 
-<<<<<<< HEAD
-      # terminate unwanted jobs
-      self.raiseADebug('Terminating unnecessary jobs ...')
-      self.terminateUnneeded(jobHandler,sampler)
-
-      # submit new jobs
-      self.raiseADebug('Submitting new jobs ...')
-      self.submitNew(jobHandler,sampler,model,inputs,outputs)
-=======
       # otherwise, use the more efficient strategy
       else:
         # collect jobs
         self.collectDone(jobHandler,sampler,model,inputs,outputs,submitNew=False)
+
+        # terminate unwanted jobs FIXME also apply to sequential case
+        self.terminateUnneeded(jobHandler,sampler)
+
         # submit new jobs
         self.submitNew(jobHandler,sampler,model,inputs,outputs)
->>>>>>> 49d246e5
 
       # either way, wait before next update
       time.sleep(self.sleepTime)
@@ -646,6 +640,7 @@
       @ In, jobHandler, JobHandler, job handler instance
       @ In, sampler, Sampler, instance doing the sampling for this multirun
     """
+    self.raiseADebug('Terminating unnecessary jobs ...')
     while len(sampler.jobsToTerminate) > 0:
       prefix = sampler.getPrefixToTerminate()
       self.raiseADebug('Terminating run "{}" at the request of the sampler.'.format(prefix))
