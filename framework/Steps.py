--- conflicted
+++ resolved
@@ -282,11 +282,7 @@
         if hasattr(entities,'provideExpectedMetaKeys'):
           metaKeys = metaKeys.union(entities.provideExpectedMetaKeys())
     ## then give them to the output data objects
-<<<<<<< HEAD
-    for out in inDictionary['Output']+inDictionary['TargetEvaluation'] if 'TargetEvaluation' in inDictionary else []:
-=======
     for out in inDictionary['Output']+(inDictionary['TargetEvaluation'] if 'TargetEvaluation' in inDictionary else []):
->>>>>>> 46f21e05
       if 'addExpectedMeta' in dir(out):
         out.addExpectedMeta(metaKeys)
 
