# Copyright 2017 Battelle Energy Alliance, LLC
#
# Licensed under the Apache License, Version 2.0 (the "License");
# you may not use this file except in compliance with the License.
# You may obtain a copy of the License at
#
# http://www.apache.org/licenses/LICENSE-2.0
#
# Unless required by applicable law or agreed to in writing, software
# distributed under the License is distributed on an "AS IS" BASIS,
# WITHOUT WARRANTIES OR CONDITIONS OF ANY KIND, either express or implied.
# See the License for the specific language governing permissions and
# limitations under the License.
"""
Module containing the different type of step allowed
Step is called by simulation
"""
#for future compatibility with Python 3--------------------------------------------------------------
from __future__ import division, print_function, unicode_literals, absolute_import
import warnings
warnings.simplefilter('default',DeprecationWarning)
if not 'xrange' in dir(__builtins__):
  xrange = range
#End compatibility block for Python 3----------------------------------------------------------------

#External Modules------------------------------------------------------------------------------------
import atexit
import time
import abc
import os
import sys
if sys.version_info.major > 2:
  import pickle
else:
  import cPickle as pickle
import copy
#import pickle as cloudpickle
import cloudpickle
#External Modules End--------------------------------------------------------------------------------

#Internal Modules------------------------------------------------------------------------------------
from BaseClasses import BaseType
import Files
from utils import utils
import Models
from OutStreams import OutStreamManager
from DataObjects import Data
#Internal Modules End--------------------------------------------------------------------------------


#----------------------------------------------------------------------------------------------------
class Step(utils.metaclass_insert(abc.ABCMeta,BaseType)):
  """
    This class implement one step of the simulation pattern.
    Usage:
    myInstance = Step()                                !Generate the instance
    myInstance.XMLread(xml.etree.ElementTree.Element)  !This method read the xml and perform all the needed checks
    myInstance.takeAstep()                             !This method perform the step

    --Internal chain [in square brackets methods that can be/must be overwritten]
    self.XMLread(xml)-->self._readMoreXML(xml)     -->[self._localInputAndChecks(xmlNode)]
    self.takeAstep() -->self_initializeStep()      -->[self._localInitializeStep()]
                     -->[self._localTakeAstepRun()]
                     -->self._endStepActions()
    --Other external methods--
    myInstance.whoAreYou()                 -see BaseType class-
    myInstance.myCurrentSetting()          -see BaseType class-
    myInstance.printMe()                   -see BaseType class-

    --Adding a new step subclass--
     **<MyClass> should inherit at least from Step or from another step already presents
     **DO NOT OVERRIDE any of the class method that are not starting with self.local*
     **ADD your class to the dictionary __InterfaceDict at the end of the module

    Overriding the following methods overriding unless you inherit from one of the already existing methods:
    self._localInputAndChecks(xmlNode)      : used to specialize the xml reading and the checks
    self._localGetInitParams()              : used to retrieve the local parameters and values to be printed
    self._localInitializeStep(inDictionary) : called after this call the step should be able the accept the call self.takeAstep(inDictionary):
    self._localTakeAstepRun(inDictionary)   : this is where the step happens, after this call the output is ready
  """

  def __init__(self):
    """
      Constructor
      @ In, None
      @ Out, None
    """
    BaseType.__init__(self)
    self.parList    = []   # List of list [[role played in the step, class type, specialization, global name (user assigned by the input)]]
    self.sleepTime  = 0.005  # Waiting time before checking if a run is finished
    #If a step possess re-seeding instruction it is going to ask to the sampler to re-seed according
    #  re-seeding = a number to be used as a new seed
    #  re-seeding = 'continue' the use the already present random environment
    #If there is no instruction (self.initSeed = None) the sampler will reinitialize
    self.initSeed        = None
    self._knownAttribute += ['sleepTime','re-seeding','pauseAtEnd','fromDirectory','repeatFailureRuns']
    self._excludeFromModelValidation = ['SolutionExport']
    # how to handle failed runs. By default, the step fails.
    # If the attribute "repeatFailureRuns" is inputted, a certain number of repetitions are going to be performed
    self.failureHandling = {"fail":True, "repetitions":0, "perturbationFactor":0.0, "jobRepetitionPerformed":{}}
    self.printTag = 'STEPS'

  def _readMoreXML(self,xmlNode):
    """
      Handles the reading of all the XML describing the step
      Since step are not reused there will not be changes in the parameter describing the step after this reading
      @ In, xmlNode, xml.etree.ElementTree.Element, XML element node that represents the portion of the input that belongs to this Step class
      @ Out, None
    """
    printString = 'For step of type {0:15} and name {1:15} the attribute {3:10} has been assigned to a not understandable value {2:10}'
    self.raiseADebug('move this tests to base class when it is ready for all the classes')
    if not set(xmlNode.attrib.keys()).issubset(set(self._knownAttribute)):
      self.raiseAnError(IOError,'In step of type {0:15} and name {1:15} there are unknown attributes {2:100}'.format(self.type,self.name,str(xmlNode.attrib.keys())))
    if 're-seeding' in xmlNode.attrib.keys():
      self.initSeed=xmlNode.attrib['re-seeding']
      if self.initSeed.lower()   == "continue":
        self.initSeed  = "continue"
      else:
        try:
          self.initSeed  = int(self.initSeed)
        except:
          self.raiseAnError(IOError,printString.format(self.type,self.name,self.initSeed,'re-seeding'))
    if 'sleepTime' in xmlNode.attrib.keys():
      try:
        self.sleepTime = float(xmlNode.attrib['sleepTime'])
      except:
        self.raiseAnError(IOError,printString.format(self.type,self.name,xmlNode.attrib['sleepTime'],'sleepTime'))
    for child in xmlNode:
      classType, classSubType = child.attrib.get('class'), child.attrib.get('type')
      if None in [classType,classSubType]:
        self.raiseAnError(IOError,"In Step named "+self.name+", subnode "+ child.tag + ", and body content = "+ child.text +" the attribute class and/or type has not been found!")
      self.parList.append([child.tag,child.attrib.get('class'),child.attrib.get('type'),child.text])

    self.pauseEndStep = False
    if 'pauseAtEnd' in xmlNode.attrib.keys():
      if   xmlNode.attrib['pauseAtEnd'].lower() in utils.stringsThatMeanTrue():
        self.pauseEndStep = True
      elif xmlNode.attrib['pauseAtEnd'].lower() in utils.stringsThatMeanFalse():
        self.pauseEndStep = False
      else:
        self.raiseAnError(IOError,printString.format(self.type,self.name,xmlNode.attrib['pauseAtEnd'],'pauseAtEnd'))
    if 'repeatFailureRuns' in xmlNode.attrib.keys():
      failureSettings = str(xmlNode.attrib['repeatFailureRuns']).split("|")
      self.failureHandling['fail'] = False
      #failureSettings = str(xmlNode.attrib['repeatFailureRuns']).split("|")
      #if len(failureSettings) not in [1,2]: (for future usage)
      #  self.raiseAnError(IOError,'repeatFailureRuns format error. Expecting either the repetition number only ' +
      #                            'or the repetition number and the perturbation factor separated by "|" symbol')
      if len(failureSettings) != 1:
        self.raiseAnError(IOError,'repeatFailureRuns format error. Expecting the repetition number only ')
      self.failureHandling['repetitions'] = utils.intConversion(failureSettings[0])
      #if len(failureSettings) == 2:
      #  self.failureHandling['perturbationFactor'] = utils.floatConversion(failureSettings[1])
      if self.failureHandling['repetitions'] is None:
        self.raiseAnError(IOError,'In Step named '+self.name+' it was not possible to cast "repetitions" attribute into an integer!')
      #if self.failureHandling['perturbationFactor'] is None:
      #  self.raiseAnError(IOError,'In Step named '+self.name+' it was not possible to cast "perturbationFactor" attribute into a float!')
    self._localInputAndChecks(xmlNode)
    if None in self.parList:
      self.raiseAnError(IOError,'A problem was found in  the definition of the step '+str(self.name))

  @abc.abstractmethod
  def _localInputAndChecks(self,xmlNode):
    """
      Place here specialized reading, input consistency check and
      initialization of what will not change during the whole life of the object
      @ In, xmlNode, xml.etree.ElementTree.Element, XML element node that represents the portion of the input that belongs to this Step class
      @ Out, None
    """
    pass

  def getInitParams(self):
    """
      Exports a dictionary with the information that will stay constant during the existence of the instance of this class. Overloaded from BaseType
      This function is called from the base class to print some of the information inside the class.
      Whatever is permanent in the class and not inherited from the parent class should be mentioned here
      The information is passed back in the dictionary. No information about values that change during the simulation are allowed
      @ In, None
      @ Out, paramDict, dict, dictionary containing the parameter names as keys
        and each parameter's initial value as the dictionary values
    """
    paramDict = {}
    paramDict['Sleep time'  ] = str(self.sleepTime)
    paramDict['Initial seed'] = str(self.initSeed)
    for List in self.parList:
      paramDict[List[0]] = 'Class: '+str(List[1]) +' Type: '+str(List[2]) + '  Global name: '+str(List[3])
    paramDict.update(self._localGetInitParams())
    return paramDict

  @abc.abstractmethod
  def _localGetInitParams(self):
    """
      Place here a specialization of the exporting of what in the step is added to the initial parameters
      the printing format of paramDict is key: paramDict[key]
      @ In, None
      @ Out, paramDict, dict, dictionary containing the parameter names as keys
        and each parameter's initial value as the dictionary values
    """
    return {}

  def _initializeStep(self,inDictionary):
    """
      Method to initialize the current step.
      the job handler is restarted and re-seeding action are performed
      @ In, inDictionary, dict, the initialization dictionary
      @ Out, None
    """
    inDictionary['jobHandler'].startingNewStep()
    self.raiseADebug('jobHandler initialized')
    self._localInitializeStep(inDictionary)

  @abc.abstractmethod
  def _localInitializeStep(self,inDictionary):
    """
      This is the API for the local initialization of the children classes of step
      The inDictionary contains the instances for each possible role supported in the step (dictionary keywords) the instances of the objects in list if more than one is allowed
      The role of _localInitializeStep is to call the initialize method instance if needed
      Remember after each initialization to put:
      self.raiseADebug('for the role "+key+" the item of class '+inDictionary['key'].type+' and name '+inDictionary['key'].name+' has been initialized')
      @ In, inDictionary, dict, the initialization dictionary
      @ Out, None
    """
    pass

  @abc.abstractmethod
  def _localTakeAstepRun(self,inDictionary):
    """
      This is the API for the local run of a step for the children classes
      @ In, inDictionary, dict, contains the list of instances (see Simulation)
      @ Out, None
    """
    pass

  def _endStepActions(self,inDictionary):
    """
      This method is intended for performing actions at the end of a step
      @ In, inDictionary, dict, contains the list of instances (see Simulation)
      @ Out, None
    """
    if self.pauseEndStep:
      for i in range(len(inDictionary['Output'])):
        #if type(inDictionary['Output'][i]).__name__ not in ['str','bytes','unicode']:
        if inDictionary['Output'][i].type in ['OutStreamPlot']:
          inDictionary['Output'][i].endInstructions('interactive')

  def takeAstep(self,inDictionary):
    """
      This should work for everybody just split the step in an initialization and the run itself
      inDictionary[role]=instance or list of instance
      @ In, inDictionary, dict, contains the list of instances (see Simulation)
      @ Out, None
    """
    self.raiseAMessage('***  Beginning initialization ***')
    self._initializeStep(inDictionary)
    self.raiseAMessage('***    Initialization done    ***')
    self.raiseAMessage('***       Beginning run       ***')
    self._localTakeAstepRun(inDictionary)
    self.raiseAMessage('***       Run finished        ***')
    self.raiseAMessage('***     Closing the step      ***')
    self._endStepActions(inDictionary)
    self.raiseAMessage('***        Step closed        ***')
#
#
#
class SingleRun(Step):
  """
    This is the step that will perform just one evaluation
  """
  def __init__(self):
    """
      Constructor
      @ In, None
      @ Out, None
    """
    Step.__init__(self)
    self.samplerType    = 'Sampler'
    self.failedRuns     = []
    self.lockedFileName = "ravenLocked.raven"
    self.printTag       = 'STEP SINGLERUN'

  def _localInputAndChecks(self,xmlNode):
    """
      Place here specialized reading, input consistency check and
      initialization of what will not change during the whole life of the object
      @ In, xmlNode, xml.etree.ElementTree.Element, XML element node that represents the portion of the input that belongs to this Step class
      @ Out, None
    """
    self.raiseADebug('the mapping used in the model for checking the compatibility of usage should be more similar to self.parList to avoid the double mapping below','FIXME')
    found     = 0
    rolesItem = []
    #collect model, other entries
    for index, parameter in enumerate(self.parList):
      if parameter[0]=='Model':
        found +=1
        modelIndex = index
      else:
        rolesItem.append(parameter[0])
    #test the presence of one and only one model
    if found > 1:
      self.raiseAnError(IOError,'Only one model is allowed for the step named '+str(self.name))
    elif found == 0:
      self.raiseAnError(IOError,'No model has been found for the step named '+str(self.name))
    #clarify run by roles
    roles      = set(rolesItem)
    if 'Optimizer' in roles:
      self.samplerType = 'Optimizer'
      if 'Sampler' in roles:
        self.raiseAnError(IOError, 'Only Sampler or Optimizer is alloweed for the step named '+str(self.name))
    #if single run, make sure model is an instance of Code class
    if self.type == 'SingleRun':
      if self.parList[modelIndex][2] != 'Code':
        self.raiseAnError(IOError,'<SingleRun> steps only support running "Code" model types!  Consider using a <MultiRun> step using a "Custom" sampler for other models.')
      if 'Optimizer' in roles or 'Sampler' in roles:
        self.raiseAnError(IOError,'<SingleRun> steps does not allow the usage of <Sampler> or <Optimizer>!  Consider using a <MultiRun> step.')
      if 'SolutionExport' in roles:
        self.raiseAnError(IOError,'<SingleRun> steps does not allow the usage of <SolutionExport>!  Consider using a <MultiRun> step with a <Sampler>/<Optimizer> that allows its usage.')
    #build entry list for verification of correct input types
    toBeTested = {}
    for role in roles:
      toBeTested[role]=[]
    for  myInput in self.parList:
      if myInput[0] in rolesItem:
        toBeTested[ myInput[0]].append({'class':myInput[1],'type':myInput[2]})
    #use the models static testing of roles compatibility
    for role in roles:
      if role not in self._excludeFromModelValidation:
        Models.validate(self.parList[modelIndex][2], role, toBeTested[role],self)
    self.raiseADebug('reactivate check on Input as soon as loadCsv gets out from the PostProcessor models!')
    if 'Output' not in roles:
      self.raiseAnError(IOError,'It is not possible a run without an Output!')

  def _localInitializeStep(self,inDictionary):
    """
      This is the API for the local initialization of the children classes of step
      The inDictionary contains the instances for each possible role supported in the step (dictionary keywords) the instances of the objects in list if more than one is allowed
      The role of _localInitializeStep is to call the initialize method instance if needed
      Remember after each initialization to put:
      self.raiseADebug('for the role "+key+" the item of class '+inDictionary['key'].type+' and name '+inDictionary['key'].name+' has been initialized')
      @ In, inDictionary, dict, the initialization dictionary
      @ Out, None
    """
    #Model initialization
    modelInitDict = {'Output':inDictionary['Output']}
    if 'SolutionExport' in inDictionary.keys():
      modelInitDict['SolutionExport'] = inDictionary['SolutionExport']
    if inDictionary['Model'].createWorkingDir:
      currentWorkingDirectory = os.path.join(inDictionary['jobHandler'].runInfoDict['WorkingDir'],inDictionary['jobHandler'].runInfoDict['stepName'])
      try:
        os.mkdir(currentWorkingDirectory)
      except OSError:
        self.raiseAWarning('current working dir '+currentWorkingDirectory+' already exists, this might imply deletion of present files')
        if utils.checkIfPathAreAccessedByAnotherProgram(currentWorkingDirectory,3.0):
          self.raiseAWarning('directory '+ currentWorkingDirectory + ' is likely used by another program!!! ')
        if utils.checkIfLockedRavenFileIsPresent(currentWorkingDirectory,self.lockedFileName):
          self.raiseAnError(RuntimeError, self, "another instance of RAVEN is running in the working directory "+ currentWorkingDirectory+". Please check your input!")
        # register function to remove the locked file at the end of execution
        atexit.register(utils.removeFile,os.path.join(currentWorkingDirectory,self.lockedFileName))
    inDictionary['Model'].initialize(inDictionary['jobHandler'].runInfoDict,inDictionary['Input'],modelInitDict)

    self.raiseADebug('for the role Model  the item of class {0:15} and name {1:15} has been initialized'.format(inDictionary['Model'].type,inDictionary['Model'].name))

    #HDF5 initialization
    for i in range(len(inDictionary['Output'])):
      #if type(inDictionary['Output'][i]).__name__ not in ['str','bytes','unicode']:
      if 'HDF5' in inDictionary['Output'][i].type:
        inDictionary['Output'][i].initialize(self.name)
      elif inDictionary['Output'][i].type in ['OutStreamPlot','OutStreamPrint']:
        inDictionary['Output'][i].initialize(inDictionary)

      self.raiseADebug('for the role Output the item of class {0:15} and name {1:15} has been initialized'.format(inDictionary['Output'][i].type,inDictionary['Output'][i].name))

  def _localTakeAstepRun(self,inDictionary):
    """
      This is the API for the local run of a step for the children classes
      @ In, inDictionary, dict, contains the list of instances (see Simulation)
      @ Out, None
    """
    jobHandler     = inDictionary['jobHandler']
    model          = inDictionary['Model'     ]
    sampler        = inDictionary.get(self.samplerType,None)
    inputs         = inDictionary['Input'     ]
    outputs        = inDictionary['Output'    ]

    # the input provided by a SingleRun is simply the file to be run.  model.run, however, expects stuff to perturb.
    # get an input to run -> different between SingleRun and PostProcessor runs
    # if self.type == 'SingleRun':
    #   newInput = model.createNewInput(inputs,'None',**{'SampledVars':{},'additionalEdits':{}})
    # else:
    #   newInput = inputs

    ## The single run should still collect its SampledVars for the output maybe?
    ## The problem here is when we call Code.collectOutput(), the sampledVars
    ## is empty... The question is where do we ultimately get this information
    ## the input object's input space or the desired output of the Output object?
    ## I don't think all of the outputs need to specify their domain, so I suppose
    ## this should default to all of the ones in the input? Is it possible to
    ## get an input field in the outputs variable that is not in the inputs
    ## variable defined above? - DPM 4/6/2017
    model.submit(inputs, None, jobHandler, **{'SampledVars':{},'additionalEdits':{}}) #empty dictionary corresponds to sampling data in multirun
    while True:
      finishedJobs = jobHandler.getFinished()
      for finishedJob in finishedJobs:
        if finishedJob.getReturnCode() == 0:
          # if the return code is > 0 => means the system code crashed... we do not want to make the statistics poor => we discard this run
          for output in outputs:
            if output.type not in ['OutStreamPlot','OutStreamPrint']:
              model.collectOutput(finishedJob,output)
            else:
              output.addOutput()
            #else: model.collectOutput(finishedJob,output)
        else:
          self.raiseADebug('the job "'+finishedJob.identifier+'" has failed.')
          if self.failureHandling['fail']:
            #add run to a pool that can be sent to the sampler later
            self.failedRuns.append(copy.copy(finishedJob))
          else:
            if finishedJob.identifier not in self.failureHandling['jobRepetitionPerformed']:
              self.failureHandling['jobRepetitionPerformed'][finishedJob.identifier] = 1
            if self.failureHandling['jobRepetitionPerformed'][finishedJob.identifier] <= self.failureHandling['repetitions']:
              # we re-add the failed job
              jobHandler.reAddJob(finishedJob)
              self.raiseAWarning('As prescribed in the input, trying to re-submit the job "'+finishedJob.identifier+'". Trial '+
                               str(self.failureHandling['jobRepetitionPerformed'][finishedJob.identifier]) +'/'+str(self.failureHandling['repetitions']))
              self.failureHandling['jobRepetitionPerformed'][finishedJob.identifier] += 1
            else:
              #add run to a pool that can be sent to the sampler later
              self.failedRuns.append(copy.copy(finishedJob))
              self.raiseAWarning('The job "'+finishedJob.identifier+'" has been submitted '+ str(self.failureHandling['repetitions'])+' times, failing all the times!!!')
      if jobHandler.isFinished() and len(jobHandler.getFinishedNoPop()) == 0:
        break
      time.sleep(self.sleepTime)
    if sampler is not None:
      sampler.handleFailedRuns(self.failedRuns)
    else:
      if len(self.failedRuns)>0:
        self.raiseAWarning('There were %i failed runs!' % len(self.failedRuns))

  def _localGetInitParams(self):
    """
      Place here a specialization of the exporting of what in the step is added to the initial parameters
      the printing format of paramDict is key: paramDict[key]
      @ In, None
      @ Out, paramDict, dict, dictionary containing the parameter names as keys
        and each parameter's initial value as the dictionary values
    """
    return {}
#
#
#

class MultiRun(SingleRun):
  """
    this class implements one step of the simulation pattern' where several runs are needed
  """
  def __init__(self):
    """
      Constructor
      @ In, None
      @ Out, None
    """
    SingleRun.__init__(self)
    self._samplerInitDict = {} #this is a dictionary that gets sent as key-worded list to the initialization of the sampler
    self.counter          = 0  #just an handy counter of the runs already performed
    self.printTag = 'STEP MULTIRUN'

  def _localInputAndChecks(self,xmlNode):
    """
      Place here specialized reading, input consistency check and
      initialization of what will not change during the whole life of the object
      @ In, xmlNode, xml.etree.ElementTree.Element, XML element node that represents the portion of the input that belongs to this Step class
      @ Out, None
    """
    SingleRun._localInputAndChecks(self,xmlNode)
    if self.samplerType not in [item[0] for item in self.parList]:
      self.raiseAnError(IOError,'It is not possible a multi-run without a sampler or optimizer!')

  def _initializeSampler(self,inDictionary):
    """
      Method to initialize the sampler
      @ In, inDictionary, dict, contains the list of instances (see Simulation)
      @ Out, None
    """
    if 'SolutionExport' in inDictionary.keys():
      self._samplerInitDict['solutionExport']=inDictionary['SolutionExport']

    inDictionary[self.samplerType].initialize(**self._samplerInitDict)
    self.raiseADebug('for the role of sampler the item of class '+inDictionary[self.samplerType].type+' and name '+inDictionary[self.samplerType].name+' has been initialized')
    self.raiseADebug('Sampler initialization dictionary: '+str(self._samplerInitDict))

  def _localInitializeStep(self,inDictionary):
    """
      This is the API for the local initialization of the children classes of step
      The inDictionary contains the instances for each possible role supported in the step (dictionary keywords) the instances of the objects in list if more than one is allowed
      The role of _localInitializeStep is to call the initialize method instance if needed
      Remember after each initialization to put:
      self.raiseADebug('for the role "+key+" the item of class '+inDictionary['key'].type+' and name '+inDictionary['key'].name+' has been initialized')
      @ In, inDictionary, dict, the initialization dictionary
      @ Out, None
    """
    SingleRun._localInitializeStep(self,inDictionary)
    self.counter = 0
    self._samplerInitDict['externalSeeding'] = self.initSeed
    self._initializeSampler(inDictionary)
    #generate lambda function list to collect the output without checking the type
    self._outputCollectionLambda = []
    self._outputDictCollectionLambda = []
    # set up output collection lambdas
    for outIndex, output in enumerate(inDictionary['Output']):
      if output.type not in ['OutStreamPlot','OutStreamPrint']:
        if 'SolutionExport' in inDictionary.keys() and output.name == inDictionary['SolutionExport'].name:
          self._outputCollectionLambda.append((lambda x:None, outIndex))
          self._outputDictCollectionLambda.append((lambda x:None, outIndex))
        else:
          self._outputCollectionLambda.append( (lambda x: inDictionary['Model'].collectOutput(x[0],x[1]), outIndex) )
          self._outputDictCollectionLambda.append( (lambda x: inDictionary['Model'].collectOutputFromDict(x[0],x[1]), outIndex) )
      else:
        self._outputCollectionLambda.append((lambda x: x[1].addOutput(), outIndex))
        self._outputDictCollectionLambda.append((lambda x: x[1].addOutput(), outIndex))
    self.raiseADebug('Generating input batch of size '+str(inDictionary['jobHandler'].runInfoDict['batchSize']))
    # set up and run the first batch of samples
    # FIXME this duplicates a lot of code from _locatTakeAstepRun, which should be consolidated
    # first, check and make sure the model is ready
    model = inDictionary['Model']
    if isinstance(model,Models.ROM):
      if not model.amITrained:
        model.raiseAnError(RuntimeError,'ROM model "%s" has not been trained yet, so it cannot be sampled!' %model.name+\
                                        ' Use a RomTrainer step to train it.')
    for inputIndex in range(inDictionary['jobHandler'].runInfoDict['batchSize']):
      if inDictionary[self.samplerType].amIreadyToProvideAnInput():
        try:
          newInput = self._findANewInputToRun(inDictionary[self.samplerType], inDictionary['Model'], inDictionary['Input'], inDictionary['Output'])
          if isinstance(inDictionary["Model"], Models.EnsembleModel):
            inDictionary["Model"].submitAsClient(newInput, inDictionary[self.samplerType].type, inDictionary['jobHandler'], **copy.deepcopy(inDictionary[self.samplerType].inputInfo))
          else:
            inDictionary["Model"].submit(newInput, inDictionary[self.samplerType].type, inDictionary['jobHandler'], **copy.deepcopy(inDictionary[self.samplerType].inputInfo))
          self.raiseADebug('Submitted input '+str(inputIndex+1))
        except utils.NoMoreSamplesNeeded:
          self.raiseAMessage('Sampler returned "NoMoreSamplesNeeded".  Continuing...')

  def _localTakeAstepRun(self,inDictionary):
    """
      This is the API for the local run of a step for the children classes
      @ In, inDictionary, dict, contains the list of instances (see Simulation)
      @ Out, None
    """
    jobHandler = inDictionary['jobHandler']
    model      = inDictionary['Model'     ]
    inputs     = inDictionary['Input'     ]
    outputs    = inDictionary['Output'    ]
    sampler    = inDictionary[self.samplerType]
    # check to make sure model can be run
    ## first, if it's a ROM, check that it's trained
    if isinstance(model,Models.ROM):
      if not model.amITrained:
        model.raiseAnError(RuntimeError,'ROM model "%s" has not been trained yet, so it cannot be sampled!' %model.name+\
                                        ' Use a RomTrainer step to train it.')
<<<<<<< HEAD
    # run step loop
    while True:
      print('DEBUGG'+'*'*80)
      print('DEBUGG STEP LOOP')
      print('DEBUGG'+'*'*80)
      # collect finished jobs
      finishedJobs = jobHandler.getFinished()
      for finishedJob in finishedJobs:
        # update number of collected runs
        self.counter +=1
        # collect run if it succeeded
        if finishedJob.getReturnCode() == 0:
          for myLambda, outIndex in self._outputCollectionLambda:
            myLambda([finishedJob,outputs[outIndex]])
            self.raiseADebug('Just collected output {0:2} of the input {1:6}'.format(outIndex+1,self.counter))
        # pool it if it failed, before we loop back to "while True" we'll check for these again
=======
    ##### MAIN LOOP #####
    while not self.finished(jobHandler,sampler):
      self.raiseADebug('')
      self.raiseADebug('Entering the STEP main loop.')

      # collect jobs
      self.raiseADebug('Collecting finished jobs ...')
      self.collectDone(jobHandler,sampler,model,inputs,outputs)

      # submit new jobs
      self.raiseADebug('Submitting new jobs ...')
      self.submitNew(jobHandler,sampler,model,inputs,outputs)

      # wait for next update
      time.sleep(self.sleepTime)

    ##### END MAIN LOOP #####

    # handle failed runs
    sampler.handleFailedRuns(self.failedRuns)
    # print basic run statistics
    self.raiseADebug('Finished with %d runs submitted, %d jobs running, and %d completed jobs waiting to be processed.' % (jobHandler.numSubmitted(),jobHandler.numRunning(),len(jobHandler.getFinishedNoPop())) )

  def collectDone(self,jobHandler,sampler,model,inputs,outputs):
    """
      Collect finished runs from the jobHandler, and sort them by the results.
      @ In, jobHandler, JobHandler, job handler instance
      @ In, sampler, Sampler, instance doing the sampling for this multirun
      @ Out, None
    """
    finishedJobs = jobHandler.getFinished()
    for finishedJob in finishedJobs:
      # update number of collected runs
      self.counter +=1
      # collect run if it succeeded
      if finishedJob.getReturnCode() == 0:
        for myLambda, outIndex in self._outputCollectionLambda:
          myLambda([finishedJob,outputs[outIndex]])
          self.raiseADebug('Just collected output {0:2} of the input {1:6}'.format(outIndex+1,self.counter))
      # pool it if it failed, resubmit if in resample mode
      else:
        self.raiseADebug('the job "'+finishedJob.identifier+'" has failed.')
        if self.failureHandling['fail']:
          #add run to a pool that can be sent to the sampler later
          self.failedRuns.append(copy.copy(finishedJob))
>>>>>>> 0a7b8459
        else:
          if finishedJob.identifier not in self.failureHandling['jobRepetitionPerformed']:
            self.failureHandling['jobRepetitionPerformed'][finishedJob.identifier] = 1
          if self.failureHandling['jobRepetitionPerformed'][finishedJob.identifier] <= self.failureHandling['repetitions']:
            # we re-add the failed job
            jobHandler.reAddJob(finishedJob)
            self.raiseAWarning('As prescribed in the input, trying to re-submit the job "'+finishedJob.identifier+'". Trial '+
                             str(self.failureHandling['jobRepetitionPerformed'][finishedJob.identifier]) +'/'+str(self.failureHandling['repetitions']))
            self.failureHandling['jobRepetitionPerformed'][finishedJob.identifier] += 1
          else:
            #add run to a pool that can be sent to the sampler later
            self.failedRuns.append(copy.copy(finishedJob))
            self.raiseAWarning('The job "'+finishedJob.identifier+'" has been submitted '+ str(self.failureHandling['repetitions'])+' times, failing all the times!!!')
      # finalize actual sampler
      sampler.finalizeActualSampling(finishedJob,model,inputs)

  def submitNew(self,jobHandler,sampler,model,inputs,outputs):
    """
      Aquire new points to run from the sampler and submit them to the job handler.
      @ In, jobHandler, JobHandler, job handler instance
      @ In, sampler, Sampler, instance doing the sampling for this multirun
      @ In, model, Model, model being run for this multirun
      @ Out, None
    """
    isEnsemble = isinstance(model, Models.EnsembleModel)
    ## In order to ensure that the queue does not grow too large, we will
    ## employ a threshold on the number of jobs the jobHandler can take,
    ## in addition, we cannot provide more jobs than the sampler can provide.
    ## So, we take the minimum of these two values.
    maxSubmittable = min(jobHandler.availability(isEnsemble),sampler.endJobRunnable())
    self.raiseADebug('We can submit up to',maxSubmittable,'points.')
    self.raiseADebug('Requesting new submission points from the sampler ...')
    for i in range(maxSubmittable):
      self.raiseADebug('  Testing submission {}/{} ...'.format(i+1,maxSubmittable))
      if sampler.amIreadyToProvideAnInput():
        self.raiseADebug('    Sampler indicated readiness to provide a new submission point ...')
        # try-catch in case the sampler ends up having insufficient samples to provide
        try:
          newInput = self._findANewInputToRun(sampler, model, inputs, outputs)
          self.raiseADebug('    Obtained new submission point.')
          # ensemble model uses a special submission queue
          if isEnsemble:
            model.submitAsClient(newInput, sampler.type, jobHandler, **copy.deepcopy(sampler.inputInfo))
          # everyone else follows typical submission
          else:
<<<<<<< HEAD
            if finishedJob.identifier not in self.failureHandling['jobRepetitionPerformed']:
              self.failureHandling['jobRepetitionPerformed'][finishedJob.identifier] = 1
            if self.failureHandling['jobRepetitionPerformed'][finishedJob.identifier] <= self.failureHandling['repetitions']:
              # we re-add the failed job
              jobHandler.reAddJob(finishedJob)
              self.raiseAWarning('As prescribed in the input, trying to re-submit the job "'+finishedJob.identifier+'". Trial '+
                               str(self.failureHandling['jobRepetitionPerformed'][finishedJob.identifier]) +'/'+str(self.failureHandling['repetitions']))
              self.failureHandling['jobRepetitionPerformed'][finishedJob.identifier] += 1
            else:
              #add run to a pool that can be sent to the sampler later
              self.failedRuns.append(copy.copy(finishedJob))
              self.raiseAWarning('The job "'+finishedJob.identifier+'" has been submitted '+ str(self.failureHandling['repetitions'])+' times, failing all the times!!!')
        # finalize actual sampler
        sampler.finalizeActualSampling(finishedJob,model,inputs)
        # add new job

        isEnsemble = isinstance(model, Models.EnsembleModel)

        # if the sampling instance has jobs that need terminating, collect them and terminate them before getting new ones
        while len(sampler.jobsToTerminate) > 0:
          prefix = sampler.getPrefixToTerminate()
          self.raiseADebug('Terminating run "{}" at the request of the sampler.'.format(prefix))
          jobHandler.terminateRun(prefix)

        # put back this loop (do not take it away again. it is NEEDED for NOT-POINT samplers(aka DET)). Andrea
        ## In order to ensure that the queue does not grow too large, we will
        ## employ a threshold on the number of jobs the jobHandler can take,
        ## in addition, we cannot provide more jobs than the sampler can provide.
        ## So, we take the minimum of these two values.
        print('DEBUGG available spots:',jobHandler.availability(isEnsemble))
        for _ in range(min(jobHandler.availability(isEnsemble),sampler.endJobRunnable())):
          self.raiseADebug('Testing if the sampler is ready to generate a new input')

          if sampler.amIreadyToProvideAnInput():
            try:
              newInput = self._findANewInputToRun(sampler, model, inputs, outputs)
              if isEnsemble:
                model.submitAsClient(newInput, inDictionary[self.samplerType].type, jobHandler, **copy.deepcopy(sampler.inputInfo))
              else:
                model.submit(newInput, inDictionary[self.samplerType].type, jobHandler, **copy.deepcopy(sampler.inputInfo))
            except utils.NoMoreSamplesNeeded:
              self.raiseAMessage('Sampler returned "NoMoreSamplesNeeded".  Continuing...')
              break
          else:
            break

      ## If all of the jobs given to the job handler have finished, and the sampler
      ## has nothing else to provide, then we are done with this step.
      if jobHandler.isFinished() and not sampler.amIreadyToProvideAnInput():
        self.raiseADebug('Finished with %d runs submitted, %d jobs running, and %d completed jobs waiting to be processed.' % (jobHandler.numSubmitted(),jobHandler.numRunning(),len(jobHandler.getFinishedNoPop())) )
        break
      time.sleep(self.sleepTime)
    # if any new collected runs failed, let the sampler treat them appropriately
    sampler.handleFailedRuns(self.failedRuns)
=======
            model.submit(newInput, sampler.type, jobHandler, **copy.deepcopy(sampler.inputInfo))
        except utils.NoMoreSamplesNeeded:
          self.raiseAMessage('    Sampler returned "NoMoreSamplesNeeded".  Returning.')
          return
      else: #sampler not ready
        self.raiseADebug('  Sampler currently has no new points to sample.')
        return
>>>>>>> 0a7b8459

  def _findANewInputToRun(self, sampler, model, inputs, outputs):
    """
      Repeatedly calls Sampler until a new run is found or "NoMoreSamplesNeeded" is raised.
      @ In, sampler, Sampler, the sampler in charge of generating the sample
      @ In, model, Model, the model in charge of evaluating the sample
      @ In, inputs, object, the raven object used as the input in this step
        (i.e., a DataObject, File, or HDF5, I guess? Maybe these should all
        inherit from some base "Data" so that we can ensure a consistent
        interface for these?)
      @ In, outputs, object, the raven object used as the output in this step
        (i.e., a DataObject, File, or HDF5, I guess? Maybe these should all
        inherit from some base "Data" so that we can ensure a consistent
        interface for these?)
      @ Out, newInp, list, list containing the new inputs
    """
    #The value of "found" determines what the Sampler is ready to provide.
    #  case 0: a new sample has been discovered and can be run, and newInp is a new input list.
    #  case 1: found the input in restart, and newInp is a realization dicitonary of data to use
    found = None
    while found != 0:
      found,newInp = sampler.generateInput(model,inputs)
      if found == 1:
        for collector, outIndex in self._outputDictCollectionLambda:
          collector([newInp,outputs[outIndex]])
    return newInp

  def finished(self,jobHandler,sampler):
    """
      Determines if step has completed its mission.  Currently evaluated by
      determing if job handler is done running and the sampler has nothing new to do.
      @ In, jobHandler, JobHandler, job handler instance
      @ In, sampler, Sampler, the instance providing samples for this run
      @ Out, finished, bool, True if done and False if not
    """
    return jobHandler.isFinished() and not sampler.amIreadyToProvideAnInput()

#
#
#

#
#
#
class RomTrainer(Step):
  """
    This step type is used only to train a ROM
  """
  def __init__(self):
    """
      Constructor
      @ In, None
      @ Out, None
    """
    Step.__init__(self)
    self.printTag = 'STEP ROM TRAINER'

  def _localInputAndChecks(self,xmlNode):
    """
      Place here specialized reading, input consistency check and
      initialization of what will not change during the whole life of the object
      @ In, xmlNode, xml.etree.ElementTree.Element, XML element node that represents the portion of the input that belongs to this Step class
      @ Out, None
    """
    if [item[0] for item in self.parList].count('Input')!=1:
      self.raiseAnError(IOError,'Only one Input and only one is allowed for a training step. Step name: '+str(self.name))
    if [item[0] for item in self.parList].count('Output')<1:
      self.raiseAnError(IOError,'At least one Output is need in a training step. Step name: '+str(self.name))
    for item in self.parList:
      if item[0]=='Output' and item[2] not in ['ROM']:
        self.raiseAnError(IOError,'Only ROM output class are allowed in a training step. Step name: '+str(self.name))

  def _localGetInitParams(self):
    """
      Place here a specialization of the exporting of what in the step is added to the initial parameters
      the printing format of paramDict is key: paramDict[key]
      @ In, None
      @ Out, paramDict, dict, dictionary containing the parameter names as keys
        and each parameter's initial value as the dictionary values
    """
    return {}

  def _localInitializeStep(self,inDictionary):
    """
      This is the API for the local initialization of the children classes of step
      The inDictionary contains the instances for each possible role supported in the step (dictionary keywords) the instances of the objects in list if more than one is allowed
      The role of _localInitializeStep is to call the initialize method instance if needed
      Remember after each initialization to put:
      self.raiseADebug('for the role "+key+" the item of class '+inDictionary['key'].type+' and name '+inDictionary['key'].name+' has been initialized')
      @ In, inDictionary, dict, the initialization dictionary
      @ Out, None
    """
    pass

  def _localTakeAstepRun(self,inDictionary):
    """
      This is the API for the local run of a step for the children classes
      @ In, inDictionary, dict, contains the list of instances (see Simulation)
      @ Out, None
    """
    #Train the ROM... It is not needed to add the trainingSet since it's already been added in the initialization method
    for ROM in inDictionary['Output']:
      ROM.train(inDictionary['Input'][0])
#
#
#
class IOStep(Step):
  """
    This step is used to extract or push information from/into a Database,
    or from a directory, or print out the data to an OutStream
  """
  def __init__(self):
    """
      Constructor
      @ In, None
      @ Out, None
    """
    Step.__init__(self)
    self.printTag = 'STEP IOCOMBINED'
    self.fromDirectory = None

  def __getOutputs(self, inDictionary):
    """
      Utility method to get all the instances marked as Output
      @ In, inDictionary, dict, dictionary of all instances
      @ Out, outputs, list, list of Output instances
    """
    outputs         = []
    for out in inDictionary['Output']:
      if not isinstance(out,OutStreamManager):
        outputs.append(out)
    return outputs

  def _localInitializeStep(self,inDictionary):
    """
      This is the API for the local initialization of the children classes of step
      The inDictionary contains the instances for each possible role supported in the step (dictionary keywords) the instances of the objects in list if more than one is allowed
      The role of _localInitializeStep is to call the initialize method instance if needed
      Remember after each initialization to put:
      self.raiseADebug('for the role "+key+" the item of class '+inDictionary['key'].type+' and name '+inDictionary['key'].name+' has been initialized')
      @ In, inDictionary, dict, the initialization dictionary
      @ Out, None
    """
    # check if #inputs == #outputs
    # collect the outputs without outstreams
    outputs         = self.__getOutputs(inDictionary)
    databases       = set()
    self.actionType = []
    if len(inDictionary['Input']) != len(outputs) and len(outputs) > 0:
      self.raiseAnError(IOError,'In Step named ' + self.name + \
          ', the number of Inputs != number of Outputs, and there are Outputs. '+\
          'Inputs: %i Outputs: %i'%(len(inDictionary['Input']),len(outputs)) )
    #determine if this is a DATAS->HDF5, HDF5->DATAS or both.
    # also determine if this is an invalid combination
    for i in range(len(outputs)):
      if inDictionary['Input'][i].type == 'HDF5':
        if isinstance(outputs[i],Data):
          self.actionType.append('HDF5-dataObjects')
        else:
          self.raiseAnError(IOError,'In Step named ' + self.name + '. This step accepts A DataObjects as Output only, when the Input is an HDF5. Got ' + inDictionary['Output'][i].type)
      elif  isinstance(inDictionary['Input'][i],Data):
        if outputs[i].type == 'HDF5':
          self.actionType.append('dataObjects-HDF5')
        else:
          self.raiseAnError(IOError,'In Step named ' + self.name + '. This step accepts ' + 'HDF5' + ' as Output only, when the Input is a DataObjects. Got ' + inDictionary['Output'][i].type)
      elif isinstance(inDictionary['Input'][i],Models.ROM):
        if isinstance(outputs[i],Files.File):
          self.actionType.append('ROM-FILES')
        else:
          self.raiseAnError(IOError,'In Step named ' + self.name + '. This step accepts A Files as Output only, when the Input is a ROM. Got ' + inDictionary['Output'][i].type)
      elif isinstance(inDictionary['Input'][i],Files.File):
        if   isinstance(outputs[i],Models.ROM):
          self.actionType.append('FILES-ROM')
        elif isinstance(outputs[i],Data):
          self.actionType.append('FILES-dataObjects')
        else:
          self.raiseAnError(IOError,'In Step named ' + self.name + '. This step accepts A ROM as Output only, when the Input is a Files. Got ' + inDictionary['Output'][i].type)
      else:
        self.raiseAnError(IOError,'In Step named ' + self.name + '. This step accepts DataObjects, HDF5, ROM and Files as Input only. Got ' + inDictionary['Input'][i].type)
    if self.fromDirectory and len(self.actionType) == 0:
      self.raiseAnError(IOError,'In Step named ' + self.name + '. "fromDirectory" attribute provided but not conversion action is found (remove this atttribute for OutStream actions only"')
    #Initialize all the HDF5 outputs.
    for i in range(len(outputs)):
      #if type(outputs[i]).__name__ not in ['str','bytes','unicode']:
      if 'HDF5' in inDictionary['Output'][i].type:
        if outputs[i].name not in databases:
          databases.add(outputs[i].name)
          outputs[i].initialize(self.name)
          self.raiseADebug('for the role Output the item of class {0:15} and name {1:15} has been initialized'.format(outputs[i].type,outputs[i].name))

    #if have a fromDirectory and are a dataObjects-*, need to load data
    if self.fromDirectory:
      for i in range(len(inDictionary['Input'])):
        if self.actionType[i].startswith('dataObjects-'):
          inInput = inDictionary['Input'][i]
          inInput.loadXMLandCSV(self.fromDirectory)

    #Initialize all the OutStreamPrint and OutStreamPlot outputs
    for output in inDictionary['Output']:
      if type(output).__name__ in ['OutStreamPrint','OutStreamPlot']:
        output.initialize(inDictionary)
        self.raiseADebug('for the role Output the item of class {0:15} and name {1:15} has been initialized'.format(output.type,output.name))

  def _localTakeAstepRun(self,inDictionary):
    """
      This is the API for the local run of a step for the children classes
      @ In, inDictionary, dict, contains the list of instances (see Simulation)
      @ Out, None
    """
    outputs = self.__getOutputs(inDictionary)
    for i in range(len(outputs)):
      if self.actionType[i] == 'HDF5-dataObjects':
        #inDictionary['Input'][i] is HDF5, outputs[i] is a DataObjects
        outputs[i].addOutput(inDictionary['Input'][i])
      elif self.actionType[i] == 'dataObjects-HDF5':
        #inDictionary['Input'][i] is a dataObjects, outputs[i] is HDF5
        outputs[i].addGroupDataObjects({'group':inDictionary['Input'][i].name},inDictionary['Input'][i])
      elif self.actionType[i] == 'ROM-FILES':
        #inDictionary['Input'][i] is a ROM, outputs[i] is Files
        #check the ROM is trained first
        if not inDictionary['Input'][i].amITrained:
          self.raiseAnError(RuntimeError,'Pickled rom "%s" was not trained!  Train it before pickling and unpickling using a RomTrainer step.' %inDictionary['Input'][i].name)
        fileobj = outputs[i]
        fileobj.open(mode='wb+')
        cloudpickle.dump(inDictionary['Input'][i],fileobj)
        fileobj.flush()
        fileobj.close()
      elif self.actionType[i] == 'FILES-ROM':
        #inDictionary['Input'][i] is a Files, outputs[i] is ROM
        fileobj = inDictionary['Input'][i]
        unpickledObj = pickle.load(open(fileobj.getAbsFile(),'rb+'))
        if not isinstance(unpickledObj,Models.ROM):
          self.raiseAnError(RuntimeError,'Pickled object in "%s" is not a ROM.  Exiting ...' %str(fileobj))
        if not unpickledObj.amITrained:
          self.raiseAnError(RuntimeError,'Pickled rom "%s" was not trained!  Train it before pickling and unpickling using a RomTrainer step.' %unpickledObj.name)
        outputs[i].train(unpickledObj)
      elif self.actionType[i] == 'FILES-dataObjects':
        #inDictionary['Input'][i] is a Files, outputs[i] is PointSet
        infile = inDictionary['Input'][i]
        options = {'fileToLoad':infile}
        outputs[i].loadXMLandCSV(inDictionary['Input'][i].getPath(),options)
      else:
        self.raiseAnError(IOError,"Unknown action type "+self.actionType[i])
    for output in inDictionary['Output']:
      if output.type in ['OutStreamPrint','OutStreamPlot']:
        output.addOutput()

  def _localGetInitParams(self):
    """
      Place here a specialization of the exporting of what in the step is added to the initial parameters
      the printing format of paramDict is key: paramDict[key]
      @ In, None
      @ Out, paramDict, dict, dictionary containing the parameter names as keys
        and each parameter's initial value as the dictionary values
    """
    paramDict = {}
    return paramDict # no inputs

  def _localInputAndChecks(self,xmlNode):
    """
      Place here specialized reading, input consistency check and
      initialization of what will not change during the whole life of the object
      @ In, xmlNode, xml.etree.ElementTree.Element, XML element node that represents the portion of the input that belongs to this Step class
      @ Out, None
    """
    if 'fromDirectory' in xmlNode.attrib.keys():
      self.fromDirectory = xmlNode.attrib['fromDirectory']

#
#
#
__interFaceDict                      = {}
__interFaceDict['SingleRun'        ] = SingleRun
__interFaceDict['MultiRun'         ] = MultiRun
__interFaceDict['IOStep'           ] = IOStep
__interFaceDict['RomTrainer'       ] = RomTrainer
__interFaceDict['PostProcess'      ] = SingleRun
__base                               = 'Step'

def returnInstance(Type,caller):
  """
    Returns the instance of a Step
    @ In, Type, string, requested step
    @ In, caller, object, requesting object
    @ Out, __interFaceDict, instance, instance of the step
  """
  return __interFaceDict[Type]()
  caller.raiseAnError(NameError,'not known '+__base+' type '+Type)<|MERGE_RESOLUTION|>--- conflicted
+++ resolved
@@ -554,24 +554,6 @@
       if not model.amITrained:
         model.raiseAnError(RuntimeError,'ROM model "%s" has not been trained yet, so it cannot be sampled!' %model.name+\
                                         ' Use a RomTrainer step to train it.')
-<<<<<<< HEAD
-    # run step loop
-    while True:
-      print('DEBUGG'+'*'*80)
-      print('DEBUGG STEP LOOP')
-      print('DEBUGG'+'*'*80)
-      # collect finished jobs
-      finishedJobs = jobHandler.getFinished()
-      for finishedJob in finishedJobs:
-        # update number of collected runs
-        self.counter +=1
-        # collect run if it succeeded
-        if finishedJob.getReturnCode() == 0:
-          for myLambda, outIndex in self._outputCollectionLambda:
-            myLambda([finishedJob,outputs[outIndex]])
-            self.raiseADebug('Just collected output {0:2} of the input {1:6}'.format(outIndex+1,self.counter))
-        # pool it if it failed, before we loop back to "while True" we'll check for these again
-=======
     ##### MAIN LOOP #####
     while not self.finished(jobHandler,sampler):
       self.raiseADebug('')
@@ -617,7 +599,6 @@
         if self.failureHandling['fail']:
           #add run to a pool that can be sent to the sampler later
           self.failedRuns.append(copy.copy(finishedJob))
->>>>>>> 0a7b8459
         else:
           if finishedJob.identifier not in self.failureHandling['jobRepetitionPerformed']:
             self.failureHandling['jobRepetitionPerformed'][finishedJob.identifier] = 1
@@ -663,62 +644,6 @@
             model.submitAsClient(newInput, sampler.type, jobHandler, **copy.deepcopy(sampler.inputInfo))
           # everyone else follows typical submission
           else:
-<<<<<<< HEAD
-            if finishedJob.identifier not in self.failureHandling['jobRepetitionPerformed']:
-              self.failureHandling['jobRepetitionPerformed'][finishedJob.identifier] = 1
-            if self.failureHandling['jobRepetitionPerformed'][finishedJob.identifier] <= self.failureHandling['repetitions']:
-              # we re-add the failed job
-              jobHandler.reAddJob(finishedJob)
-              self.raiseAWarning('As prescribed in the input, trying to re-submit the job "'+finishedJob.identifier+'". Trial '+
-                               str(self.failureHandling['jobRepetitionPerformed'][finishedJob.identifier]) +'/'+str(self.failureHandling['repetitions']))
-              self.failureHandling['jobRepetitionPerformed'][finishedJob.identifier] += 1
-            else:
-              #add run to a pool that can be sent to the sampler later
-              self.failedRuns.append(copy.copy(finishedJob))
-              self.raiseAWarning('The job "'+finishedJob.identifier+'" has been submitted '+ str(self.failureHandling['repetitions'])+' times, failing all the times!!!')
-        # finalize actual sampler
-        sampler.finalizeActualSampling(finishedJob,model,inputs)
-        # add new job
-
-        isEnsemble = isinstance(model, Models.EnsembleModel)
-
-        # if the sampling instance has jobs that need terminating, collect them and terminate them before getting new ones
-        while len(sampler.jobsToTerminate) > 0:
-          prefix = sampler.getPrefixToTerminate()
-          self.raiseADebug('Terminating run "{}" at the request of the sampler.'.format(prefix))
-          jobHandler.terminateRun(prefix)
-
-        # put back this loop (do not take it away again. it is NEEDED for NOT-POINT samplers(aka DET)). Andrea
-        ## In order to ensure that the queue does not grow too large, we will
-        ## employ a threshold on the number of jobs the jobHandler can take,
-        ## in addition, we cannot provide more jobs than the sampler can provide.
-        ## So, we take the minimum of these two values.
-        print('DEBUGG available spots:',jobHandler.availability(isEnsemble))
-        for _ in range(min(jobHandler.availability(isEnsemble),sampler.endJobRunnable())):
-          self.raiseADebug('Testing if the sampler is ready to generate a new input')
-
-          if sampler.amIreadyToProvideAnInput():
-            try:
-              newInput = self._findANewInputToRun(sampler, model, inputs, outputs)
-              if isEnsemble:
-                model.submitAsClient(newInput, inDictionary[self.samplerType].type, jobHandler, **copy.deepcopy(sampler.inputInfo))
-              else:
-                model.submit(newInput, inDictionary[self.samplerType].type, jobHandler, **copy.deepcopy(sampler.inputInfo))
-            except utils.NoMoreSamplesNeeded:
-              self.raiseAMessage('Sampler returned "NoMoreSamplesNeeded".  Continuing...')
-              break
-          else:
-            break
-
-      ## If all of the jobs given to the job handler have finished, and the sampler
-      ## has nothing else to provide, then we are done with this step.
-      if jobHandler.isFinished() and not sampler.amIreadyToProvideAnInput():
-        self.raiseADebug('Finished with %d runs submitted, %d jobs running, and %d completed jobs waiting to be processed.' % (jobHandler.numSubmitted(),jobHandler.numRunning(),len(jobHandler.getFinishedNoPop())) )
-        break
-      time.sleep(self.sleepTime)
-    # if any new collected runs failed, let the sampler treat them appropriately
-    sampler.handleFailedRuns(self.failedRuns)
-=======
             model.submit(newInput, sampler.type, jobHandler, **copy.deepcopy(sampler.inputInfo))
         except utils.NoMoreSamplesNeeded:
           self.raiseAMessage('    Sampler returned "NoMoreSamplesNeeded".  Returning.')
@@ -726,7 +651,6 @@
       else: #sampler not ready
         self.raiseADebug('  Sampler currently has no new points to sample.')
         return
->>>>>>> 0a7b8459
 
   def _findANewInputToRun(self, sampler, model, inputs, outputs):
     """
