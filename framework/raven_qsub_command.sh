--- conflicted
+++ resolved
@@ -5,25 +5,13 @@
     cd $PBS_O_WORKDIR
 fi
 
-<<<<<<< HEAD
-# "which python" does not necessarily show "conda" if conda hasn't been activated yet
-#echo 'python:'
-#which python
-#echo ''
-echo 'mpiexec:'
-=======
 # conda definitions should be set up in raven/.ravenrc after installing with raven/scripts/establish_conda_env.sh
 module load raven-devel
 module load MVAPICH2/2.0.1-GCC-4.9.2
 ##  also the name of the raven libraries conda environment
 source activate raven_libraries
 
-echo `conda env list`
-echo DEBUGG HERE IN RQC
-conda list
-
 which python
->>>>>>> 67378433
 which mpiexec
 echo ''
 echo $COMMAND
