--- conflicted
+++ resolved
@@ -100,17 +100,13 @@
     global npStochEnv
     npStochEnv = np.random.RandomState(value)
   else:
-<<<<<<< HEAD
-    crowStochEnv.seedRandom(value)  #this has a void return, right?
-  print('randomUtils: Global random number seed has been changed to', value)
-
-=======
     crowStochEnv.seed(value)
-    # we must do the following now since there is no separation between the distribution (stoch eviroment) and the one here
+    # we must do the following now since there is no separation between 
+    # the distribution (stoch eviroment) and the one here
     ## TODO: split it in the sampler. Design needed.
     distStochEnv.seedRandom(value)
   print('randomUtils: Global random number seed has been changed to',value)
->>>>>>> 7387c4e5
+
 
 def random(dim=1, samples=1, keepMatrix=False):
   """
