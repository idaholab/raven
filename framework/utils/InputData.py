--- conflicted
+++ resolved
@@ -117,7 +117,6 @@
     return cls.name
 
   @classmethod
-<<<<<<< HEAD
   def getSub(cls, name):
     """
       Returns the name of this class
@@ -130,8 +129,6 @@
     return None
 
   @classmethod
-=======
->>>>>>> aa3993a6
   def addParam(cls, name, param_type=InputTypes.StringType, required=False, descr=None):
     """
       Adds a direct parameter to this class.  In XML this is an attribute.
@@ -470,7 +467,6 @@
   newClass.createClass(*paramList, **paramDict)
   return newClass
 
-<<<<<<< HEAD
 def assemblyInputFactory(*paramList, **paramDict):
   """
     Creates a new ParameterInput class with the same parameters as ParameterInput.createClass
@@ -487,8 +483,6 @@
   newClass.addParam('class', param_type=InputTypes.StringType, required=True)
   return newClass
 
-=======
->>>>>>> aa3993a6
 def createXSD(outerElement):
   """
     Creates an XSD element.
