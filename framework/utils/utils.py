--- conflicted
+++ resolved
@@ -830,17 +830,6 @@
     @ In, None
     @ Out, pythonCommand, str, the name of the command to use.
   """
-<<<<<<< HEAD
-  if sys.version_info.major > 2:
-    if os.name == "nt":
-      #Command is python on windows in conda and Python.org install
-      pythonCommand = "python"
-    else:
-      pythonCommand = "python3"
-  else:
-    pythonCommand = "python"
-  pythonCommand = os.environ.get("PYTHON_COMMAND", pythonCommand)
-=======
   if os.name == "nt":
     pythonCommand = "python"
   else:
@@ -857,7 +846,6 @@
   #else:
   #  pythonCommand = "python"
   #pythonCommand = os.environ.get("PYTHON_COMMAND", pythonCommand)
->>>>>>> 8a807cb1
   return pythonCommand
 
 
