--- conflicted
+++ resolved
@@ -1110,7 +1110,6 @@
   """
   return cls.__subclasses__() + [g for s in cls.__subclasses__() for g in getAllSubclasses(s)]
 
-<<<<<<< HEAD
 def displayAvailable():
   """
     The return variable for backend default setting of whether a display is
@@ -1130,7 +1129,7 @@
     else:
       display = False
   return display
-=======
+
 def which(cmd):
   """
     Emulate the which method in shutil.
@@ -1173,5 +1172,4 @@
         name = os.path.join(dir, thefile)
         if _access_check(name):
           return name
-  return None
->>>>>>> 75cd2bbd
+  return None