# Copyright 2017 Battelle Energy Alliance, LLC
#
# Licensed under the Apache License, Version 2.0 (the "License");
# you may not use this file except in compliance with the License.
# You may obtain a copy of the License at
#
# http://www.apache.org/licenses/LICENSE-2.0
#
# Unless required by applicable law or agreed to in writing, software
# distributed under the License is distributed on an "AS IS" BASIS,
# WITHOUT WARRANTIES OR CONDITIONS OF ANY KIND, either express or implied.
# See the License for the specific language governing permissions and
# limitations under the License.
"""
  Utility module containing methods commonly used throughout the Python framework.
"""
# NOTE we still import these from __future__ here because many machines still running
# python 2.X need to use this file (for example the plugin installer)
from __future__ import division, print_function, absolute_import

# *************************** NOTE FOR DEVELOPERS ***************************
# Do not import numpy or scipy or other libraries that are not              *
# built into python.  Otherwise the import can fail, and since utils        *
# are used by --library-report, this can cause diagnostic messages to fail. *
# ***************************************************************************
import bisect
import sys
import os
import errno
import shutil
import inspect
import subprocess
import platform
from importlib import import_module
# import numpy # DO NOT import! See note above.
# import six   # DO NOT import! see note above.
from difflib import SequenceMatcher

class Object(object):
  """
    Simple custom inheritance object.
  """
  pass

#custom errors
class NoMoreSamplesNeeded(GeneratorExit):
  """
    Custom RAVEN error available for use in the framework.
  """
  pass

class byPass(object):
  """
    This is dummy class that is needed to emulate the "dataObject" resetData method
  """
  def __init__(self):
    self.name = ""

  def resetData(self):
    """
      This is dummy method that is needed to emulate the "dataObject" resetData method
      @ In, None
      @ Out, None
    """
    pass

class StringPartialFormatDict(dict):
  """
    Allows partially formatting a template string.
    See https://stackoverflow.com/questions/17215400/python-format-string-unused-named-arguments
    Use as '{a} {b} {a}'.format_map(StringPartialFormatDict(a='one')) -> 'one {b} one'
  """
  def __missing__(self, key):
    """
      Replaces missing keys with formatting entries. May not work for any formats like {b:1.3e}.
      @ In, key, str, formatting string key (the friend between the braces)
      @ Out, key, str, re-formatted string
    """
    return '{' + key + '}'

def partialFormat(msg, info):
  """
    Automates the partial formatting of a string (msg) with a format dictionary (info).
    Example: '{a} {b} {c}'.partialFormat({b:'two'}) -> '{a} two {c}'
    Note formatting is lost or may cause errors; that is,
    Example: '{a:3s} {b:2d} {c:3s}'.partialFormat({b=2}) -> '{a}  2 {c}'
    @ In, msg, string, string to partially format
    @ In, info, dict, keywords to apply
  """
  return msg.format_map(StringPartialFormatDict(**info))

# ID separator that should be used cross the code when combined ids need to be assembled.
# For example, when the "EnsembleModel" creates new  ``prefix`` ids for sub-models
__idSeparator = "++"

def identifyIfExternalModelExists(caller, moduleIn, workingDir):
  """
    Method to check if a external module exists and in case return the module that needs to be loaded with
    the correct path
    @ In, caller,object, the RAVEN caller (i.e. self)
    @ In, moduleIn, string, module read from the XML file
    @ In, workingDir, string, the path of the working directory
    @ Out, (moduleToLoad, fileName), tuple, a tuple containing the module to load (that should be used in method importFromPath) and the filename (no path)
  """
  if moduleIn.endswith('.py'):
    moduleToLoadString = moduleIn[:-3]
  else:
    moduleToLoadString = moduleIn
  workingDirModule = os.path.abspath(os.path.join(workingDir,moduleToLoadString))
  if os.path.exists(workingDirModule+".py"):
    moduleToLoadString = workingDirModule
    path, filename = os.path.split(workingDirModule)
    os.sys.path.append(os.path.abspath(path))
  else:
    path, filename = os.path.split(moduleToLoadString)
    if (path != ''):
      abspath = os.path.abspath(path)
      if '~' in abspath:
        abspath = os.path.expanduser(abspath)
      if os.path.exists(abspath):
        caller.raiseAWarning('file '+moduleToLoadString+' should be relative to working directory. Working directory: '+workingDir+' Module expected at '+abspath)
        os.sys.path.append(abspath)
      else:
        caller.raiseAnError(IOError,'The path provided for the' + caller.type + ' named '+ caller.name +' does not exist!!! Got: ' + abspath + ' and ' + workingDirModule)
  return moduleToLoadString, filename

def checkIfUnknowElementsinList(referenceList,listToTest):
  """
    Method to check if a list contains elements not contained in another
    @ In, referenceList, list, reference list
    @ In, listToTest, list, list to test
    @ Out, unknownElements, list, list of elements of 'listToTest' not contained in 'referenceList'
  """
  unknownElements = []
  for elem in listToTest:
    if elem not in referenceList:
      unknownElements.append(elem)
  return unknownElements

def checkIfPathAreAccessedByAnotherProgram(pathname, timelapse = 10.0):
  """
    Method to check if a path (file or directory) is currently
    used by another program. It is based on accessing time...
    Probably there is a better way.
    @ In, pathname, string containing the all path
    @ In, timelapse, float, tollerance on time modification
    @ Out, boolReturn, bool, True if it is used by another program, False otherwise
  """
  import stat
  import time
  mode = os.stat(pathname).st_mode
  if not (stat.S_ISREG(mode) or stat.S_ISDIR(mode)):
    raise Exception(UreturnPrintTag('UTILITIES')+': ' +UreturnPrintPostTag('ERROR') + '->  path '+pathname+ ' is neither a file nor a dir!')
  boolReturn = abs(os.stat(pathname).st_mtime - time.time()) < timelapse
  return boolReturn

def checkIfLockedRavenFileIsPresent(pathName,fileName="ravenLockedKey.raven"):
  """
    Method to check if a path (directory) contains an hidden raven file
    @ In, pathName, string, string containing the path
    @ In, fileName, string, optional, string containing the file name
    @ Out, filePresent, bool, True if it is present, False otherwise
  """
  filePresent = os.path.isfile(os.path.join(pathName,fileName))
  if not filePresent:
    open(os.path.join(pathName,fileName), 'w')
  return filePresent

def removeFile(pathAndFileName):
  """
    Method to remove a file
    @ In, pathAndFileName, string, string containing the path and filename
    @ Out, None
  """
  if os.path.isfile(pathAndFileName):
    os.remove(pathAndFileName)

def removeDir(strPath):
  """
    Method to remove a directory.
    @ In, strPath, string, path to directory to remove
    @ Out, None
  """
  path = os.path.abspath(os.path.expanduser(strPath))
  shutil.rmtree(path, onerror=_removeDirErrorHandler)

def _removeDirErrorHandler(func, path, excinfo):
  """
    Handles errors arising from using shutil.rmtree
    Argument descriptions from shutil documentation
    @ In, func, is the function which raised the exception; it depends on the platform and
                implementation
    @ In, path, will be the path name passed to function
    @ In, excinfo, will be the exception information returned by sys.exc_info()
    @ Out, None
  """
  print('utils.removeDir WARNING: unable to remove {path} using {func}, ' +
        'raising the following exception: {excinfo}. Continuing ...'
        .format(path=path, func=func, excinfo=excinfo))

def returnImportModuleString(obj,moduleOnly=False):
  """
    Method to return a list of strings that represent the
    modules on which the 'obj' depends on. It already implements
    the 'import' statement or the 'from x import y'
    @ In, obj, instance, the object that needs to be inquired
    @ In, moduleOnly, bool, optional, get the modules only (True) or also the function dependencies(False)
    @ Out, mods, list, list of string containing the modules
  """
  mods = []
  for key, value in dict(inspect.getmembers(obj)).items():
    if moduleOnly:
      if not inspect.ismodule(value):
        continue
    else:
      if not (inspect.ismodule(value) or inspect.ismethod(value)):
        continue
    if key != value.__name__:
      if value.__name__.split(".")[-1] != key:
        mods.append(str('import ' + value.__name__ + ' as '+ key))
      else:
        mods.append(str('from ' + '.'.join(value.__name__.split(".")[:-1]) + ' import '+ key))
    else:
      mods.append(str(key))
  return mods

def getPrintTagLenght():
  """
    Method to return the length of the strings used for Screen output
    @ In, None,
    @ Out, tagLenght, int, the default tag length
  """
  tagLenght = 25
  return tagLenght

def UreturnPrintTag(intag):
  """
    Method to return the a string formatted with respect to the length
    obtained by the method getPrintTagLenght() (generally used for pre tag)
    @ In, intag, string, string that needs to be formatted
    @ Out, returnString, string, the formatted string
  """
  returnString = intag.ljust(getPrintTagLenght())[0:getPrintTagLenght()]
  return returnString

def UreturnPrintPostTag(intag):
  """
    Method to return the a string formatted with respect to the length
    obtained by the method getPrintTagLenght() - 15 (generally used for post tag)
    @ In, intag, string, string that needs to be formatted
    @ Out, returnString, string, the formatted string
  """
  returnString = intag.ljust(getPrintTagLenght()-15)[0:(getPrintTagLenght()-15)]
  return returnString

def convertMultipleToBytes(sizeString):
  """
    Convert multiple (e.g. Mbytes, Gbytes,Kbytes) in bytes
    International system type (e.g., 1 Mb = 10^6)
    @ In, sizeString, string, string that needs to be converted in bytes
    @ Out, convertMultipleToBytes, integer, the number of bytes
  """
  if   'mb' in sizeString:
    return int(sizeString.replace("mb",""))*10**6
  elif 'kb' in sizeString:
    return int(sizeString.replace("kb",""))*10**3
  elif 'gb' in sizeString:
    return int(sizeString.replace("gb",""))*10**9
  else:
    try:
      return int(sizeString)
    except:
      raise IOError(UreturnPrintTag('UTILITIES')+': ' +UreturnPrintPostTag('ERROR') + '->  can not understand how to convert expression '+str(sizeString)+' to number of bytes. Accepted Mb,Gb,Kb (no case sentive)!')

# I don't think there's a reason to make this an enum, but it could be done.
trueThingsFull = ('True', 'Yes', '1')
trueThings = tuple(x[0].lower() for x in trueThingsFull)

def stringIsTrue(s):
  """
    Determines if provided entity corresponds to a truth statement
    @ In, s, string or castable, entity to check
    @ Out, stringIsTrue, bool, True if string is recognized by RAVEN as evaluating to True
  """
  # as far as I know, nothing in python cannot be cast as a string.
  s = str(s).strip()
  return s.lower().startswith(trueThings)

# I don't think there's a reason to make this an enum, but it could be done.
falseThingsFull = ('False', 'No', '0')
falseThings = tuple(x[0].lower() for x in falseThingsFull)
def stringIsFalse(s):
  """
    Determines if provided entity corresponds to a falsehood statement
    @ In, s, string or castable, entity to check
    @ Out, stringIsFalse, bool, False if string is recognized by RAVEN as evaluating to False
  """
  # as far as I know, nothing in python cannot be cast as a string.
  s = str(s).strip()
  return s.lower().startswith(falseThings)

boolThingsFull = tuple(list(trueThingsFull)+list(falseThingsFull))

def stringsThatMeanSilent():
  """
    Return list of strings that indicate a verbosity of the lowest level (just errors). You linguists add what you wish
    @ In, None
    @ Out, listOfStrings, list, list of strings that mean Silent in RAVEN
  """
  listOfStrings = list(['0','silent','false','f','n','no','none'])
  return listOfStrings

def stringsThatMeanPartiallyVerbose():
  """
    Return list of strings that indicate a verbosity of the medium level (errors and warnings). You linguists add what you wish.
    @ In, None
    @ Out, listOfStrings, list, list of strings that mean Quiet in RAVEN
  """
  listOfStrings = list(['1','quiet','some'])
  return listOfStrings

def stringsThatMeanVerbose():
  """
    Return list of strings that indicate full verbosity (errors warnings, messages). You linguists add what you wish.
    @ In, None
    @ Out, listOfStrings, list, list of strings that mean Full Verbosity in RAVEN
  """
  listOfStrings = list(['2','loud','true','t','y','yes','all'])
  return listOfStrings

def interpretBoolean(inArg):
  """
    Utility method to convert an inArg into a boolean.
    The inArg can be either a string or integer
    @ In, inArg, object, object to convert
    @ Out, interpretedObject, bool, the interpreted boolean
  """
  if type(inArg).__name__ == "bool":
    return inArg
  elif type(inArg).__name__ == "integer":
    if inArg == 0:
      return False
    else:
      return True
  elif type(inArg).__name__ in ['str','bytes','unicode']:
    if stringIsTrue(inArg):
      return True
    elif stringIsFalse(inArg):
      return False
    else:
      raise Exception(UreturnPrintTag('UTILITIES')+': ' +UreturnPrintPostTag("ERROR") + '-> can not convert string to boolean in method interpretBoolean!!!!')
  else:
    raise Exception(UreturnPrintTag('UTILITIES')+': ' +UreturnPrintPostTag("ERROR") + '-> type unknown in method interpretBoolean. Got' + type(inArg).__name__)

def isClose(f1, f2, relTolerance=1e-14, absTolerance=0.0):
  """
    Method to compare two floats
    @ In, f1, float, first float
    @ In, f2, float, first float
    @ In, relTolerance, float, optional, relative tolerance
    @ In, absTolerance, float, optional, absolute tolerance
    @ Out, isClose, bool, is it close enough?
  """
  return abs(f1-f2) <= max(relTolerance * max(abs(f1), abs(f2)), absTolerance)

def compare(s1,s2,relTolerance = 1e-14):
  """
    Method aimed to compare two strings. This method tries to convert the 2
    strings in float and uses an integer representation to compare them.
    In case the conversion is not possible (string or only one of the strings is
    convertable), the method compares strings as they are.
    @ In, s1, string, first string to be compared
    @ In, s2, string, second string to be compared
    @ In, relTolerance, float, relative tolerance
    @ Out, response, bool, the boolean response (True if s1==s2, False otherwise)
  """
  w1, w2 = floatConversion(s1), floatConversion(s2)
  if   type(w1) == type(w2) and type(w1) != float:
    return s1 == s2
  elif type(w1) == type(w2) and type(w1) == float:
    from utils import mathUtils
    return mathUtils.compareFloats(w1,w2,relTolerance)
  elif type(w1) != type(w2) and type(w1) in [float,int] and type(w2) in [float,int]:
    w1, w2 = float(w1), float(w2)
    return compare(w1,w2)
  else:
    return (w1 == w2)

def intConversion (s):
  """
    Method aimed to cast a string as integer. If the conversion is not possible,
    it returns None
    @ In, s, string,  string to be converted
    @ Out, response, int or None, the casted value
  """
  try:
    return int(s)
  except (ValueError,TypeError) as e:
    return None

def floatConversion (s):
  """
    Method aimed to cast a string as float. If the conversion is not possible,
    it returns None
    @ In, s, string,  string to be converted
    @ Out, response, float or None, the casted value
  """
  try:
    return float(s)
  except (ValueError,TypeError) as e:
    return None

def partialEval(s):
  """
    Method aimed to evaluate a string as float or integer.
    If neither a float nor an integer can be casted, return
    the un-casted string
    @ In, s, string,  string to be converted
    @ Out, response, float or int or string, the casted value
  """
  evalS = intConversion(s)
  if evalS is None:
    evalS = floatConversion(s)
  if evalS is None:
    return s
  else:
    return evalS

def toString(s):
  """
    Method aimed to convert a string in type str
    @ In, s, string,  string to be converted
    @ Out, response, string, the casted value
  """
  if type(s) == type(""):
    return s
  else:
    return s.decode()

def toBytes(s):
  """
    Method aimed to convert a string in type bytes
    @ In, s, string,  string to be converted
    @ Out, response, bytes, the casted value
  """
  if type(s) == type(""):
    return s.encode()
  elif type(s).__name__ in ['unicode','str','bytes']:
    return bytes(s)
  else:
    return s

def toBytesIterative(s):
  """
    Method aimed to convert all the string-compatible content of
    an object (dict, list, or string) in type bytes (recursively call toBytes(s))
    @ In, s, object,  object whose content needs to be converted
    @ Out, response, object, a copy of the object in which the string-compatible has been converted
  """
  if type(s) == list:
    return [toBytes(x) for x in s]
  elif type(s) == dict:
    if len(s) == 0:
      return None
    tempdict = {}
    for key,value in s.items():
      tempdict[toBytes(key)] = toBytesIterative(value)
    return tempdict
  else:
    return toBytes(s)

def toStrish(s):
  """
    Method aimed to convert a string in str type
    @ In, s, string,  string to be converted
    @ Out, response, str, the casted value
  """
  if type(s) == type(""):
    return s
  elif type(s) == type(b""):
    return s
  else:
    return str(s)

def keyIn(dictionary,key):
  """
    Method that return the key or toBytes key if in, else returns None.
    Use like
    inKey = keyIn(adict,key)
    if inKey is not None:
      foo = adict[inKey]
    else:
      pass #not found
    @ In, dictionary, dict, the dictionary whose key needs to be returned
    @ Out, response, str or bytes, the key (converted in bytes if needed)
  """
  if key in dictionary:
    return key
  else:
    bin_key = toBytes(key)
    if bin_key in dictionary:
      return bin_key
    else:
      return None

def first(c):
  """
    Method to return the first element of collections,
    for a list this is equivalent to c[0], but this also
    work for things that are views
    @ In, c, collection, the collection
    @ Out, response, item, the next item in the collection
  """
  return next(iter(c))

def importFromPath(filename, printImporting = True):
  """
    Method to import a module from a given path
    @ In, filename, str, the full path of the module to import
    @ In, printImporting, bool, True if information about the importing needs to be printed out
    @ Out, importedModule, module, the imported module
  """
  if printImporting:
    print('(            ) '+UreturnPrintTag('UTILS') + ': '+UreturnPrintPostTag('Message')+ '      -> importing module '+ filename)
  import os.path
  try:
    (path, name) = os.path.split(filename)
<<<<<<< HEAD
    filen = filename if filename.strip().endswith(".py") else filename.strip()+".py"
    spec = importlib.util.spec_from_file_location(name, filen)
    importedModule = importlib.util.module_from_spec(spec)
    spec.loader.exec_module(importedModule)
=======
    (name, ext) = os.path.splitext(name)
    (file, filename, data) = imp.find_module(name, [path])
    importedModule = imp.load_module(name, file, filename, data)
    pythonPath = os.environ.get("PYTHONPATH","")
    absPath = os.path.abspath(path)
    if absPath not in pythonPath:
      os.environ['PYTHONPATH'] = pythonPath+ os.pathsep + absPath
>>>>>>> 541cc648
  except Exception as ae:
    raise Exception('(            ) '+ UreturnPrintTag('UTILS') + ': '+UreturnPrintPostTag('ERROR')+ '-> importing module '+ filename + ' at '+path+os.sep+name+' failed with error '+str(ae))
  return importedModule

def getRelativeSortedListEntry(sortedList,value,tol=1e-15):
  """
    !!WARNING!! This method expects "sortedList" to already be a sorted list of float values!
    There are faster methods if they are not floats, and this will NOT work at all on unsorted lists.
    - Looks for a (close enough) match to "value" in "sortedList" using binomial search.  If found,
    returns the index and value of the matching entry.  If not found, adds a new entry to the sortedList
    and returns the new index with the original value.
    It is recommended that this method be used to add ALL entries into the sorted list to keep it sorted.
    @ In, sortedList, list, list of __sorted__ float values
    @ In, value, float, value to search for match
    @ Out, sortedList, list, possibly modified by still ordered list of floats
    @ Out, match_index, int, index of match in sortedList
    @ Out, match, float, matching float
  """
  from utils.mathUtils import compareFloats #necessary to prevent errors at module load
  index = bisect.bisect_left(sortedList,value)
  match_index = None
  match = None
  #if "value" is smallest value in list...
  if index == 0:
    if len(sortedList)>0:
    #check if current first matches
      if compareFloats(sortedList[0], value, tol=tol):
        match = sortedList[0]
        match_index = index
  #if "value" is largest value in list...
  elif index > len(sortedList)-1:
    #check if current last matches
    if compareFloats(sortedList[-1], value, tol=tol):
      match = sortedList[-1]
      match_index = len(sortedList)-1
  #if "value" is in the middle...
  else:
    #check both neighbors (left and right) for a match
    for idx in [index-1, index]:
      if compareFloats(sortedList[idx], value, tol=tol):
        match = sortedList[idx]
        match_index = idx
  #if no match found, add it
  if match is None:
    sortedList.insert(index,value)
    match = value
    match_index = index
  return sortedList,match_index,match

# def metaclass_insert__getstate__(self):
#   """
#   Overwrite state (for pickle-ing)
#   we do not pickle the HDF5 (C++) instance
#   but only the info to re-load it
#   """
#   # capture what is normally pickled
#   state = self.__dict__.copy()
#   # we pop the database instance and close it
#   state.pop("database")
#   self.database.closeDatabaseW()
#   # what we return here will be stored in the pickle
#   return state
#
# def metaclass_insert__setstate__(self, newstate):
#   self.__dict__.update(newstate)
#   self.exist    = True

def metaclass_insert(metaclass,*baseClasses):
  """
    This allows a metaclass to be inserted as a base class.
    Metaclasses substitute in as a type(name,bases,namespace) function,
    and can be anywhere in the hierarchy.  This instantiates the
    metaclass so it can be used as a base class.
    Example use:
    class Foo(metaclass_insert(Metaclass)):
    This function is based on the method used in Benjamin Peterson's six.py
    @ In, metaclass, abc, the metaclass
    @ In, baseClasses, args*, base classes
    @ Out, metaclass, class, the new metaclass
  """
  namespace={}
  return metaclass("NewMiddleClass",baseClasses,namespace)

class abstractstatic(staticmethod):
  """
    This can be make an abstract static method
    import abc
    class A(metaclass_insert(abc.ABCMeta)):
      @abstractstatic
      def test():
        pass
    class B(A):
      @staticmethod
      def test():
        return 5
  """
  def __init__(self, function):
    """
      Constructor
      @ In, function, pointer, the function to 'abstract'
      @ Out, None
    """
    super(abstractstatic, self).__init__(function)
    function.__isabstractmethod__ = True
  __isabstractmethod__ = True

def find_crow(framework_dir):
  """
    Make sure that the crow path is in the python path. If not, add the path.
    @ In, framework_dir, string, the absolute path of the framework
    @ Out, None
  """
  try:
    import crow_modules.distribution1Dpy2
    return
  except:
    ravenDir = os.path.dirname(framework_dir)
    #Add the module directory to the search path.
    crowDirs = [os.path.join(ravenDir,"crow"),
                os.path.join(os.path.dirname(ravenDir),"crow")]
    if "CROW_DIR" in os.environ:
      crowDirs.insert(0,os.path.join(os.environ["CROW_DIR"]))
    for crowDir in crowDirs:
      pmoduleDir = os.path.join(crowDir,"install")
      if os.path.exists(pmoduleDir):
        sys.path.append(pmoduleDir)
        # we add it in pythonpath too
        os.environ['PYTHONPATH'] = os.environ.get("PYTHONPATH","") + os.pathsep + pmoduleDir
        return
    for crowDir in crowDirs:
      if os.path.exists(os.path.join(crowDir,"tests")):
        raise IOError(UreturnPrintTag('UTILS') + ': '+UreturnPrintPostTag('ERROR')+ ' -> Crow was found in '+crowDir+' but does not seem to be compiled')
    raise IOError(UreturnPrintTag('UTILS') + ': '+UreturnPrintPostTag('ERROR')+ ' -> Crow has not been found. It location is supposed to be one of '+str(crowDirs)+'. Has RAVEN been built?')

def add_path(absolutepath):
  """
    Method to add a path in the PYTHON PATH
    @ In, absolutepath, string, the absolute path to be added
    @ Out, None
  """
  if not os.path.exists(absolutepath):
    raise IOError(UreturnPrintTag('UTILS') + ': '+UreturnPrintPostTag('ERROR')+ ' -> "'+absolutepath+ '" directory has not been found!')
  sys.path.append(absolutepath)
  # we add it in pythonpath too
  newPath = os.environ.get("PYTHONPATH","") + os.pathsep + absolutepath
  if len(newPath) >= 32000: #Some OS's have a limit of 2**15 for environ
    print("WARNING: excessive length PYTHONPATH:'"+str(newPath)+"'")
  os.environ['PYTHONPATH'] = newPath

def add_path_recursively(absoluteInitialPath):
  """
    Method to recursively add all the path and subpaths contained in absoluteInitialPath in the pythonpath
    @ In, absoluteInitialPath, string, the absolute path to add
    @ Out, None
  """
  for dirr,_,_ in os.walk(absoluteInitialPath):
    add_path(dirr)

def findCrowModule(name):
  """
    Method to find one of the crow module (e.g. distribution1D, interpolationNDpy, randomENG, etc.) and return it.
    @ In, name, str, the name of the module
    @ Out, module, instance, the instance of module of "name"
  """
  availableCrowModules = ['distribution1D','interpolationND','randomENG']
  # assert
  assert(name in availableCrowModules)
  # find the module
  ext = 'py3' if sys.version_info.major > 2 else 'py2'
  try:
    module = import_module("crow_modules.{}{}".format(name,ext))
  except (ImportError, ModuleNotFoundError) as ie:
    if not str(ie).startswith("No module named"):
      raise ie
    module = import_module("{}{}".format(name,ext))
  return module

def getPythonCommand():
  """
    Method to get the prefered python command.
    @ In, None
    @ Out, pythonCommand, str, the name of the command to use.
  """
  if os.name == "nt":
    pythonCommand = "python"
  else:
    pythonCommand = sys.executable
  ## Alternative method.  However, if called by run_tests or raven_framework
  ## sys.executable is already taken into account PYTHON_COMMAND and this
  ## logic
  #if sys.version_info.major > 2:
  #  if os.name == "nt":
  #    #Command is python on windows in conda and Python.org install
  #    pythonCommand = "python"
  #  else:
  #    pythonCommand = "python3"
  #else:
  #  pythonCommand = "python"
  #pythonCommand = os.environ.get("PYTHON_COMMAND", pythonCommand)
  return pythonCommand

def printCsv(csv,*args):
  """
    Writes the values contained in args to a csv file specified by csv
    @ In, csv, File instance, an open file object to which we will be writing
    @ In, args, dict, an arbitrary collection of values to write to the file
    @ Out, None
  """
  print(*args,file=csv,sep=',')

def printCsvPart(csv,*args):
  """
    Writes the values contained in args to a csv file specified by csv appending a comma
    to the end to allow more data to be written to the line.
    @ In, csv, File instance, an open file object to which we will be writing
    @ In, args, dict, an arbitrary collection of values to write to the file
    @ Out, None
  """
  print(*args,file=csv,sep=',',end=',')

def tryParse(text):
  """
    A convenience function for attempting to parse a string as a number (first,
    attempts to create an integer, and falls back to a float if the value has
    a decimal, and finally resorting to just returning the string in the case
    where the data cannot be converted).
    @ In, text, string we are trying to parse
    @ Out, value, int/float/string, the possibly converted type
  """

  ## FIXME is there anything that is a float that will raise an
  ## exception for int?

  ## Yes, inf and nan do not convert well to int, but would you
  ## ever have these in an input file? - dpm 6/8/16
  try:
    value = int(text)
  except ValueError:
    try:
      value = float(text)
    except ValueError:
      value = text
  ## If this tag exists, but has no internal text, then it is most likely
  ## a boolean value
  except TypeError:
    return True
  return value

def makeDir(dirName):
  """
    Function that will attempt to create a directory. If the directory already
    exists, this function will return silently with no error, however if it
    fails to create the directory for any other reason, then an error is
    raised.
    @ In, dirName, string, specifying the new directory to be created
    @ Out, None
  """
  try:
    os.makedirs(dirName)
  except OSError as exc:
    if exc.errno == errno.EEXIST and os.path.isdir(dirName):
      ## The path already exists so we can safely ignore this exception
      pass
    else:
      ## If it failed for some other reason, we want to see what the
      ## error is still
      raise

class pickleSafeSubprocessPopen(subprocess.Popen):
  """
    Subclass of subprocess.Popen used internally to prevent _handle member from being pickled.  On
    Windows, _handle contains an operating system reference that throws an exception when deep copied.
  """
  # Only define these methods on Windows to override deep copy/pickle (member may not exist on other
  #   platforms.
  if platform.system() == 'Windows':
    def __getstate__(self):
      """
        Returns a dictionary of the object state for pickling/deep copying.  Omits member '_handle',
        which cannot be deep copied when non-None.
        @ In, None
        @ Out, result, dict, the get state dict
      """
      result = self.__dict__.copy()
      del result['_handle']
      return result

    def __setstate__(self, d):
      """
        Used to load an object dictionary when unpickling.  Since member '_handle' could not be
        deep copied, load it back as value None.
        @ In, d, dict, previously stored namespace to restore
        @ Out, None
      """
      self.__dict__ = d
      self._handle = None

def removeDuplicates(objectList):
  """
    Method to efficiently remove duplicates from a list and maintain their
    order based on first appearance. See the url below for a description of why
    this is optimal:
    http://stackoverflow.com/questions/480214/how-do-you-remove-duplicates-from-a-list-in-python-whilst-preserving-order
    @ In, objectList, list, list from which to remove duplicates
    @ Out, uniqueObjectList, list, list with unique values ordered by their
      first appearance in objectList
  """
  seen = set()
  ## Store this locally so it doesn't have to be re-evaluated at each iteration
  ## below
  seen_add = seen.add
  ## Iterate through the list and only take x if it has not been seen.
  ## The 'or' here acts as a short circuit if the first condition is True, then
  ## the second will not be executed, otherwise x will be added to seen and
  ## since adding to a set is not a conditional operation, it will always return
  ## False, so in conjunction with the 'not' this will ensure that the first
  ## occurrence of x is added to seen and uniqueObjectList. Long explanation,
  ## but efficient computation.
  uniqueObjectList = [x for x in objectList if not (x in seen or seen_add(x))]
  return uniqueObjectList

def typeMatch(var,varTypeStr):
  """
    This method is aimed to check if a variable changed datatype
    @ In, var, python datatype, the first variable to compare
    @ In, varTypeStr, string, the type that this variable should have
    @ Out, match, bool, is the datatype changed?
  """
  typeVar = type(var)
  match = typeVar.__name__ == varTypeStr or typeVar.__module__+"."+typeVar.__name__ == varTypeStr
  if not match:
    # check if the types start with the same root
    if len(typeVar.__name__) <= len(varTypeStr):
      if varTypeStr.startswith(typeVar.__name__):
        match = True
    else:
      if typeVar.__name__.startswith(varTypeStr):
        match = True
  return match

def isASubset(setToTest,pileList):
  """
    Check if setToTest is ordered subset of pileList in O(n)
    @ In, setToTest, list, set that needs to be tested
    @ In, pileList, list, pile of sets
    @ Out, isASubset, bool, True if setToTest is a subset
  """

  if len(pileList) < len(setToTest):
    return False

  index = 0
  for element in setToTest:
    try:
      index = pileList.index(element, index) + 1
    except ValueError:
      return False
  else:
    return True

def filterAllSubSets(listOfLists):
  """
    Given list of listOfLists, return new list of listOfLists without subsets
    @ In, listOfLists, list of lists, all lists to check
    @ Out, setToTest, iterator, iterator over the list without subsets
  """
  for setToTest in listOfLists:
    if not any(isASubset(setToTest, pileList) for pileList in listOfLists
      if setToTest is not pileList):
      yield setToTest

def mergeDictionaries(*dictArgs):
  """
    Given any number of dicts, shallow copy and merge into a new dict,
    precedence goes to key value pairs in latter dicts.
    Adapted from: http://stackoverflow.com/questions/38987/how-to-merge-two-python-dictionaries-in-a-single-expression
    @ In, dictArgs, dict, a list of dictionaries to merge
    @ Out, mergedDict, dict, merged dictionary including keys from everything in dictArgs.
  """
  mergedDict = {}
  for dictionary in dictArgs:
    overlap = set(dictionary.keys()).intersection(mergedDict.keys())
    if len(overlap):
      raise IOError(UreturnPrintTag('UTILS') + ': '+UreturnPrintPostTag('ERROR')+ ' -> mergeDictionaries: the dictionaries being merged have the following overlapping keys: ' + ', '.join(overlap))
    mergedDict.update(dictionary)
  return mergedDict

def mergeSequences(seq1,seq2):
  """
    This method has been taken from "http://stackoverflow.com"
    It is aimed to merge two sequences (lists) into one preserving the order in the two lists
    e.g. ['A', 'B', 'C', 'D', 'E',           'H', 'I']
         ['A', 'B',           'E', 'F', 'G', 'H',      'J', 'K']
    will become
         ['A', 'B', 'C', 'D', 'E', 'F', 'G', 'H', 'I', 'J', 'K']
    @ In, seq1, list, the first sequence to be merged
    @ In, seq2, list, the second sequence to be merged
    @ Out, merged, list, the merged list of elements
  """
  sm=SequenceMatcher(a=seq1,b=seq2)
  merged = []
  for (op, start1, end1, start2, end2) in sm.get_opcodes():
    if op == 'equal' or op=='delete':
      #This range appears in both sequences, or only in the first one.
      merged += seq1[start1:end1]
    elif op == 'insert':
      #This range appears in only the second sequence.
      merged += seq2[start2:end2]
    elif op == 'replace':
      #There are different ranges in each sequence - add both.
      merged += seq1[start1:end1]
      merged += seq2[start2:end2]
  return merged

def checkTypeRecursively(inObject):
  """
    This method check the type of the inner object in the inObject.
    If inObject is an interable, this method returns the type of the first element
    @ In, inObject, object, a pyhon object
    @ Out, returnType, str, the type of the inner object

  """
  returnType = type(inObject).__name__
  try:
    for val in inObject:
      returnType = checkTypeRecursively(val)
      break
  except:
    pass
  return returnType

def returnIdSeparator():
  """
    This method is aimed to return the ID separator that should be used cross the code when
    combined ids need to be assembled. For example, when the "EnsembleModel" creates new
    ``prefix`` ids for sub-models
    @ In, None
    @ Out, __idSeparator, string, the id separator
  """
  return __idSeparator

def getAllSubclasses(cls):
  """
    Recursively collect all of the classes that are a subclass of cls
    @ In, cls, the class to retrieve sub-classes.
    @ Out, getAllSubclasses, list of class objects for each subclass of cls.
  """
  return cls.__subclasses__() + [g for s in cls.__subclasses__() for g in getAllSubclasses(s)]

def displayAvailable():
  """
    The return variable for backend default setting of whether a display is
    available or not. For instance, if we are running on the HPC without an X11
    instance, then we don't have the ability to display the plot, only to save it
    to a file
    @ In, None
    @ Out, dispaly, bool, return True if platform is Windows or environment varialbe
      'DISPLAY' is available, otherwise return False
  """
  display = False
  if platform.system() == 'Windows':
    display = True
  else:
    if os.getenv('DISPLAY'):
      display = True
    else:
      display = False
  return display

def which(cmd):
  """
    Emulate the which method in shutil.
    Return the path to an executable which would be run if the given cmd was called.
    If no cmd would be called, return None.
    @ In, cmd, str, the exe to check
    @ Out, which, str, the full path or None if not found
  """
  def _access_check(fn):
    """
      Just check if the path is executable
      @ In, fn, string, the file to check
      @ Out, _access_check, bool, if accessable or not?
    """
    return (os.path.exists(fn) and os.access(fn, os.X_OK) and not os.path.isdir(fn))
  if os.path.dirname(cmd):
    if _access_check(cmd):
      return cmd
    return None
  path = os.environ.get("PATH", os.defpath)
  if not path:
    return None
  path = path.split(os.pathsep)
  if sys.platform == "win32":
    if not os.curdir in path:
      path.insert(0, os.curdir)
    pathext = os.environ.get("PATHEXT", "").split(os.pathsep)
    if any(cmd.lower().endswith(ext.lower()) for ext in pathext):
      files = [cmd]
    else:
      files = [cmd + ext for ext in pathext]
  else:
    files = [cmd]
  seen = set()
  for dir in path:
    normdir = os.path.normcase(dir)
    if not normdir in seen:
      seen.add(normdir)
      for thefile in files:
        name = os.path.join(dir, thefile)
        if _access_check(name):
          return name
  return None
<|MERGE_RESOLUTION|>--- conflicted
+++ resolved
@@ -525,12 +525,6 @@
   import os.path
   try:
     (path, name) = os.path.split(filename)
-<<<<<<< HEAD
-    filen = filename if filename.strip().endswith(".py") else filename.strip()+".py"
-    spec = importlib.util.spec_from_file_location(name, filen)
-    importedModule = importlib.util.module_from_spec(spec)
-    spec.loader.exec_module(importedModule)
-=======
     (name, ext) = os.path.splitext(name)
     (file, filename, data) = imp.find_module(name, [path])
     importedModule = imp.load_module(name, file, filename, data)
@@ -538,7 +532,6 @@
     absPath = os.path.abspath(path)
     if absPath not in pythonPath:
       os.environ['PYTHONPATH'] = pythonPath+ os.pathsep + absPath
->>>>>>> 541cc648
   except Exception as ae:
     raise Exception('(            ) '+ UreturnPrintTag('UTILS') + ': '+UreturnPrintPostTag('ERROR')+ '-> importing module '+ filename + ' at '+path+os.sep+name+' failed with error '+str(ae))
   return importedModule
