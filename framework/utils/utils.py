# Copyright 2017 Battelle Energy Alliance, LLC
#
# Licensed under the Apache License, Version 2.0 (the "License");
# you may not use this file except in compliance with the License.
# You may obtain a copy of the License at
#
# http://www.apache.org/licenses/LICENSE-2.0
#
# Unless required by applicable law or agreed to in writing, software
# distributed under the License is distributed on an "AS IS" BASIS,
# WITHOUT WARRANTIES OR CONDITIONS OF ANY KIND, either express or implied.
# See the License for the specific language governing permissions and
# limitations under the License.
"""
  Utility module containing methods commonly used throughout the Python framework.
"""

from __future__ import division, print_function, absolute_import
# WARNING if you import unicode_literals here, we fail tests (e.g. framework.testFactorials).
# This may be a future-proofing problem. 2015-04.
import warnings
warnings.simplefilter('default', DeprecationWarning)

#Do not import numpy or scipy or other libraries that are not
# built into python.  Otherwise the import can fail, and since utils
# are used by --library-report, this can cause diagnostic messages to fail.
import bisect
import sys, os, errno
import inspect
import subprocess
import platform
import copy
import numpy
import six
from difflib import SequenceMatcher
import importlib


class Object(object):
  """
    Simple custom inheritance object.
  """
  pass


#custom errors
class NoMoreSamplesNeeded(GeneratorExit):
  """
    Custom RAVEN error available for use in the framework.
  """
  pass


class byPass(object):
  """
    This is dummy class that is needed to emulate the "dataObject" resetData method
  """

  def __init__(self):
    self.name = ""

  def resetData(self):
    """
      This is dummy method that is needed to emulate the "dataObject" resetData method
      @ In, None
      @ Out, None
    """
    pass


# ID separator that should be used cross the code when combined ids need to be assembled.
# For example, when the "EnsembleModel" creates new  ``prefix`` ids for sub-models
__idSeparator = "++"


def identifyIfExternalModelExists(caller, moduleIn, workingDir):
  """
    Method to check if a external module exists and in case return
    the module that needs to be loaded with the correct path
    @ In, caller,object, the RAVEN caller (i.e. self)
    @ In, moduleIn, string, module read from the XML file
    @ In, workingDir, string, the path of the working directory
    @ Out, (moduleToLoad, fileName), tuple, a tuple containing the module
          to load (that should be used in method importFromPath) and the filename (no path)
  """
  if moduleIn.endswith('.py'):
    moduleToLoadString = moduleIn[:-3]
  else:
    moduleToLoadString = moduleIn
  workingDirModule = os.path.abspath(
      os.path.join(workingDir, moduleToLoadString))
  if os.path.exists(workingDirModule + ".py"):
    moduleToLoadString = workingDirModule
    path, filename = os.path.split(workingDirModule)
    os.sys.path.append(os.path.abspath(path))
  else:
    path, filename = os.path.split(moduleToLoadString)
    if (path != ''):
      abspath = os.path.abspath(path)
      if '~' in abspath:
        abspath = os.path.expanduser(abspath)
      if os.path.exists(abspath):
        caller.raiseAWarning(
            'file ' + moduleToLoadString +
            ' should be relative to working directory. Working directory: ' +
            workingDir + ' Module expected at ' + abspath)
        os.sys.path.append(abspath)
      else:
        caller.raiseAnError(
            IOError, 'The path provided for the' + caller.type + ' named ' +
            caller.name + ' does not exist!!! Got: ' + abspath + ' and ' +
            workingDirModule)
  return moduleToLoadString, filename


def checkIfUnknowElementsinList(referenceList, listToTest):
  """
    Method to check if a list contains elements not contained in another
    @ In, referenceList, list, reference list
    @ In, listToTest, list, list to test
    @ Out, unknownElements, list, list of elements of 'listToTest' not contained in 'referenceList'
  """
  unknownElements = []
  for elem in listToTest:
    if elem not in referenceList:
      unknownElements.append(elem)
  return unknownElements


def checkIfPathAreAccessedByAnotherProgram(pathname, timelapse=10.0):
  """
    Method to check if a path (file or directory) is currently
    used by another program. It is based on accessing time...
    Probably there is a better way.
    @ In, pathname, string containing the all path
    @ In, timelapse, float, tollerance on time modification
    @ Out, boolReturn, bool, True if it is used by another program, False otherwise
  """
  import stat
  import time
  mode = os.stat(pathname).st_mode
  if not (stat.S_ISREG(mode) or stat.S_ISDIR(mode)):
    raise Exception(
        UreturnPrintTag('UTILITIES') + ': ' + UreturnPrintPostTag('ERROR') +
        '->  path ' + pathname + ' is neither a file nor a dir!')
  boolReturn = abs(os.stat(pathname).st_mtime - time.time()) < timelapse
  return boolReturn


def checkIfLockedRavenFileIsPresent(pathName, fileName="ravenLockedKey.raven"):
  """
    Method to check if a path (directory) contains an hidden raven file
    @ In, pathName, string, string containing the path
    @ In, fileName, string, optional, string containing the file name
    @ Out, filePresent, bool, True if it is present, False otherwise
  """
  filePresent = os.path.isfile(os.path.join(pathName, fileName))
  if not filePresent:
    open(os.path.join(pathName, fileName), 'w')
  return filePresent


def removeFile(pathAndFileName):
  """
    Method to remove a file
    @ In, pathAndFileName, string, string containing the path and filename
    @ Out, None
  """
  if os.path.isfile(pathAndFileName):
    os.remove(pathAndFileName)


def returnImportModuleString(obj, moduleOnly=False):
  """
    Method to return a list of strings that represent the
    modules on which the 'obj' depends on. It already implements
    the 'import' statement or the 'from x import y'
    @ In, obj, instance, the object that needs to be inquired
    @ In, moduleOnly, bool, optional, get the modules only (True) or also
                   the function dependencies(False)
    @ Out, mods, list, list of string containing the modules
  """
  mods = []
  for key, value in dict(inspect.getmembers(obj)).items():
    if moduleOnly:
      if not inspect.ismodule(value):
        continue
    else:
      if not (inspect.ismodule(value) or inspect.ismethod(value)):
        continue
    if key != value.__name__:
      if value.__name__.split(".")[-1] != key:
        mods.append(str('import ' + value.__name__ + ' as ' + key))
      else:
        mods.append(
            str('from ' + '.'.join(value.__name__.split(".")[:-1]) +
                ' import ' + key))
    else:
      mods.append(str(key))
  return mods


def getPrintTagLenght():
  """
    Method to return the length of the strings used for Screen output
    @ In, None,
    @ Out, tagLenght, int, the default tag length
  """
  tagLenght = 25
  return tagLenght


def UreturnPrintTag(intag):
  """
    Method to return the a string formatted with respect to the length
    obtained by the method getPrintTagLenght() (generally used for pre tag)
    @ In, intag, string, string that needs to be formatted
    @ Out, returnString, string, the formatted string
  """
  returnString = intag.ljust(getPrintTagLenght())[0:getPrintTagLenght()]
  return returnString


def UreturnPrintPostTag(intag):
  """
    Method to return the a string formatted with respect to the length
    obtained by the method getPrintTagLenght() - 15 (generally used for post tag)
    @ In, intag, string, string that needs to be formatted
    @ Out, returnString, string, the formatted string
  """
  returnString = intag.ljust(getPrintTagLenght() - 15)[0:(
      getPrintTagLenght() - 15)]
  return returnString


def convertMultipleToBytes(sizeString):
  """
    Convert multiple (e.g. Mbytes, Gbytes,Kbytes) in bytes
    International system type (e.g., 1 Mb = 10^6)
    @ In, sizeString, string, string that needs to be converted in bytes
    @ Out, convertMultipleToBytes, integer, the number of bytes
  """
  if 'mb' in sizeString:
    return int(sizeString.replace("mb", "")) * 10**6
  elif 'kb' in sizeString:
    return int(sizeString.replace("kb", "")) * 10**3
  elif 'gb' in sizeString:
    return int(sizeString.replace("gb", "")) * 10**9
  else:
    try:
      return int(sizeString)
    except:
      raise IOError(
          UreturnPrintTag('UTILITIES') + ': ' + UreturnPrintPostTag('ERROR') +
          '->  can not understand how to convert expression ' + str(sizeString)
          + ' to number of bytes. Accepted Mb,Gb,Kb (no case sentive)!')


def stringsThatMeanTrue():
  """
    Return list of strings with the meaning of true in RAVEN
    (eng,ita,roman,french,german,chinese,latin, turkish, bool)
    @ In, None
    @ Out, listOfStrings, list, list of strings that mean True in RAVEN
  """
  listOfStrings = list([
      'yes', 'y', 'true', 't', 'si', 'vero', 'dajie', 'oui', 'ja', 'yao',
      'verum', 'evet', 'dogru', '1', 'on'
  ])
  return listOfStrings


def stringsThatMeanFalse():
  """
    Return list of strings with the meaning of true in RAVEN
    (eng,ita,roman,french,german,chinese,latin, turkish, bool)
    @ In, None
    @ Out, listOfStrings, list, list of strings that mean False in RAVEN
  """
  listOfStrings = list([
      'no', 'n', 'false', 'f', 'nono', 'falso', 'nahh', 'non', 'nicht', 'bu',
      'falsus', 'hayir', 'yanlis', '0', 'off'
  ])
  return listOfStrings


def stringsThatMeanSilent():
  """
    Return list of strings that indicate a verbosity of the lowest level
    (just errors). You linguists add what you wish
    @ In, None
    @ Out, listOfStrings, list, list of strings that mean Silent in RAVEN
  """
  listOfStrings = list(['0', 'silent', 'false', 'f', 'n', 'no', 'none'])
  return listOfStrings


def stringsThatMeanPartiallyVerbose():
  """
    Return list of strings that indicate a verbosity of the medium level
    (errors and warnings). You linguists add what you wish.
    @ In, None
    @ Out, listOfStrings, list, list of strings that mean Quiet in RAVEN
  """
  listOfStrings = list(['1', 'quiet', 'some'])
  return listOfStrings


def stringsThatMeanVerbose():
  """
    Return list of strings that indicate full verbosity (errors warnings, messages).
    You linguists add what you wish.
    @ In, None
    @ Out, listOfStrings, list, list of strings that mean Full Verbosity in RAVEN
  """
  listOfStrings = list(['2', 'loud', 'true', 't', 'y', 'yes', 'all'])
  return listOfStrings


def interpretBoolean(inArg):
  """
    Utility method to convert an inArg into a boolean.
    The inArg can be either a string or integer
    @ In, inArg, object, object to convert
    @ Out, interpretedObject, bool, the interpreted boolean
  """
  if type(inArg).__name__ == "bool":
    return inArg
  elif type(inArg).__name__ == "integer":
    if inArg == 0:
      return False
    else:
      return True
  elif type(inArg).__name__ in ['str', 'bytes', 'unicode']:
    if inArg.lower().strip() in stringsThatMeanTrue():
      return True
    elif inArg.lower().strip() in stringsThatMeanFalse():
      return False
    else:
      raise Exception(
          UreturnPrintTag('UTILITIES') + ': ' + UreturnPrintPostTag("ERROR") +
          '-> can not convert string to boolean in method interpretBoolean!!!!'
      )
  else:
    raise Exception(
        UreturnPrintTag('UTILITIES') + ': ' + UreturnPrintPostTag("ERROR") +
        '-> type unknown in method interpretBoolean. Got' +
        type(inArg).__name__)


def isClose(f1, f2, relTolerance=1e-14, absTolerance=0.0):
  """
    Method to compare two floats
    @ In, f1, float, first float
    @ In, f2, float, first float
    @ In, relTolerance, float, optional, relative tolerance
    @ In, absTolerance, float, optional, absolute tolerance
    @ Out, isClose, bool, is it close enough?
  """
  return abs(f1 - f2) <= max(relTolerance * max(abs(f1), abs(f2)),
                             absTolerance)


def compare(s1, s2, relTolerance=1e-14):
  """
    Method aimed to compare two strings. This method tries to convert the 2
    strings in float and uses an integer representation to compare them.
    In case the conversion is not possible (string or only one of the strings is
    convertable), the method compares strings as they are.
    @ In, s1, string, first string to be compared
    @ In, s2, string, second string to be compared
    @ In, relTolerance, float, relative tolerance
    @ Out, response, bool, the boolean response (True if s1==s2, False otherwise)
  """
  w1, w2 = floatConversion(s1), floatConversion(s2)
  if type(w1) == type(w2) and type(w1) != float:
    return s1 == s2
  elif type(w1) == type(w2) and type(w1) == float:
    from utils import mathUtils
    return mathUtils.compareFloats(w1, w2, relTolerance)
  elif type(w1) != type(w2) and type(w1) in [float, int
                                             ] and type(w2) in [float, int]:
    w1, w2 = float(w1), float(w2)
    return compare(w1, w2)
  else:
    return (w1 == w2)


def intConversion(s):
  """
    Method aimed to cast a string as integer. If the conversion is not possible,
    it returns None
    @ In, s, string,  string to be converted
    @ Out, response, int or None, the casted value
  """
  try:
    return int(s)
  except (ValueError, TypeError) as e:
    return None


def floatConversion(s):
  """
    Method aimed to cast a string as float. If the conversion is not possible,
    it returns None
    @ In, s, string,  string to be converted
    @ Out, response, float or None, the casted value
  """
  try:
    return float(s)
  except (ValueError, TypeError) as e:
    return None


def partialEval(s):
  """
    Method aimed to evaluate a string as float or integer.
    If neither a float nor an integer can be casted, return
    the un-casted string
    @ In, s, string,  string to be converted
    @ Out, response, float or int or string, the casted value
  """
  evalS = intConversion(s)
  if evalS is None:
    evalS = floatConversion(s)
  if evalS is None:
    return s
  else:
    return evalS


def toString(s):
  """
    Method aimed to convert a string in type str
    @ In, s, string,  string to be converted
    @ Out, response, string, the casted value
  """
  if type(s) == type(""):
    return s
  else:
    return s.decode()


def toBytes(s):
  """
    Method aimed to convert a string in type bytes
    @ In, s, string,  string to be converted
    @ Out, response, bytes, the casted value
  """
  if type(s) == type(""):
    return s.encode()
  elif type(s).__name__ in ['unicode', 'str', 'bytes']:
    return bytes(s)
  else:
    return s


def isString(s):
  """
    Method to figure out if a variable is a string.
    @ In, s, object, variable for which we need to assess if it is a string
    @ Out, isString, bool, true if variable is a str or unicode.
  """
  return isinstance(s, six.string_types)


def toBytesIterative(s):
  """
    Method aimed to convert all the string-compatible content of
    an object (dict, list, or string) in type bytes (recursively call toBytes(s))
    @ In, s, object,  object whose content needs to be converted
    @ Out, response, object, a copy of the object in which the string-compatible has been converted
  """
  if type(s) == list:
    return [toBytes(x) for x in s]
  elif type(s) == dict:
    if len(s.keys()) == 0:
      return None
    tempdict = {}
    for key, value in s.items():
      tempdict[toBytes(key)] = toBytesIterative(value)
    return tempdict
  else:
    return toBytes(s)


def toListFromNumpyOrC1array(array):
  """
    This method converts a numpy or c1darray into list
    @ In, array, numpy or c1array,  array to be converted
    @ Out, response, list, the casted value
  """
  response = array
  if type(array).__name__ == 'ndarray':
    response = array.tolist()
  elif type(array).__name__.split(".")[0] == 'c1darray':
    response = numpy.asarray(array).tolist()
  return response


def toListFromNumpyOrC1arrayIterative(array):
  """
    Method aimed to convert all the string-compatible content of
    an object (dict, list, or string) in type list from numpy and c1darray types
    (recursively call toBytes(s))
    @ In, array, object,  object whose content needs to be converted
    @ Out, response, object, a copy of the object in which the string-compatible
       has been converted
  """
  if type(array) == list:
    return [toListFromNumpyOrC1array(x) for x in array]
  elif type(array) == dict:
    if len(array.keys()) == 0:
      return None
    tempdict = {}
    for key, value in array.items():
      tempdict[toBytes(key)] = toListFromNumpyOrC1arrayIterative(value)
    return tempdict
  else:
    return toBytes(array)


def toStrish(s):
  """
    Method aimed to convert a string in str type
    @ In, s, string,  string to be converted
    @ Out, response, str, the casted value
  """
  if type(s) == type(""):
    return s
  elif type(s) == type(b""):
    return s
  else:
    return str(s)


def keyIn(dictionary, key):
  """
    Method that return the key or toBytes key if in, else returns None.
    Use like
    inKey = keyIn(adict,key)
    if inKey is not None:
      foo = adict[inKey]
    else:
      pass #not found
    @ In, dictionary, dict, the dictionary whose key needs to be returned
    @ Out, response, str or bytes, the key (converted in bytes if needed)
  """
  if key in dictionary:
    return key
  else:
    bin_key = toBytes(key)
    if bin_key in dictionary:
      return bin_key
    else:
      return None


def first(c):
  """
    Method to return the first element of collections,
    for a list this is equivalent to c[0], but this also
    work for things that are views
    @ In, c, collection, the collection
    @ Out, response, item, the next item in the collection
  """
  return next(iter(c))


def iter_len(c):
  """
    Method to count the number of elements in an iterable.
    @ In, c, the iterable
    @ Out, the number of items in the first level of the iterable
  """
  return sum(1 for _ in c)


def importFromPath(filename, printImporting=True):
  """
    Method to import a module from a given path
    @ In, filename, str, the full path of the module to import
    @ In, printImporting, bool, True if information about the importing needs to be printed out
    @ Out, importedModule, module, the imported module
  """
  if printImporting:
    print('(            ) ' + UreturnPrintTag('UTILS') + ': ' +
          UreturnPrintPostTag('Message') + '      -> importing module ' +
          filename)
  import imp, os.path
  try:
    (path, name) = os.path.split(filename)
    (name, ext) = os.path.splitext(name)
    (file, filename, data) = imp.find_module(name, [path])
    importedModule = imp.load_module(name, file, filename, data)
  except Exception as ae:
    raise Exception(
        '(            ) ' + UreturnPrintTag('UTILS') + ': ' +
        UreturnPrintPostTag('ERROR') + '-> importing module ' + filename +
        ' at ' + path + os.sep + name + ' failed with error ' + str(ae))
  return importedModule


def index(a, x):
  """
    Method to locate the leftmost value exactly equal to x in the list a (assumed to be sorted)
    @ In, a, list, the list that needs to be inquired
    @ In, x, float, the inquiring value
    @ Out, i, int, the index of the leftmost value exactly equal to x
  """
  i = bisect.bisect_left(a, x)
  if i != len(a) and a[i] == x:
    return i
  return None


def find_lt(a, x):
  """
    Method to Find rightmost value less than x in the list a (assumed to be sorted)
    @ In, a, list, the list that needs to be inquired
    @ In, x, float, the inquiring value
    @ Out, i, int, the index of the Find rightmost value less than x
  """
  i = bisect.bisect_left(a, x)
  if i:
    return a[i - 1], i - 1
  return None, None


def find_le_index(a, x):
  """
    Method to Find the index of the rightmost value less than or equal to x
    in the list a (assumed to be sorted)
    @ In, a, list, the list that needs to be inquired
    @ In, x, float, the inquiring value
    @ Out, i, int, the index of the rightmost value less than or equal to x
  """
  i = bisect.bisect_right(a, x)
  if i:
    return i
  return None


def find_le(a, x):
  """
    Method to Find the rightmost value less than or equal to x in the
    list a (assumed to be sorted)
    @ In, a, list, the list that needs to be inquired
    @ In, x, float, the inquiring value
    @ Out, i, tuple, tuple[0] -> the rightmost value less than or equal
         to x, tuple[1] -> index
  """
  i = bisect.bisect_right(a, x)
  if i:
    return a[i - 1], i - 1
  return None, None


def find_gt(a, x):
  """
    Method to Find the leftmost value greater than x in the list a (assumed to be sorted)
    @ In, a, list, the list that needs to be inquired
    @ In, x, float, the inquiring value
    @ Out, i, tuple, tuple[0] -> the leftmost value greater than x, tuple[1] -> index
  """
  i = bisect.bisect_right(a, x)
  if i != len(a):
    return a[i], i
  return None, None


def find_ge(a, x):
  """
    Method to Find the leftmost item >= to x in the list a (assumed to be sorted)
    @ In, a, list, the list that needs to be inquired
    @ In, x, float, the inquiring value
    @ Out, i, tuple, tuple[0] ->leftmost item >= to x, tuple[1] -> index
  """
  i = bisect.bisect_left(a, x)
  if i != len(a):
    return a[i], i
  return None, None


def getRelativeSortedListEntry(sortedList, value, tol=1e-15):
  """
    !!WARNING!! This method expects "sortedList" to already be a sorted list of float values!
    There are faster methods if they are not floats, and this will NOT work at all on
    unsorted lists.
    - Looks for a (close enough) match to "value" in "sortedList" using binomial search.
    If found, returns the index and value of the matching entry.  If not found, adds a
    new entry to the sortedList and returns the new index with the original value.
    It is recommended that this method be used to add ALL entries into the sorted
    list to keep it sorted.
    @ In, sortedList, list, list of __sorted__ float values
    @ In, value, float, value to search for match
    @ Out, sortedList, list, possibly modified by still ordered list of floats
    @ Out, match_index, int, index of match in sortedList
    @ Out, match, float, matching float
  """
  from utils.mathUtils import compareFloats  #necessary to prevent errors at module load
  index = bisect.bisect_left(sortedList, value)
  match_index = None
  match = None
  #if "value" is smallest value in list...
  if index == 0:
    if len(sortedList) > 0:
      #check if current first matches
      if compareFloats(sortedList[0], value, tol=tol):
        match = sortedList[0]
        match_index = index
  #if "value" is largest value in list...
  elif index > len(sortedList) - 1:
    #check if current last matches
    if compareFloats(sortedList[-1], value, tol=tol):
      match = sortedList[-1]
      match_index = len(sortedList) - 1
  #if "value" is in the middle...
  else:
    #check both neighbors (left and right) for a match
    for idx in [index - 1, index]:
      if compareFloats(sortedList[idx], value, tol=tol):
        match = sortedList[idx]
        match_index = idx
  #if no match found, add it
  if match is None:
    sortedList.insert(index, value)
    match = value
    match_index = index
  return sortedList, match_index, match


# def metaclass_insert__getstate__(self):
#   """
#   Overwrite state (for pickle-ing)
#   we do not pickle the HDF5 (C++) instance
#   but only the info to re-load it
#   """
#   # capture what is normally pickled
#   state = self.__dict__.copy()
#   # we pop the database instance and close it
#   state.pop("database")
#   self.database.closeDatabaseW()
#   # what we return here will be stored in the pickle
#   return state
#
# def metaclass_insert__setstate__(self, newstate):
#   self.__dict__.update(newstate)
#   self.exist    = True


def metaclass_insert(metaclass, *baseClasses):
  """
    This allows a metaclass to be inserted as a base class.
    Metaclasses substitute in as a type(name,bases,namespace) function,
    and can be anywhere in the hierarchy.  This instantiates the
    metaclass so it can be used as a base class.
    Example use:
    class Foo(metaclass_insert(Metaclass)):
    This function is based on the method used in Benjamin Peterson's six.py
    @ In, metaclass, abc, the metaclass
    @ In, baseClasses, args*, base classes
    @ Out, metaclass, class, the new metaclass
  """
  namespace = {}
  return metaclass("NewMiddleClass", baseClasses, namespace)


def interpolateFunction(x, y, option, z=None, returnCoordinate=False):
  """
    Method to interpolate 2D/3D points
    @ In, x, ndarray or cached_ndarray, the array of x coordinates
    @ In, y, ndarray or cached_ndarray, the array of y coordinates
    @ In, z, ndarray or cached_ndarray, optional, the array of z coordinates
    @ In, returnCoordinate, boolean, optional, true if the new coordinates need to be returned
    @ Out, i, ndarray or cached_ndarray or tuple, the interpolated values
  """
  options = copy.copy(option)
  if x.size <= 2:
    xi = x
  else:
    xi = np.linspace(x.min(), x.max(), int(options['interpPointsX']))
  if z != None:
    if y.size <= 2:
      yi = y
    else:
      yi = np.linspace(y.min(), y.max(), int(options['interpPointsY']))
    xig, yig = np.meshgrid(xi, yi)
    try:
      if ['nearest', 'linear', 'cubic'].count(
          options['interpolationType']) > 0 or z.size <= 3:
        if options['interpolationType'] != 'nearest' and z.size > 3:
          zi = griddata(
              (x, y),
              z, (xi[None, :], yi[:, None]),
              method=options['interpolationType'])
        else:
          zi = griddata(
              (x, y), z, (xi[None, :], yi[:, None]), method='nearest')
      else:
        rbf = Rbf(
            x,
            y,
            z,
            function=str(str(options['interpolationType']).replace('Rbf', '')),
            epsilon=int(options.pop('epsilon', 2)),
            smooth=float(options.pop('smooth', 0.0)))
        zi = rbf(xig, yig)
    except Exception as ae:
      if 'interpolationTypeBackUp' in options.keys():
        print(
            UreturnPrintTag('UTILITIES') + ': ' + UreturnPrintPostTag('Warning')
            + '->   The interpolation process failed with error : ' + str(ae) +
            '.The STREAM MANAGER will try to use the BackUp interpolation type '
            + options['interpolationTypeBackUp'])
        options['interpolationTypeBackUp'] = options.pop(
            'interpolationTypeBackUp')
        zi = interpolateFunction(x, y, z, options)
      else:
        raise Exception(
            UreturnPrintTag('UTILITIES') + ': ' + UreturnPrintPostTag('ERROR')
            + '-> Interpolation failed with error: ' + str(ae))
    if returnCoordinate:
      return xig, yig, zi
    else:
      return zi
  else:
    try:
      if ['nearest', 'linear', 'cubic'].count(
          options['interpolationType']) > 0 or y.size <= 3:
        if options['interpolationType'] != 'nearest' and y.size > 3:
          yi = griddata((x), y, (xi[:]), method=options['interpolationType'])
        else:
          yi = griddata((x), y, (xi[:]), method='nearest')
      else:
        xig, yig = np.meshgrid(xi, yi)
        rbf = Rbf(
            x,
            y,
            function=str(str(options['interpolationType']).replace('Rbf', '')),
            epsilon=int(options.pop('epsilon', 2)),
            smooth=float(options.pop('smooth', 0.0)))
        yi = rbf(xi)
    except Exception as ae:
      if 'interpolationTypeBackUp' in options.keys():
        print(
            UreturnPrintTag('UTILITIES') + ': ' + UreturnPrintPostTag('Warning')
            + '->   The interpolation process failed with error : ' + str(ae) +
            '.The STREAM MANAGER will try to use the BackUp interpolation type '
            + options['interpolationTypeBackUp'])
        options['interpolationTypeBackUp'] = options.pop(
            'interpolationTypeBackUp')
        yi = interpolateFunction(x, y, options)
      else:
        raise Exception(
            UreturnPrintTag('UTILITIES') + ': ' + UreturnPrintPostTag('ERROR')
            + '-> Interpolation failed with error: ' + str(ae))
    if returnCoordinate:
      return xi, yi
    else:
      return yi


def line3DInterpolation(x, y, z, nPoints):
  """
    Method to interpolate 3D points on a line
    @ In, x, ndarray or cached_ndarray, the array of x coordinates
    @ In, y, ndarray or cached_ndarray, the array of y coordinates
    @ In, z, ndarray or cached_ndarray, the array of z coordinates
    @ In, nPoints, int, number of desired inteporlation points
    @ Out, i, ndarray or cached_ndarray or tuple, the interpolated values
  """
  options = copy.copy(option)
  data = np.vstack((x, y, z))
  tck, u = interpolate.splprep(data, s=1e-6, k=3)
  new = interpolate.splev(np.linspace(0, 1, nPoints), tck)
  return new[0], new[1], new[2]


class abstractstatic(staticmethod):
  """
    This can be make an abstract static method
    import abc
    class A(metaclass_insert(abc.ABCMeta)):
      @abstractstatic
      def test():
        pass
    class B(A):
      @staticmethod
      def test():
        return 5
  """

  def __init__(self, function):
    """
      Constructor
      @ In, function, pointer, the function to 'abstract'
      @ Out, None
    """
    super(abstractstatic, self).__init__(function)
    function.__isabstractmethod__ = True

  __isabstractmethod__ = True


def find_crow(framework_dir):
  """
    Make sure that the crow path is in the python path. If not, add the path.
    @ In, framework_dir, string, the absolute path of the framework
    @ Out, None
  """
  try:
    import crow_modules.distribution1Dpy2
    return
  except:
    ravenDir = os.path.dirname(framework_dir)
    #Add the module directory to the search path.
    crowDirs = [
        os.path.join(ravenDir, "crow"),
        os.path.join(os.path.dirname(ravenDir), "crow")
    ]
    if "CROW_DIR" in os.environ:
      crowDirs.insert(0, os.path.join(os.environ["CROW_DIR"]))
    for crowDir in crowDirs:
      pmoduleDir = os.path.join(crowDir, "install")
      if os.path.exists(pmoduleDir):
        sys.path.append(pmoduleDir)
        return
    for crowDir in crowDirs:
      if os.path.exists(os.path.join(crowDir, "tests")):
        raise IOError(
            UreturnPrintTag('UTILS') + ': ' + UreturnPrintPostTag('ERROR') +
            ' -> Crow was found in ' + crowDir +
            ' but does not seem to be compiled')
    raise IOError(
        UreturnPrintTag('UTILS') + ': ' + UreturnPrintPostTag('ERROR') +
        ' -> Crow has not been found. It location is supposed to be one of ' +
        str(crowDirs))


def add_path(absolutepath):
  """
    Method to add a path in the PYTHON PATH
    @ In, absolutepath, string, the absolute path to be added
    @ Out, None
  """
  if not os.path.exists(absolutepath):
    raise IOError(
        UreturnPrintTag('UTILS') + ': ' + UreturnPrintPostTag('ERROR') +
        ' -> "' + absolutepath + '" directory has not been found!')
  sys.path.append(absolutepath)


def add_path_recursively(absoluteInitialPath):
  """
    Method to recursively add all the path and subpaths contained in
    absoluteInitialPath in the pythonpath
    @ In, absoluteInitialPath, string, the absolute path to add
    @ Out, None
  """
  for dirr, _, _ in os.walk(absoluteInitialPath):
    add_path(dirr)

<<<<<<< HEAD

def find_distribution1D():
  """
    Method to find the crow distribution1D module and return it.
    @ In, None
    @ Out, module, instance, the module of distribution1D
  """
  if sys.version_info.major > 2:
    try:
      import crow_modules.distribution1Dpy3
      return crow_modules.distribution1Dpy3
    except ImportError as ie:
      if not str(ie).startswith("No module named"):
        raise ie
      import distribution1Dpy3
      return distribution1Dpy3
  else:
    try:
      import crow_modules.distribution1Dpy2
      return crow_modules.distribution1Dpy2
    except ImportError as ie:
      if not str(ie).startswith("No module named"):
        raise ie
      import distribution1Dpy2
      return distribution1Dpy2


def find_interpolationND():
=======
def findCrowModule(name):
  """
    Method to find one of the crow module (e.g. distribution1D, interpolationNDpy, randomENG, etc.) and return it.
    @ In, name, str, the name of the module
    @ Out, module, instance, the instance of module of "name"
>>>>>>> 7387c4e5
  """
  availableCrowModules = ['distribution1D','interpolationND','randomENG']
  # assert
  assert(name in availableCrowModules)
  # find the module
  ext = 'py3' if sys.version_info.major > 2 else 'py2'
  try:
    module = importlib.import_module("crow_modules.{}{}".format(name,ext))
  except ImportError as ie:
    if not str(ie).startswith("No module named"):
      raise ie
    module = importlib.import_module("{}{}".format(name,ext))
  return module


def printCsv(csv, *args):
  """
    Writes the values contained in args to a csv file specified by csv
    @ In, csv, File instance, an open file object to which we will be writing
    @ In, args, dict, an arbitrary collection of values to write to the file
    @ Out, None
  """
  print(*args, file=csv, sep=',')


def printCsvPart(csv, *args):
  """
    Writes the values contained in args to a csv file specified by csv appending a comma
    to the end to allow more data to be written to the line.
    @ In, csv, File instance, an open file object to which we will be writing
    @ In, args, dict, an arbitrary collection of values to write to the file
    @ Out, None
  """
  print(*args, file=csv, sep=',', end=',')


def tryParse(text):
  """
    A convenience function for attempting to parse a string as a number (first,
    attempts to create an integer, and falls back to a float if the value has
    a decimal, and finally resorting to just returning the string in the case
    where the data cannot be converted).
    @ In, text, string we are trying to parse
    @ Out, value, int/float/string, the possibly converted type
  """

  ## FIXME is there anything that is a float that will raise an
  ## exception for int?

  ## Yes, inf and nan do not convert well to int, but would you
  ## ever have these in an input file? - dpm 6/8/16
  try:
    value = int(text)
  except ValueError:
    try:
      value = float(text)
    except ValueError:
      value = text
  ## If this tag exists, but has no internal text, then it is most likely
  ## a boolean value
  except TypeError:
    return True
  return value


def makeDir(dirName):
  """
    Function that will attempt to create a directory. If the directory already
    exists, this function will return silently with no error, however if it
    fails to create the directory for any other reason, then an error is
    raised.
    @ In, dirName, string, specifying the new directory to be created
    @ Out, None
  """
  try:
    os.makedirs(dirName)
  except OSError as exc:
    if exc.errno == errno.EEXIST and os.path.isdir(dirName):
      ## The path already exists so we can safely ignore this exception
      pass
    else:
      ## If it failed for some other reason, we want to see what the
      ## error is still
      raise


class pickleSafeSubprocessPopen(subprocess.Popen):
  """
    Subclass of subprocess.Popen used internally to prevent _handle member from being pickled.  On
    Windows, _handle contains an operating system reference that throws an exception when deep

  """
  # Only define these methods on Windows to override deep copy/pickle (member may not exist on other
  #   platforms.
  if platform.system() == 'Windows':

    def __getstate__(self):
      """
        Returns a dictionary of the object state for pickling/deep copying. Omits member

        which cannot be deep copied when non-None.
        @ In, None
        @ Out, result, dict, the get state dict
      """
      result = self.__dict__.copy()
      del result['_handle']
      return result

    def __setstate__(self, d):
      """
        Used to load an object dictionary when unpickling.  Since member '_handle' could not be
        deep copied, load it back as value None.
        @ In, d, dict, previously stored namespace to restore
        @ Out, None
      """
      self.__dict__ = d
      self._handle = None


def removeDuplicates(objectList):
  """
    Method to efficiently remove duplicates from a list and maintain their
    order based on first appearance. See the url below for a description of why
    this is optimal:
    http://stackoverflow.com/questions/480214/how-do-you-remove-duplicates-from-a
    (...cont) -list-in-python-whilst-preserving-order
    @ In, objectList, list, list from which to remove duplicates
    @ Out, uniqueObjectList, list, list with unique values ordered by their
      first appearance in objectList
  """
  seen = set()
  ## Store this locally so it doesn't have to be re-evaluated at each iteration
  ## below
  seen_add = seen.add
  ## Iterate through the list and only take x if it has not been seen.
  ## The 'or' here acts as a short circuit if the first condition is True, then
  ## the second will not be executed, otherwise x will be added to seen and
  ## since adding to a set is not a conditional operation, it will always return
  ## False, so in conjunction with the 'not' this will ensure that the first
  ## occurrence of x is added to seen and uniqueObjectList. Long explanation,
  ## but efficient computation.
  uniqueObjectList = [x for x in objectList if not (x in seen or seen_add(x))]
  return uniqueObjectList


def typeMatch(var, varTypeStr):
  """
    This method is aimed to check if a variable changed datatype
    @ In, var, python datatype, the first variable to compare
    @ In, varTypeStr, string, the type that this variable should have
    @ Out, match, bool, is the datatype changed?
  """
  typeVar = type(var)
  match = typeVar.__name__ == varTypeStr or typeVar.__module__ + "." + typeVar.__name__ == varTypeStr
  if not match:
    # check if the types start with the same root
    if len(typeVar.__name__) <= len(varTypeStr):
      if varTypeStr.startswith(typeVar.__name__):
        match = True
    else:
      if typeVar.__name__.startswith(varTypeStr):
        match = True
  return match


def sizeMatch(var, sizeToCheck):
  """
    This method is aimed to check if a variable has an expected size
    @ In, var, python datatype, the first variable to compare
    @ In, sizeToCheck, int, the size this variable should have
    @ Out, sizeMatched, bool, is the size ok?
  """
  sizeMatched = True
  if len(numpy.atleast_1d(var)) != sizeToCheck:
    sizeMatched = False
  return sizeMatched


def isASubset(setToTest, pileList):
  """
    Check if setToTest is ordered subset of pileList in O(n)
    @ In, setToTest, list, set that needs to be tested
    @ In, pileList, list, pile of sets
    @ Out, isASubset, bool, True if setToTest is a subset
  """

  if len(pileList) < len(setToTest):
    return False

  index = 0
  for element in setToTest:
    try:
      index = pileList.index(element, index) + 1
    except ValueError:
      return False
  else:
    return True


def filterAllSubSets(listOfLists):
  """
    Given list of listOfLists, return new list of listOfLists without subsets
    @ In, listOfLists, list of lists, all lists to check
    @ Out, setToTest, iterator, iterator over the list without subsets
  """
  for setToTest in listOfLists:
    if not any(
        isASubset(setToTest, pileList) for pileList in listOfLists
        if setToTest is not pileList):
      yield setToTest


def mergeDictionaries(*dictArgs):
  """
    Given any number of dicts, shallow copy and merge into a new dict,
    precedence goes to key value pairs in latter dicts.
    Adapted from:
    http://stackoverflow.com/questions/38987/how-to-merge-two-python-
    (...cont) dictionaries-in-a-single-expression
    @ In, dictArgs, dict, a list of dictionaries to merge
    @ Out, mergedDict, dict, merged dictionary including keys from everything in dictArgs.
  """
  mergedDict = {}
  for dictionary in dictArgs:
    overlap = set(dictionary.keys()).intersection(mergedDict.keys())
    if len(overlap):
      raise IOError(
          UreturnPrintTag('UTILS') + ': ' + UreturnPrintPostTag('ERROR') +
          ' -> mergeDictionaries: the dictionaries being merged have the ' +
          'following overlapping keys: ' + ', '.join(overlap))
    mergedDict.update(dictionary)
  return mergedDict


def mergeSequences(seq1, seq2):
  """
    This method has been taken from "http://stackoverflow.com"
    It is aimed to merge two sequences (lists) into one preserving the order in the two lists
    e.g. ['A', 'B', 'C', 'D', 'E',           'H', 'I']
         ['A', 'B',           'E', 'F', 'G', 'H',      'J', 'K']
    will become
         ['A', 'B', 'C', 'D', 'E', 'F', 'G', 'H', 'I', 'J', 'K']
    @ In, seq1, list, the first sequence to be merged
    @ In, seq2, list, the second sequence to be merged
    @ Out, merged, list, the merged list of elements
  """
  sm = SequenceMatcher(a=seq1, b=seq2)
  merged = []
  for (op, start1, end1, start2, end2) in sm.get_opcodes():
    if op == 'equal' or op == 'delete':
      #This range appears in both sequences, or only in the first one.
      merged += seq1[start1:end1]
    elif op == 'insert':
      #This range appears in only the second sequence.
      merged += seq2[start2:end2]
    elif op == 'replace':
      #There are different ranges in each sequence - add both.
      merged += seq1[start1:end1]
      merged += seq2[start2:end2]
  return merged


def checkTypeRecursively(inObject):
  """
    This method check the type of the inner object in the inObject.
    If inObject is an interable, this method returns the type of the first element
    @ In, inObject, object, a pyhon object
    @ Out, returnType, str, the type of the inner object

  """
  returnType = type(inObject).__name__
  try:
    for val in inObject:
      returnType = checkTypeRecursively(val)
      break
  except:
    pass
  return returnType


def returnIdSeparator():
  """
    This method is aimed to return the ID separator that should be used cross the code when
    combined ids need to be assembled. For example, when the "EnsembleModel" creates new
    ``prefix`` ids for sub-models
    @ In, None
    @ Out, __idSeparator, string, the id separator
  """
  return __idSeparator


def getAllSubclasses(cls):
  """
    Recursively collect all of the classes that are a subclass of cls
    @ In, cls, the class to retrieve sub-classes.
    @ Out, getAllSubclasses, list of class objects for each subclass of cls.
  """
  return cls.__subclasses__() + [
      g for s in cls.__subclasses__() for g in getAllSubclasses(s)
  ]<|MERGE_RESOLUTION|>--- conflicted
+++ resolved
@@ -961,42 +961,12 @@
   for dirr, _, _ in os.walk(absoluteInitialPath):
     add_path(dirr)
 
-<<<<<<< HEAD
-
-def find_distribution1D():
-  """
-    Method to find the crow distribution1D module and return it.
-    @ In, None
-    @ Out, module, instance, the module of distribution1D
-  """
-  if sys.version_info.major > 2:
-    try:
-      import crow_modules.distribution1Dpy3
-      return crow_modules.distribution1Dpy3
-    except ImportError as ie:
-      if not str(ie).startswith("No module named"):
-        raise ie
-      import distribution1Dpy3
-      return distribution1Dpy3
-  else:
-    try:
-      import crow_modules.distribution1Dpy2
-      return crow_modules.distribution1Dpy2
-    except ImportError as ie:
-      if not str(ie).startswith("No module named"):
-        raise ie
-      import distribution1Dpy2
-      return distribution1Dpy2
-
-
-def find_interpolationND():
-=======
 def findCrowModule(name):
   """
-    Method to find one of the crow module (e.g. distribution1D, interpolationNDpy, randomENG, etc.) and return it.
+    Method to find one of the crow module (e.g. distribution1D, interpolationNDpy, 
+    randomENG, etc.) and return it.
     @ In, name, str, the name of the module
     @ Out, module, instance, the instance of module of "name"
->>>>>>> 7387c4e5
   """
   availableCrowModules = ['distribution1D','interpolationND','randomENG']
   # assert
@@ -1010,7 +980,6 @@
       raise ie
     module = importlib.import_module("{}{}".format(name,ext))
   return module
-
 
 def printCsv(csv, *args):
   """
