# Copyright 2017 Battelle Energy Alliance, LLC
#
# Licensed under the Apache License, Version 2.0 (the "License");
# you may not use this file except in compliance with the License.
# You may obtain a copy of the License at
#
# http://www.apache.org/licenses/LICENSE-2.0
#
# Unless required by applicable law or agreed to in writing, software
# distributed under the License is distributed on an "AS IS" BASIS,
# WITHOUT WARRANTIES OR CONDITIONS OF ANY KIND, either express or implied.
# See the License for the specific language governing permissions and
# limitations under the License.
"""
Tools used to format, edit, and print XML in a RAVEN-like way
talbpaul, 2016-05
"""

from __future__ import division, print_function, unicode_literals, absolute_import
import warnings
warnings.simplefilter('default',DeprecationWarning)

import numpy as np
import xml.etree.ElementTree as ET
import xml.dom.minidom as pxml
import re
import os
from .utils import isString

#define type checking
def isComment(node):
  """
    Determines if a node is a comment type (by checking its tag).
    @ In, node, xml.etree.ElementTree.Element, node to check
    @ Out, isComment, bool, True if comment type
  """
  if type(node.tag).__name__ == 'function':
    return True
  return False

def prettify(tree,doc=False,docLevel=0,startingTabs=0,addRavenNewlines=True):
  """
    Script for turning XML tree into something mostly RAVEN-preferred.  Does not align attributes as some devs like (yet).
    The output can be written directly to a file, as file('whatever.who','w').writelines(prettify(mytree))
    @ In, tree, xml.etree.ElementTree object, the tree form of an input file
    @ In, doc, bool, optional, if True treats the XML as being prepared for documentation instead of full printing
    @ In, docLevel, int, optional, if doc then only this many levels of tabs will use ellipses documentation
    @ In, startingTabs, int, optional, if provided determines the starting tab level for the prettified xml
    @ In, addRavenNewlines, bool, optional, if True then adds newline space between each main-level entity
    @Out, towrite, string, the entire contents of the desired file to write, including newlines
  """
  def prettifyNode(node,tabs=0,ravenNewlines=True):
    """
      "prettifies" a single node, and calls the same for its children
      adds whitespace to make node more human-readable
      @ In, node, ET.Element, node to prettify
      @ In, tabs, int, optional, indentation level for this node in the global scheme
      @ In, addRavenNewlines, bool, optional, if True then adds newline space between each main-level entity
      @ Out, None
    """
    linesep = os.linesep
    child = None #putting it in namespace
    space = ' '*2*tabs
    newlineAndTab = linesep+space
    if node.text is None:
      node.text = ''
    if len(node)>0:
      node.text = node.text.strip()
      if doc and tabs<docLevel and node.text=='...':
        node.text = newlineAndTab+'  '+node.text+newlineAndTab+'  '
      else:
        node.text = node.text + newlineAndTab+'  '
      for child in node:
        prettifyNode(child,tabs+1,ravenNewlines=ravenNewlines)
      #remove extra tab from last child
      child.tail = child.tail[:-2]
    if node.tail is None:
      node.tail = ''
      if doc and tabs!=0 and tabs<docLevel+1:
        node.tail = newlineAndTab + '...'
    else:
      node.tail = node.tail.strip()
      if doc and tabs<docLevel+1:
        node.tail += newlineAndTab + '...'
    #custom: RAVEN likes spaces between first-level tab objects
    if ravenNewlines and tabs == 1 and not isComment(node):
      lines = linesep + linesep
    else:
      lines = linesep
    node.tail = node.tail + lines + space
    #custom: except if you're the last child
    if ravenNewlines and tabs == 0 and child is not None:
      child.tail = child.tail.replace(linesep+linesep,linesep)
  #end prettifyNode
  if isinstance(tree,ET.ElementTree):
    prettifyNode(tree.getroot(),tabs=startingTabs,ravenNewlines=addRavenNewlines)
    return ET.tostring(tree.getroot())
  else:
    prettifyNode(tree,tabs=startingTabs,ravenNewlines=addRavenNewlines)
    return ET.tostring(tree)


  #### OLD WAY ####
  #make the first pass at pretty.  This will insert way too many newlines, because of how we maintain XML format.
  #pretty = pxml.parseString(ET.tostring(tree.getroot())).toprettyxml(indent='  ')
  #loop over each "line" and toss empty ones, but for ending main nodes, insert a newline after.
  #toWrite=''
  #for line in pretty.split('\n'):
  #  if line.strip()=='':
  #    continue
  #  toWrite += line.rstrip()+'\n'
  #  if line.startswith('  </'):
  #    toWrite+='\n'
  return toWrite

def newNode(tag,text='',attrib=None):
  """
    Creates a new node with the desired tag, text, and attributes more simply than can be done natively.
    @ In, tag, string, the name of the node
    @ In, text, string, optional, the text of the node
    @ In, attrib, dict{string:string}, attribute:value pairs
    @ Out, el, xml.etree.ElementTree.Element, new node
  """
  if attrib is None:
    attrib = {}
  tag = fixXmlTag(tag)
  text = str(text)
  cleanAttrib = {}
  for key,value in attrib.items():
    value = str(value)
    cleanAttrib[fixXmlText(key)] = fixXmlText(value)
  el = ET.Element(tag,attrib=cleanAttrib)
  el.text = fixXmlText(text)
  return el

def newTree(name,attrib=None):
  """
    Creates a new tree with named node as its root
    @ In, name, string, name of root node
    @ In, attrib, dict, optional, attributes for root node
    @ Out, tree, xml.etree.ElementTree.ElementTree, tree
  """
  if attrib is None:
    attrib = {}
  name = fixXmlTag(name)
  tree = ET.ElementTree(element=newNode(name))
  tree.getroot().attrib = dict(attrib)
  return tree

def fixTagsInXpath(_path):
  """
<<<<<<< HEAD
    Fixes tags/attributes/text in an xpath string to use allowable characters
=======
    Fixes tags/attributes/text in an xml.etree.ElementTree compatible xpath string to use allowable characters
>>>>>>> af0f1596
    @ In, _path, str, xpath string
    @ Out, out, str, modified string
  """
  # XPATH OPTIONS:
  # tag wildcards: * . // ..
  # modifiers
  #  [@attrib]
  #  [@attrib='value']
  #  [tag]
  #  [tag='text']
  #  [position]  --> same as [tag] for this purpose
  wildcards = ['*','.','//','..']
  path = _path[:]
  found = path.split('/')
  toRemove = []
  for i,f in enumerate(found):
    # modifier?
    if '[' in f:
      tag,mod = f.split('[')
      mod = mod.rstrip(' ]')
      #find out what type "mod" is
      if mod.startswith('@'):
        #dealing with attributes
        if '=' in mod:
          # have an attribute and a value
          attrib,val = mod.split('=')
          attrib = fixXmlText(attrib[1:])
          val = fixXmlText(val.strip('\'"'))
          mod = '[@'+attrib+"='"+val+"']"
        else:
          # just an attribute
          attrib = fixXmlText(mod.strip('[@] '))
          mod = '[@'+attrib+']'
      # either tag, tag+text, or position
      elif '=' in mod:
        # tag and text
        tagg,text = mod.split('=')
        if tagg not in wildcards:
          tagg = fixXmlTag(tagg.strip())
        text = fixXmlText(text.strip('\'" '))
        mod = '['+tagg+'=\''+text+'\']'
      else:
        # position or tag
        try:
          # position
          int(mod)
        except ValueError:
          # tag
          mod = fixXmlTag(mod)
        mod = '['+mod+']'
    # no mod, just a tag
    else:
      tag = f
      mod = ''
    # tag could be wildcard
    if tag not in wildcards:
      tag = fixXmlTag(tag.strip())
    found[i] = tag+mod
  #reconstruct path
  out = '/'.join(found)
  return out

def findPath(root,path):
  """
    Navigates path to find a particular element
    @ In, root, xml.etree.ElementTree.Element, the node to start searching along
    @ In, path, string, xpath syntax (see for example https://docs.python.org/2/library/xml.etree.elementtree.html#example)
    @ Out, findPath, None or xml.etree.ElementTree.Element, None if not found or first matching element if found
  """
  assert('|' not in path), 'Update XML search to use XPATH syntax!'
  # edit tags for allowable characters
  path = fixTagsInXpath(path)
  found = root.findall(path)
  if len(found) < 1:
    return None
  else:
    return found[0]

def findPathEllipsesParents(root,path,docLevel=0):
  """
    As with findPath, but the parent nodes are kept and ellipses text are used to replace siblings in the resulting tree.
    @ In, root, xml.etree.ElementTree.Element, the node to start searching along
    @ In, path, string, |-seperated xml path (as "Simulation|RunInfo|JobName")
    @ In, docLevel, int, optional, if doc then only this many levels of tabs will use ellipses documentation
    @ Out, newRoot, None or xml.etree.ElementTree.Element, None if not found or element if found
  """
  foundNode = findPath(root,path)
  if foundNode is None:
    return None
  newRoot = newNode(root.tag,text='...')
  curNode = newRoot
  path = path.split('|')[:-1]
  for e,entry in enumerate(path):
    text = ''
    if e < docLevel:
      text = '...'
    nNode = newNode(entry,text=text)
    curNode.append(nNode)
    curNode = nNode
  curNode.append(foundNode)
  return newRoot

def loadToTree(filename):
  """
    loads a file into an XML tree
    @ In, filename, string, the file to load
    @ Out, root, xml.etree.ElementTree.Element, root of tree
    @ Out, tree, xml.etree.ElementTree.ElementTree, tree read from file
  """
  tree = ET.parse(filename)
  root = tree.getroot()
  return root,tree

def fixXmlText(msg):
  """
    Removes unallowable characters from xml
    @ In, msg, string, tag/text/attribute
    @ Out, msg, string, fixed string
  """
  #if not a string, pass it back through
  if not isString(msg):
    return msg
  #otherwise, replace illegal characters with "?"
  # from http://boodebr.org/main/python/all-about-python-and-unicode#UNI_XML
  RE_XML_ILLEGAL = u'([\u0000-\u0008\u000b-\u000c\u000e-\u001f\ufffe-\uffff])' + \
                 u'|' + \
                 u'([%s-%s][^%s-%s])|([^%s-%s][%s-%s])|([%s-%s]$)|(^[%s-%s])' % \
                  ('\ud800','\udbff','\udc00','\udfff',
                   '\ud800','\udbff','\udc00','\udfff',
                   '\ud800','\udbff','\udc00','\udfff')
  msg = re.sub(RE_XML_ILLEGAL, "?", msg)
  return msg

def fixXmlTag(msg):
  """
    Does the same things as fixXmlText, but with additional tag restrictions.
    @ In, msg, string, tag/text/attribute
    @ Out, msg, string, fixed string
  """
  #if not a string, pass it back through
  if not isString(msg):
    return msg
  #define some presets
  letters = u'([a-zA-Z])'
  notAllTagChars = '(^[a-zA-Z0-9-_.]+$)'
  notTagChars = '([^a-zA-Z0-9-_.])'
  #rules:
  #  1. Can only contain letters, digits, hyphens, underscores, and periods
  if not bool(re.match(notAllTagChars,msg)):
    pre = msg
    msg = re.sub(notTagChars,'.',msg)
    print('XML UTILS: Replacing illegal tag characters in "'+pre+'":',msg)
  #  2. Start with a letter or underscore
  if not bool(re.match(letters+u'|([_])',msg[0])) or bool(re.match(u'([xX][mM][lL])',msg[:
    3])):
    print('XML UTILS: Prepending "_" to illegal tag "'+msg+'"')
    msg = '_' + msg
  return msg<|MERGE_RESOLUTION|>--- conflicted
+++ resolved
@@ -149,11 +149,7 @@
 
 def fixTagsInXpath(_path):
   """
-<<<<<<< HEAD
-    Fixes tags/attributes/text in an xpath string to use allowable characters
-=======
     Fixes tags/attributes/text in an xml.etree.ElementTree compatible xpath string to use allowable characters
->>>>>>> af0f1596
     @ In, _path, str, xpath string
     @ Out, out, str, modified string
   """
