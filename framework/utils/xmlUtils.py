# Copyright 2017 Battelle Energy Alliance, LLC
#
# Licensed under the Apache License, Version 2.0 (the "License");
# you may not use this file except in compliance with the License.
# You may obtain a copy of the License at
#
# http://www.apache.org/licenses/LICENSE-2.0
#
# Unless required by applicable law or agreed to in writing, software
# distributed under the License is distributed on an "AS IS" BASIS,
# WITHOUT WARRANTIES OR CONDITIONS OF ANY KIND, either express or implied.
# See the License for the specific language governing permissions and
# limitations under the License.
"""
Tools used to format, edit, and print XML in a RAVEN-like way
talbpaul, 2016-05
"""

from __future__ import division, print_function, unicode_literals, absolute_import
import warnings
warnings.simplefilter('default',DeprecationWarning)

import numpy as np
import xml.etree.ElementTree as ET
import xml.dom.minidom as pxml
import re
import os
<<<<<<< HEAD
from .utils import isString, getRelativeSortedListEntry
=======
from .utils import isString
from .graphStructure import graphObject
>>>>>>> 197d5567
import VariableGroups

#define type checking
def isComment(node):
  """
    Determines if a node is a comment type (by checking its tag).
    @ In, node, xml.etree.ElementTree.Element, node to check
    @ Out, isComment, bool, True if comment type
  """
  if type(node.tag).__name__ == 'function':
    return True
  return False

def prettify(tree,doc=False,docLevel=0,startingTabs=0,addRavenNewlines=True):
  """
    Script for turning XML tree into something mostly RAVEN-preferred.  Does not align attributes as some devs like (yet).
    The output can be written directly to a file, as file('whatever.who','w').writelines(prettify(mytree))
    @ In, tree, xml.etree.ElementTree object, the tree form of an input file
    @ In, doc, bool, optional, if True treats the XML as being prepared for documentation instead of full printing
    @ In, docLevel, int, optional, if doc then only this many levels of tabs will use ellipses documentation
    @ In, startingTabs, int, optional, if provided determines the starting tab level for the prettified xml
    @ In, addRavenNewlines, bool, optional, if True then adds newline space between each main-level entity
    @Out, towrite, string, the entire contents of the desired file to write, including newlines
  """
  def prettifyNode(node,tabs=0,ravenNewlines=True):
    """
      "prettifies" a single node, and calls the same for its children
      adds whitespace to make node more human-readable
      @ In, node, ET.Element, node to prettify
      @ In, tabs, int, optional, indentation level for this node in the global scheme
      @ In, addRavenNewlines, bool, optional, if True then adds newline space between each main-level entity
      @ Out, None
    """
    linesep = os.linesep
    child = None #putting it in namespace
    space = ' '*2*tabs
    newlineAndTab = linesep+space
    if node.text is None:
      node.text = ''
    if len(node)>0:
      node.text = node.text.strip()
      if doc and tabs<docLevel and node.text=='...':
        node.text = newlineAndTab+'  '+node.text+newlineAndTab+'  '
      else:
        node.text = node.text + newlineAndTab+'  '
      for child in node:
        prettifyNode(child,tabs+1,ravenNewlines=ravenNewlines)
      #remove extra tab from last child
      child.tail = child.tail[:-2]
    if node.tail is None:
      node.tail = ''
      if doc and tabs!=0 and tabs<docLevel+1:
        node.tail = newlineAndTab + '...'
    else:
      node.tail = node.tail.strip()
      if doc and tabs<docLevel+1:
        node.tail += newlineAndTab + '...'
    #custom: RAVEN likes spaces between first-level tab objects
    if ravenNewlines and tabs == 1 and not isComment(node):
      lines = linesep + linesep
    else:
      lines = linesep
    node.tail = node.tail + lines + space
    #custom: except if you're the last child
    if ravenNewlines and tabs == 0 and child is not None:
      child.tail = child.tail.replace(linesep+linesep,linesep)
  #end prettifyNode
  if isinstance(tree,ET.ElementTree):
    prettifyNode(tree.getroot(),tabs=startingTabs,ravenNewlines=addRavenNewlines)
    return ET.tostring(tree.getroot())
  else:
    prettifyNode(tree,tabs=startingTabs,ravenNewlines=addRavenNewlines)
    return ET.tostring(tree)


  #### OLD WAY ####
  #make the first pass at pretty.  This will insert way too many newlines, because of how we maintain XML format.
  #pretty = pxml.parseString(ET.tostring(tree.getroot())).toprettyxml(indent='  ')
  #loop over each "line" and toss empty ones, but for ending main nodes, insert a newline after.
  #toWrite=''
  #for line in pretty.split('\n'):
  #  if line.strip()=='':
  #    continue
  #  toWrite += line.rstrip()+'\n'
  #  if line.startswith('  </'):
  #    toWrite+='\n'
  return toWrite

def newNode(tag,text='',attrib=None):
  """
    Creates a new node with the desired tag, text, and attributes more simply than can be done natively.
    @ In, tag, string, the name of the node
    @ In, text, string, optional, the text of the node
    @ In, attrib, dict{string:string}, attribute:value pairs
    @ Out, el, xml.etree.ElementTree.Element, new node
  """
  if attrib is None:
    attrib = {}
  tag = fixXmlTag(tag)
  text = str(text)
  cleanAttrib = {}
  for key,value in attrib.items():
    value = str(value)
    cleanAttrib[fixXmlText(key)] = fixXmlText(value)
  el = ET.Element(tag,attrib=cleanAttrib)
  el.text = fixXmlText(text)
  return el

def newTree(name,attrib=None):
  """
    Creates a new tree with named node as its root
    @ In, name, string, name of root node
    @ In, attrib, dict, optional, attributes for root node
    @ Out, tree, xml.etree.ElementTree.ElementTree, tree
  """
  if attrib is None:
    attrib = {}
  name = fixXmlTag(name)
  tree = ET.ElementTree(element=newNode(name))
  tree.getroot().attrib = dict(attrib)
  return tree

def fixTagsInXpath(_path):
  """
    Fixes tags/attributes/text in an xml.etree.ElementTree compatible xpath string to use allowable characters
    @ In, _path, str, xpath string
    @ Out, out, str, modified string
  """
  # XPATH OPTIONS:
  # tag wildcards: * . // ..
  # modifiers
  #  [@attrib]
  #  [@attrib='value']
  #  [tag]
  #  [tag='text']
  #  [position]  --> same as [tag] for this purpose
  wildcards = ['*','.','//','..']
  path = _path[:]
  found = path.split('/')
  toRemove = []
  for i,f in enumerate(found):
    # modifier?
    if '[' in f:
      tag,mod = f.split('[')
      mod = mod.rstrip(' ]')
      #find out what type "mod" is
      if mod.startswith('@'):
        #dealing with attributes
        if '=' in mod:
          # have an attribute and a value
          attrib,val = mod.split('=')
          attrib = fixXmlText(attrib[1:])
          val = fixXmlText(val.strip('\'"'))
          mod = '[@'+attrib+"='"+val+"']"
        else:
          # just an attribute
          attrib = fixXmlText(mod.strip('[@] '))
          mod = '[@'+attrib+']'
      # either tag, tag+text, or position
      elif '=' in mod:
        # tag and text
        tagg,text = mod.split('=')
        if tagg not in wildcards:
          tagg = fixXmlTag(tagg.strip())
        text = fixXmlText(text.strip('\'" '))
        mod = '['+tagg+'=\''+text+'\']'
      else:
        # position or tag
        try:
          # position
          int(mod)
        except ValueError:
          # tag
          mod = fixXmlTag(mod)
        mod = '['+mod+']'
    # no mod, just a tag
    else:
      tag = f
      mod = ''
    # tag could be wildcard
    if tag not in wildcards:
      tag = fixXmlTag(tag.strip())
    found[i] = tag+mod
  #reconstruct path
  out = '/'.join(found)
  return out

def findPath(root,path):
  """
    Navigates path to find a particular element
    @ In, root, xml.etree.ElementTree.Element, the node to start searching along
    @ In, path, string, xpath syntax (see for example https://docs.python.org/2/library/xml.etree.elementtree.html#example)
    @ Out, findPath, None or xml.etree.ElementTree.Element, None if not found or first matching element if found
  """
  assert('|' not in path), 'Update XML search to use XPATH syntax!'
  # edit tags for allowable characters
  path = fixTagsInXpath(path)
  found = root.findall(path)
  if len(found) < 1:
    return None
  else:
    return found[0]

def findPathEllipsesParents(root,path,docLevel=0):
  """
    As with findPath, but the parent nodes are kept and ellipses text are used to replace siblings in the resulting tree.
    @ In, root, xml.etree.ElementTree.Element, the node to start searching along
    @ In, path, string, |-seperated xml path (as "Simulation|RunInfo|JobName")
    @ In, docLevel, int, optional, if doc then only this many levels of tabs will use ellipses documentation
    @ Out, newRoot, None or xml.etree.ElementTree.Element, None if not found or element if found
  """
  foundNode = findPath(root,path)
  if foundNode is None:
    return None
  newRoot = newNode(root.tag,text='...')
  curNode = newRoot
  path = path.split('|')[:-1]
  for e,entry in enumerate(path):
    text = ''
    if e < docLevel:
      text = '...'
    nNode = newNode(entry,text=text)
    curNode.append(nNode)
    curNode = nNode
  curNode.append(foundNode)
  return newRoot

def loadToTree(filename):
  """
    loads a file into an XML tree
    @ In, filename, string, the file to load
    @ Out, root, xml.etree.ElementTree.Element, root of tree
    @ Out, tree, xml.etree.ElementTree.ElementTree, tree read from file
  """
  tree = ET.parse(filename)
  root = tree.getroot()
  return root,tree

def fixXmlText(msg):
  """
    Removes unallowable characters from xml
    @ In, msg, string, tag/text/attribute
    @ Out, msg, string, fixed string
  """
  #if not a string, pass it back through
  if not isString(msg):
    return msg
  #otherwise, replace illegal characters with "?"
  # from http://boodebr.org/main/python/all-about-python-and-unicode#UNI_XML
  RE_XML_ILLEGAL = u'([\u0000-\u0008\u000b-\u000c\u000e-\u001f\ufffe-\uffff])' + \
                 u'|' + \
                 u'([%s-%s][^%s-%s])|([^%s-%s][%s-%s])|([%s-%s]$)|(^[%s-%s])' % \
                  ('\ud800','\udbff','\udc00','\udfff',
                   '\ud800','\udbff','\udc00','\udfff',
                   '\ud800','\udbff','\udc00','\udfff')
  msg = re.sub(RE_XML_ILLEGAL, "?", msg)
  return msg

def fixXmlTag(msg):
  """
    Does the same things as fixXmlText, but with additional tag restrictions.
    @ In, msg, string, tag/text/attribute
    @ Out, msg, string, fixed string
  """
  #if not a string, pass it back through
  if not isString(msg):
    return msg
  #define some presets
  letters = u'([a-zA-Z])'
  notAllTagChars = '(^[a-zA-Z0-9-_.]+$)'
  notTagChars = '([^a-zA-Z0-9-_.])'
  #rules:
  #  1. Can only contain letters, digits, hyphens, underscores, and periods
  if not bool(re.match(notAllTagChars,msg)):
    pre = msg
    msg = re.sub(notTagChars,'.',msg)
    print('XML UTILS: Replacing illegal tag characters in "'+pre+'":',msg)
  #  2. Start with a letter or underscore
  if not bool(re.match(letters+u'|([_])',msg[0])) or bool(re.match(u'([xX][mM][lL])',msg[:
    3])):
    print('XML UTILS: Prepending "_" to illegal tag "'+msg+'"')
    msg = '_' + msg
  return msg

def expandExternalXML(root,workingDir):
  """
    Expands "ExternalXML" nodes with the associated nodes and returns the full tree.
    @ In, root, xml.etree.ElementTree.Element, main node whose children might be ExternalXML nodes
    @ In, workingDir, string, base location from which to find additional xml files
    @ Out, None
  """
  # find instances of ExteranlXML nodes to replace
  for i,subElement in enumerate(root):
    if subElement.tag == 'ExternalXML':
      nodeName = subElement.attrib['node']
      xmlToLoad = subElement.attrib['xmlToLoad'].strip()
      root[i] = readExternalXML(xmlToLoad,nodeName,workingDir)
    # whether expanded or not, search each subnodes for more external xml
    expandExternalXML(root[i],workingDir)

def readExternalXML(extFile,extNode,cwd):
  """
    Loads external XML into nodes.
    @ In, extFile, string, filename for the external xml file
    @ In, extNode, string, tag of node to load
    @ In, cwd, string, current working directory (for relative paths)
    @ Out, externalElement, xml.etree.ElementTree.Element, object from file
  """
  # expand user tilde
  if '~' in extFile:
    extFile = os.path.expanduser(extFile)
  # check if absolute or relative found
  if not os.path.isabs(extFile):
    extFile = os.path.join(cwd,extFile)
  if not os.path.exists(extFile):
    raise IOError('XML UTILS ERROR: External XML file not found: "{}"'.format(os.path.abspath(extFile)))
  # find the element to read
  root = ET.parse(open(extFile,'r')).getroot()
  if root.tag != extNode.strip():
    raise IOError('XML UTILS ERROR: Node "{}" is not the root node of "{}"!'.format(extNode,extFile))
  return root

def findAllRecursive(node, element):
  """
    A function for recursively traversing a node in an elementTree to find
    all instances of a tag.
    Note that this method differs from findall() since it goes for all nodes,
    subnodes, subsubnodes etc. recursively
    @ In, node, ET.Element, the current node to search under
    @ In, element, str, the string name of the tags to locate
    @ Out, result, list, a list of the currently recovered results
  """
  result=[]
  for elem in node.iter(tag=element):
    result.append(elem)
  return result

def readVariableGroups(xmlNode,messageHandler,caller):
  """
    Reads the XML for the variable groups and initializes them
    @ In, xmlNode, ElementTree.Element, xml node to read in
    @ In, messageHandler, MessageHandler.MessageHandler instance, message handler to assign to the variable group objects
    @ In, caller, MessageHandler.MessageUser instance, entity calling this method (needs to inherit from MessageHandler.MessageUser)
    @ Out, varGroups, dict, dictionary of variable groups (names to the variable lists to replace the names)
  """
  # first find all the names
  names = [node.attrib['name'] for node in xmlNode]

  # find dependencies
  deps = {}
  nodes = {}
  initials = []
  for child in xmlNode:
<<<<<<< HEAD
    varGroup = VariableGroups.VariableGroup()
    varGroup.readXML(child,messageHandler)
    varGroups[varGroup.name]=varGroup
  # initialize variable groups
  while any(not vg.initialized for vg in varGroups.values()):
    numInit = 0 #new vargroups initialized this pass
    for vg in varGroups.values():
      if vg.initialized:
        continue
      try:
        deps = list(varGroups[dp] for dp in vg.getDependencies())
      except KeyError as e:
        caller.raiseAnError(IOError,'Dependency %s listed but not found in varGroups!' %e)
      if all(varGroups[dp].initialized for dp in vg.getDependencies()):
        vg.initialize(varGroups.values())
        numInit+=1
    if numInit == 0:
      caller.raiseAWarning('variable group status:')
      for name,vg in varGroups.items():
        caller.raiseAWarning('   ',name,':',vg.initialized)
      caller.raiseAnError(RuntimeError,'There was an infinite loop building variable groups!')
  return varGroups



#
# Classes for standardized RAVEN XML writing (outputs of DataObjects, ROMs, etc)
#
#
class StaticXmlElement(object):
  """
    Standardized RAVEN output XML structure for values who do not depend on any index (scalars)
    Example:
    <root type='Static'>
      <parameter>
        <single-value properties> value </single-value properties>
        <multi-value properties>
          <w.r.t. parameter2> value </w.r.t. paramter2>
          <w.r.t. parameter2> value </w.r.t. paramter2>
        </multi-value properties>
      <parameter>
    </root>
  """
  def __init__(self, tag, attrib = None, rootType = 'Static'):
    """
      Constructor.
      @ In, tag, string, name for root node ('root' in structure example in class docstrings)
      @ In, attrib, dict, optional, attributes for root node
      @ Out, None
    """
    # default attrib to empty dictionary
    if attrib is None:
      attrib = {}
    # for future reading with RAVEN, mark as a static node
    if 'type' not in attrib:
      attrib['type'] = rootType
    # initialize class variables
    self._tree = newTree(tag,attrib)    # base tree structure
    self._root = self._tree.getroot()   # root element of tree

  def addScalar(self, target, name, value, root = None, attrs = None):
    """
      Adds a node entry named "name" with value/text "value" to a node "target". For example:
      <root>
        <target>
          <name>value</name>
        </target>
      </root>
      @ In, target, string, name of existing or new node to be added
      @ In, name, string, name of new subnode to be added to node
      @ In, value, string, text of new subnode
      @ In, root, xml.etree.ElementTree.Element, optional, root to append to
      @ In, attrs, dict, optional, attributes for new subnode
      @ Out, None
    """
    if root is None:
      root = self.getRoot()
    # find target node (if it exists, otherwise create it)
    targ = self._findTarget(root, target) if root.tag != target.strip() else root
    targ.append(newNode(name, text=value, attrib=attrs))

  def addVector(self, target, name, valueDict, root = None, attrs = None, valueAttrsDict = None):
    """
      Adds a node entry named "name" with value "value" to "target" node, such as
      <root>
        <target>
          <name>
            <with_respect_to_name1> value 1 </with_respect_to_name1>
            <with_respect_to_name2> value 2 </with_respect_to_name2>
            <with_respect_to_name3> value 3 </with_respect_to_name3>
          </name>
        </target>
      </root>
      The valueDict should be as {with_respect_to_name1: value1, with_respect_to_name2: value2, etc}
      For example, if the "name" is sensitivity_coefs, each entry would be the sensitivity of the "target"
        to "with_respect_to_name1" and etc.
      @ In, target, string, target parameter to add node value to
      @ In, name, string, name of characteristic of target to add
      @ In, valueDict, dict, name:value dictionary of metric values
      @ In, root, xml.etree.ElementTree.Element, optional, node to append to
      @ In, attrs, dict, optional, dictionary of attributes to be stored in the node (name)
      @ In, valueAttrsDict, dict, optional, dictionary of attributes to be stored along the subnodes
            identified by the valueDict dictionary
      @ Out, None
    """
    if root is None:
      root = self.getRoot()
    if valueAttrsDict is None:
      valueAttrsDict = {}
    targ = self._findTarget(root, target) if root.tag != target.strip() else root
    nameNode = newNode(name,attrib=attrs)
    for key,value in valueDict.items():
      nameNode.append(newNode(key, text = value, attrib = valueAttrsDict.get(key, None)))
    targ.append(nameNode)

  def getRoot(self):
    """
      Getter for root node.
      @ In, None
      @ Out, xml.etree.ElementTree.Element, root node
    """
    return self._root

  def _findTarget(self, root, target):
    """
      Searches "root" for "target" node and makes it if not found
      @ In, root, xml.etree.ElementTree.Element, node to search under
      @ In, target, string, name of target to find
      @ Out, targ, xml.etree.ElementTree.Element, desired taret node
    """
    # find target node
    targ = findPath(root,target)
    # if it doesn't exist, create it
    if targ is None:
      targ = newNode(target)
      root.append(targ)
    return targ

#
# Dynamic version
#
#
class DynamicXmlElement(StaticXmlElement):
  """
    <root type='Static'>
      <pivot value="value">
        <parameter>
          <single-value properties>value</single-value properties>
          <multi-value properties>
            <w.r.t. parameter2>value</w.r.t. paramter2>
            <w.r.t. parameter2>value</w.r.t. paramter2>
          </multi-value properties>
        <parameter>
    </root>
  """
  def __init__(self, tag, attrib = None, rootType='Dynamic', pivotParam = None):
    """
      Constructor.
      @ In, tag, string, name for the root node
      @ In, attrib, dict, optional, attributes for root node
      @ Out, None
    """
    StaticXmlElement.__init__(self, tag, attrib, rootType)
    if pivotParam is None:
      raise IOError('Initializing xmlUtils.DynamicXmlElement, and no pivotParam was provided!')
    self.pivotParam = pivotParam
    self.pivotNodes = []
    self.pivotVals = []

  def addScalar(self, target, name, value, pivotVal, attrs = None):
    """
      Adds a node entry named "name" with value "value" to "target" node, such as
      <root>
        <pivotParam value=pivotVal>
          <target>
            <name>value<name>
      @ In, target, string, target parameter to add node value to
      @ In, name, string, name of characteristic of target to add
      @ In, value, string/float/etc, value of characteristic
      @ In, pivotVal, float, value of the pivot parameter
      @ In, attrs, dict, optional, dictionary containing the attributes to be stored in the node
      @ Out, None
    """
    pivotNode = self._findPivotNode(pivotVal)
    StaticXmlElement.addScalar(self, target, name, value, root = pivotNode, attrs = attrs)

  def addScalarNode(self, node, pivotVal):
    """
      Places an already-constructed XML node under a pivot value node.
      @ In, node, xml.etree.ElementTree.Element, node to add under pivot node
      @ In, pivotVal, float, value of pivot where node should be placed
      @ Out, None
    """
    pivot = self._findPivotNode(pivotVal)
    # TODO merge existing nodes if present? Future work.
    pivot.append(node)

  def _findPivotNode(self,pivotVal):
    """
      Searches pivot node for node with value pivotVal, or adds it if it doesn't exist
      @ In, pivotVal, float, value of pivot to find
      @ Out, pivotNode, xml.etree.ElementTree.Element, node desired
    """
    pivotVals, pivotIndex, pivotVal = getRelativeSortedListEntry(self.pivotVals,pivotVal,tol=1e-10)
    # check if insertion needs to be performed
    if len(self.pivotVals) > len(self.pivotNodes):
      # create new node
      pivotNode = newNode(self.pivotParam, attrib={'value':pivotVal})
      self.pivotNodes.insert(pivotIndex, pivotNode)
      self._root.append(pivotNode)
    else:
      pivotNode = self.pivotNodes[pivotIndex]
    return pivotNode
=======
    name = child.attrib['name']
    nodes[name] = child
    needs = [s.strip().strip('-+^%') for s in child.text.split(',')]
    for n in needs:
      if n not in deps and n not in names:
        deps[n] = []
    deps[name] = needs
    if len(deps[name]) == 0:
      initials.append(name)
  graph = graphObject(deps)
  # sanity checking
  if graph.isALoop():
    caller.raiseAnError(IOError,'VariableGroups have circular dependency! Order:',' -> '.join(graph.createSingleListOfVertices(alls)))
  # ordered list (least dependencies first)
  hierarchy = list(reversed(graph.createSingleListOfVertices(graph.findAllUniquePaths(initials))))

  # build entities
  varGroups = {}
  for name in hierarchy:
    if len(deps[name]):
      varGroup = VariableGroups.VariableGroup()
      varGroup.readXML(nodes[name], messageHandler, varGroups)
      varGroups[name] = varGroup

  return varGroups
>>>>>>> 197d5567
<|MERGE_RESOLUTION|>--- conflicted
+++ resolved
@@ -25,12 +25,8 @@
 import xml.dom.minidom as pxml
 import re
 import os
-<<<<<<< HEAD
 from .utils import isString, getRelativeSortedListEntry
-=======
-from .utils import isString
 from .graphStructure import graphObject
->>>>>>> 197d5567
 import VariableGroups
 
 #define type checking
@@ -384,28 +380,30 @@
   nodes = {}
   initials = []
   for child in xmlNode:
-<<<<<<< HEAD
-    varGroup = VariableGroups.VariableGroup()
-    varGroup.readXML(child,messageHandler)
-    varGroups[varGroup.name]=varGroup
-  # initialize variable groups
-  while any(not vg.initialized for vg in varGroups.values()):
-    numInit = 0 #new vargroups initialized this pass
-    for vg in varGroups.values():
-      if vg.initialized:
-        continue
-      try:
-        deps = list(varGroups[dp] for dp in vg.getDependencies())
-      except KeyError as e:
-        caller.raiseAnError(IOError,'Dependency %s listed but not found in varGroups!' %e)
-      if all(varGroups[dp].initialized for dp in vg.getDependencies()):
-        vg.initialize(varGroups.values())
-        numInit+=1
-    if numInit == 0:
-      caller.raiseAWarning('variable group status:')
-      for name,vg in varGroups.items():
-        caller.raiseAWarning('   ',name,':',vg.initialized)
-      caller.raiseAnError(RuntimeError,'There was an infinite loop building variable groups!')
+    name = child.attrib['name']
+    nodes[name] = child
+    needs = [s.strip().strip('-+^%') for s in child.text.split(',')]
+    for n in needs:
+      if n not in deps and n not in names:
+        deps[n] = []
+    deps[name] = needs
+    if len(deps[name]) == 0:
+      initials.append(name)
+  graph = graphObject(deps)
+  # sanity checking
+  if graph.isALoop():
+    caller.raiseAnError(IOError,'VariableGroups have circular dependency! Order:',' -> '.join(graph.createSingleListOfVertices(alls)))
+  # ordered list (least dependencies first)
+  hierarchy = list(reversed(graph.createSingleListOfVertices(graph.findAllUniquePaths(initials))))
+
+  # build entities
+  varGroups = {}
+  for name in hierarchy:
+    if len(deps[name]):
+      varGroup = VariableGroups.VariableGroup()
+      varGroup.readXML(nodes[name], messageHandler, varGroups)
+      varGroups[name] = varGroup
+
   return varGroups
 
 
@@ -597,31 +595,4 @@
       self._root.append(pivotNode)
     else:
       pivotNode = self.pivotNodes[pivotIndex]
-    return pivotNode
-=======
-    name = child.attrib['name']
-    nodes[name] = child
-    needs = [s.strip().strip('-+^%') for s in child.text.split(',')]
-    for n in needs:
-      if n not in deps and n not in names:
-        deps[n] = []
-    deps[name] = needs
-    if len(deps[name]) == 0:
-      initials.append(name)
-  graph = graphObject(deps)
-  # sanity checking
-  if graph.isALoop():
-    caller.raiseAnError(IOError,'VariableGroups have circular dependency! Order:',' -> '.join(graph.createSingleListOfVertices(alls)))
-  # ordered list (least dependencies first)
-  hierarchy = list(reversed(graph.createSingleListOfVertices(graph.findAllUniquePaths(initials))))
-
-  # build entities
-  varGroups = {}
-  for name in hierarchy:
-    if len(deps[name]):
-      varGroup = VariableGroups.VariableGroup()
-      varGroup.readXML(nodes[name], messageHandler, varGroups)
-      varGroups[name] = varGroup
-
-  return varGroups
->>>>>>> 197d5567
+    return pivotNode