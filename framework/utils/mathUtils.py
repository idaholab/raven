# Copyright 2017 Battelle Energy Alliance, LLC
#
# Licensed under the Apache License, Version 2.0 (the "License");
# you may not use this file except in compliance with the License.
# You may obtain a copy of the License at
#
# http://www.apache.org/licenses/LICENSE-2.0
#
# Unless required by applicable law or agreed to in writing, software
# distributed under the License is distributed on an "AS IS" BASIS,
# WITHOUT WARRANTIES OR CONDITIONS OF ANY KIND, either express or implied.
# See the License for the specific language governing permissions and
# limitations under the License.
"""
 This file contains the mathematical methods used in the framework.
 Some of the methods were in the PostProcessor.py
 created on 03/26/2015
 @author: senrs
"""

import math
import functools
import copy
import scipy
from scipy import interpolate, stats, integrate
import numpy as np
import six
from numpy import linalg

from utils.utils import UreturnPrintTag, UreturnPrintPostTag
from .graphStructure import graphObject

import MessageHandler # makes sure getMessageHandler is defined
mh = getMessageHandler()

def normal(x,mu=0.0,sigma=1.0):
  """
    Computation of normal pdf
    @ In, x, list or np.array, x values
    @ In, mu, float, optional, mean
    @ In, sigma, float, optional, sigma
    @ Out, returnNormal, list or np.array, pdf
  """
  return stats.norm.pdf(x,mu,sigma)

def normalCdf(x,mu=0.0,sigma=1.0):
  """
    Computation of normal cdf
    @ In, x, list or np.array, x values
    @ In, mu, float, optional, mean
    @ In, sigma, float, optional, sigma
    @ Out, cdfReturn, list or np.array, cdf
  """
  return stats.norm.cdf(x,mu,sigma)

def skewNormal(x,alphafactor,xi,omega):
  """
    Computation of skewness normal
    @ In, x, list or np.array, x values
    @ In, alphafactor, float, the alpha factor (shape)
    @ In, xi, float, xi (location)
    @ In, omega, float, omega factor (scale)
    @ Out, returnSkew, float, skew
  """
  returnSkew = (2.0/omega)*normal((x-xi)/omega)*normalCdf(alphafactor*(x-xi)/omega)
  return returnSkew

def createInterp(x, y, lowFill, highFill, kind='linear'):
  """
    Creates an interpolation function that uses lowFill and highFill whenever a value is requested that lies outside of the range specified by x.
     @ In, x, list or np.array, x values
     @ In, y, list or np.array, y values
     @ In, lowFill, float, minimum interpolated value
     @ In, highFill, float, maximum interpolated value
     @ In, kind, string, optional, interpolation type (default=linear)
     @ Out, interp, function(float) returns float, an interpolation function that takes a single float value and return its interpolated value using lowFill or highFill when the input value is outside of the interpolation range.
  """
  sv = str(scipy.__version__).split('.')
  if int(sv[0])> 0 or int(sv[1]) >= 17:
    interp = interpolate.interp1d(x, y, kind, bounds_error=False, fill_value=([lowFill], [highFill]))
    return interp
  interp = interpolate.interp1d(x, y, kind)
  low = x[0]
  def myInterp(value):
    """
      @ In, value, float, value to interpolate
      @ Out, interpolatedValue, float, interpolated value corresponding to value
    """
    try:
      return interp(value)+0.0 ## why plus 0.0? Could this be done by casting as a float?
                               ## maljdp: I believe this is catching edge cases
                               ## in order to throw them into the except clause
                               ## below, but I am not sure it is the best
                               ## solution here.
    except ValueError:
      if value <= low:
        return lowFill
      else:
        return highFill
  return myInterp

def countBins(sortedData, binBoundaries):
  """
    This method counts the number of data items in the sorted_data
    Returns an array with the number.  ret[0] is the number of data
    points <= binBoundaries[0], ret[len(binBoundaries)] is the number
    of points > binBoundaries[len(binBoundaries)-1]
    @ In, sortedData, list or np.array,the data to be analyzed
    @ In, binBoundaries, list or np.array, the bin boundaries
    @ Out, ret, list, the list containing the number of bins
  """
  binIndex = 0
  sortedIndex = 0
  ret = [0]*(len(binBoundaries)+1)
  while sortedIndex < len(sortedData):
    while not binIndex >= len(binBoundaries) and \
          sortedData[sortedIndex] > binBoundaries[binIndex]:
      binIndex += 1
    ret[binIndex] += 1
    sortedIndex += 1
  return ret

def log2(x):
  """
   Compute log2
   @ In, x, float, the coordinate x
   @ Out, logTwo, float, log2
  """
  logTwo = math.log(x,2)
  return logTwo

def calculateStats(data):
  """
    Calculate statistics on a numeric array data
    and return them in a dictionary
    @ In, data, list or numpy.array, the data
    @ Out, ret, dict, the dictionary containing the stats
  """
  ret = {}
  ret["mean"] = np.mean(data)
  ret["variance"] = np.var(data)
  ret["sampleVariance"] = stats.tvar(data)
  ret["stdev"] = stats.tstd(data)
  ret["skewness"] = stats.skew(data)
  ret["kurtosis"] = stats.kurtosis(data)
  return ret

def hyperdiagonal(lengths):
  """
    Obtains the length of a diagonal of a hyperrectangle given the lengths of the sides.  Useful for high-dimensional distance scaling.
    @ In, lengths, list(float), lengths of the sides of the ND rectangle
    @ Out, diag, float, the length of the diagonal between farthest-separated corners of the hypercube
  """
  try:
    return np.sqrt(np.sum(lengths*lengths))
  except TypeError:
    lengths = np.asarray(lengths)
    return np.sqrt(np.sum(lengths*lengths))

def historySnapShoots(valueDict, numberOfTimeStep):
  """
    Method do to compute the temporal slices of each history
    @ In, valueDict, dict, the dictionary containing the data to be sliced {'varName':[history1Values,history2Values, etc.]}
    @ In, numberOfTimeStep, int, number of time samples of each history
    @ Out, outDic, list, it contains the temporal slice of all histories
  """
  outDict = []
  numberOfRealizations = len(list(valueDict.values())[-1])
  outPortion, inPortion = {}, {}
  numberSteps = - 1
  # check consistency of the dictionary
  for variable, value in valueDict.items():
    if len(value) != numberOfRealizations:
      return "historySnapShoots method: number of realizations are not consistent among the different parameters!!!!"
    if type(value).__name__ in 'list':
      # check the time-step size
      outPortion[variable] = np.asarray(value)
      if numberSteps == -1:
        numberSteps = functools.reduce(lambda x, y: x*y, list(list(outPortion.values())[-1].shape))/numberOfRealizations
      if len(list(outPortion[variable].shape)) != 2:
        return "historySnapShoots method: number of time steps are not consistent among the different histories for variable "+variable
      if functools.reduce(lambda x, y:
        x*y, list(list(outPortion.values())[-1].shape))/numberOfRealizations != numberSteps :
        return "historySnapShoots method: number of time steps are not consistent among the different histories for variable "+variable+". Expected "+str(numberSteps)+" /= "+ sum(list(outPortion[variable].shape))/numberOfRealizations
    else:
      inPortion [variable] = np.asarray(value)
  for ts in range(numberOfTimeStep):
    realizationSnap = {}
    realizationSnap.update(inPortion)
    for variable in outPortion.keys():
      realizationSnap[variable] = outPortion[variable][:,ts]
    outDict.append(realizationSnap)
  return outDict

# def historySetWindow(vars,numberOfTimeStep):
#   """
#     Method do to compute the temporal slices of each history
#     @ In, vars, HistorySet, is an historySet
#     @ In, numberOfTimeStep, int, number of time samples of each history
#     @ Out, outDic, list, it contains the temporal slice of all histories
#   """
#
#   outKeys = vars.getParaKeys('outputs')
#   inpKeys = vars.getParaKeys('inputs')
#
#   outDic = []
#
#   for t in range(numberOfTimeStep):
#     newVars={}
#     for key in inpKeys+outKeys:
#       newVars[key]=np.zeros(0)
#
#     hs = vars.getParametersValues('outputs')
#     for history in hs:
#       for key in inpKeys:
#         newVars[key] = np.append(newVars[key],vars.getParametersValues('inputs')[history][key])
#
#       for key in outKeys:
#         newVars[key] = np.append(newVars[key],vars.getParametersValues('outputs')[history][key][t])
#
#     outDic.append(newVars)
#
#   return outDic

def normalizationFactors(values, mode='z'):
  """
    Method to normalize data based on various criteria.
    @ In, values, list,  data for which to obtain normalization factors
    @ In, mode, str, the mode of normalization to perform, e.g.: z = z-score
      standardization, 'scale' = 0,1 scaling of the data, anything else will
      be ignored and the values returned will not alter the data, namely offset
      of zero and a scale of 1.
    @ Out, (offset,scale), 2-tuple of floats, the first represents the offset
      for the data, and the latter represents the scaling factor.
      i.e., (x - offset)/ scale
  """
  if mode is None:
    mode = 'none'

  if mode == 'z':
    offset = np.average(values)
    scale = np.std(values)
  elif mode == 'scale':
    offset = np.min(values)
    scale = np.max(values) - offset
  else:
    offset = 0.0
    scale = 1.0

  ## All of the values must be the same, okay just take the scale of the data
  ## to be the maximum value
  if scale == 0:
    scale = np.max(np.absolute(values))

  ## All of the values must be zero, okay use 1 to prevent a 0/0 issue
  if scale == 0:
    scale = 1.0

  return (offset, scale)

#
# I need to convert it in multi-dimensional
# Not a priority yet. Andrea
#
# def computeConcaveHull(coordinates,alphafactor):
#   """
#    Method to compute the Concave Hull of a cloud of points
#    @ In, coordinates, matrix-like, (M,N) -> M = number of coordinates, N, number of dimensions
#    @ In, alphafactorfactor, float, shape factor tollerance to influence the gooeyness of the border.
#   """
#   def add_edge(edges, edge_points, coords, i, j):
#     """
#     Add a line between the i-th and j-th points,
#     if not in the list already
#     """
#     if (i, j) in edges or (j, i) in edges: return
#     edges.add( (i, j) )
#     edge_points.append(coords[ [i, j] ])
#
#   #coords = np.array([point.coords[0] for point in points])
#
#   tri = Delaunay(coordinates)
#   edges = set()
#   edge_points = []
#   # loop over triangles:
#   # ia, ib, ic = indices of corner points of the
#   # triangle
#   for ia, ib, ic in tri.simplices:
#     pa = coordinates[ia]
#     pb = coordinates[ib]
#     pc = coordinates[ic]
#
#     # Lengths of sides of triangle
#     a = math.sqrt((pa[0]-pb[0])**2 + (pa[1]-pb[1])**2)
#     b = math.sqrt((pb[0]-pc[0])**2 + (pb[1]-pc[1])**2)
#     c = math.sqrt((pc[0]-pa[0])**2 + (pc[1]-pa[1])**2)
#
#     # Semiperimeter of triangle
#     s = (a + b + c)/2.0
#
#     # Area of triangle by Heron's formula
#     area = math.sqrt(s*(s-a)*(s-b)*(s-c))
#     circum_r = a*b*c/(4.0*area)
#
#     # Here's the radius filter.
#     #print circum_r
#     if circum_r < 1.0/alphafactor:
#       add_edge(edges, edge_points, coordinates, ia, ib)
#       add_edge(edges, edge_points, coordinates, ib, ic)
#       add_edge(edges, edge_points, coordinates, ic, ia)
#
#   m = geometry.MultiLineString(edge_points)
#   triangles = list(polygonize(m))
#   return cascaded_union(triangles), edge_points

def convertNumpyToLists(inputDict):
  """
    Method aimed to convert a dictionary containing numpy
    arrays or a single numpy array in list
    @ In, inputDict, dict or numpy array,  object whose content needs to be converted
    @ Out, response, dict or list, same object with its content converted
  """
  returnDict = inputDict
  if type(inputDict) == dict:
    for key, value in inputDict.items():
      if   type(value) == np.ndarray:
        returnDict[key] = value.tolist()
      elif type(value) == dict:
        returnDict[key] = (convertNumpyToLists(value))
      else:
        returnDict[key] = value
  elif type(inputDict) == np.ndarray:
    returnDict = inputDict.tolist()
  return returnDict

def interpolateFunction(x,y,option,z = None,returnCoordinate=False):
  """
    Method to interpolate 2D/3D points
    @ In, x, ndarray or cached_ndarray, the array of x coordinates
    @ In, y, ndarray or cached_ndarray, the array of y coordinates
    #FIXME missing option
    @ In, z, ndarray or cached_ndarray, optional, the array of z coordinates
    @ In, returnCoordinate, bool, optional, true if the new coordinates need to be returned
    @ Out, i, ndarray or cached_ndarray or tuple, the interpolated values
  """
  options = copy.copy(option)
  if x.size <= 2:
    xi = x
  else:
    xi = np.linspace(x.min(),x.max(),int(options['interpPointsX']))
  if z is not None:
    if y.size <= 2:
      yi = y
    else:
      yi = np.linspace(y.min(),y.max(),int(options['interpPointsY']))
    xig, yig = np.meshgrid(xi, yi)
    try:
      if ['nearest','linear','cubic'].count(options['interpolationType']) > 0 or z.size <= 3:
        if options['interpolationType'] != 'nearest' and z.size > 3:
          zi = interpolate.griddata((x,y), z, (xi[None,:], yi[:,None]), method=options['interpolationType'])
        else:
          zi = interpolate.griddata((x,y), z, (xi[None,:], yi[:,None]), method='nearest')
      else:
        rbf = interpolate.Rbf(x,y,z,function=str(str(options['interpolationType']).replace('Rbf', '')), epsilon=int(options.pop('epsilon',2)), smooth=float(options.pop('smooth',0.0)))
        zi  = rbf(xig, yig)
    except Exception as ae:
      if 'interpolationTypeBackUp' in options.keys():
        print(UreturnPrintTag('UTILITIES')+': ' +UreturnPrintPostTag('Warning') + '->   The interpolation process failed with error : ' + str(ae) + '.The STREAM MANAGER will try to use the BackUp interpolation type '+ options['interpolationTypeBackUp'])
        options['interpolationTypeBackUp'] = options.pop('interpolationTypeBackUp')
        zi = interpolateFunction(x,y,z,options)
      else:
        raise Exception(UreturnPrintTag('UTILITIES')+': ' +UreturnPrintPostTag('ERROR') + '-> Interpolation failed with error: ' +  str(ae))
    if returnCoordinate:
      return xig,yig,zi
    else:
      return zi
  else:
    try:
      if ['nearest','linear','cubic'].count(options['interpolationType']) > 0 or y.size <= 3:
        if options['interpolationType'] != 'nearest' and y.size > 3:
          yi = interpolate.griddata((x), y, (xi[:]), method=options['interpolationType'])
        else:
          yi = interpolate.griddata((x), y, (xi[:]), method='nearest')
      else:
        xig, yig = np.meshgrid(xi, yi)
        rbf = interpolate.Rbf(x, y,function=str(str(options['interpolationType']).replace('Rbf', '')),epsilon=int(options.pop('epsilon',2)), smooth=float(options.pop('smooth',0.0)))
        yi  = rbf(xi)
    except Exception as ae:
      if 'interpolationTypeBackUp' in options.keys():
        print(UreturnPrintTag('UTILITIES')+': ' +UreturnPrintPostTag('Warning') + '->   The interpolation process failed with error : ' + str(ae) + '.The STREAM MANAGER will try to use the BackUp interpolation type '+ options['interpolationTypeBackUp'])
        options['interpolationTypeBackUp'] = options.pop('interpolationTypeBackUp')
        yi = interpolateFunction(x,y,options)
      else:
        raise Exception(UreturnPrintTag('UTILITIES')+': ' +UreturnPrintPostTag('ERROR') + '-> Interpolation failed with error: ' +  str(ae))
    if returnCoordinate:
      return xi,yi
    else:
      return yi

def distance(points,pt):
  """
    Calculates the Euclidean distances between the points in "points" and the point "pt".
    @ In, points, np.array(tuple/list/array), list of points
    @ In, pt, tuple/list/array(int/float), point of distance
    @ Out, distance, np.array(float), distances
  """
  return np.linalg.norm(points-pt,axis=1)

def numpyNearestMatch(findIn,val):
  """
    Given an array, find the entry that most nearly matches the given value.
    @ In, findIn, np.array, the array to look in
    @ In, val, float or other compatible type, the value for which to find a match
    @ Out, returnMatch, tuple, index where match is and the match itself
  """
  findIn = np.asarray(findIn)
  if len(findIn.shape) == 1:
    findIn = findIn.reshape(-1,1)
  dist = distance(findIn,val)
  idx = dist.argmin()
  #idx = np.sum(np.abs(findIn-val),axis=0).argmin()
  returnMatch = idx,findIn[idx]
  return returnMatch

def relativeDiff(f1, f2):
  """
    Given two floats, safely compares them to determine relative difference.
    @ In, f1, float, first value (the value to compare to f2, "measured")
    @ In, f2, float, second value (the value being compared to, "actual")
    @ Out, relativeDiff, float, (safe) relative difference
  """
  if not isinstance(f1, float):
    try:
      f1 = float(f1)
    except ValueError:
      raise RuntimeError('Provided argument to compareFloats could not be cast as a float!  First argument is %s type %s' %(str(f1),type(f1)))
  if not isinstance(f2, float):
    try:
      f2 = float(f2)
    except ValueError:
      raise RuntimeError('Provided argument to compareFloats could not be cast as a float!  Second argument is %s type %s' %(str(f2),type(f2)))
  diff = abs(diffWithInfinites(f1, f2))
  #"scale" is the relative scaling factor
  scale = f2
  #protect against div 0
  if f2 == 0.0:
    #try using the "measured" for scale
    if f1 != 0.0:
      scale = f1
    #at this point, they're both equal to zero, so just divide by 1.0
    else:
      scale = 1.0
  if abs(scale) == np.inf:
    #no mathematical rigor here, but typical algorithmic use cases
    if diff == np.inf:
      return np.inf # assumption: inf/inf = 1
    else:
      return 0.0 # assumption: x/inf = 0 for all finite x
  return diff/abs(scale)

def compareFloats(f1,f2,tol=1e-6):
  """
    Given two floats, safely compares them to determine equality to provided relative tolerance.
    @ In, f1, float, first value (the value to compare to f2, "measured")
    @ In, f2, float, second value (the value being compared to, "actual")
    @ In, tol, float, optional, relative tolerance to determine match
    @ Out, compareFloats, bool, True if floats close enough else False
  """
  diff = relativeDiff(f1,f2)
  return diff < tol

def NDInArray(findIn,val,tol=1e-12):
  """
    checks a numpy array of numpy arrays for a near match, then returns info.
    @ In, findIn, np.array, numpy array of numpy arrays (both arrays can be any length)
    @ In, val, tuple/list/numpy array, entry to look for in findIn
    @ In, tol, float, optional, tolerance to check match within
    @ Out, (bool,idx,looking) -> (found/not found, index where found or None, findIn entry or None)
  """
  if len(findIn)<1:
    return False,None,None
  found = False
  for idx,looking in enumerate(findIn):
    num = looking - val
    den = np.array(val)
    #div 0 error
    for i,v in enumerate(den):
      if v == 0.0:
        if looking[i] != 0:
          den[i] = looking[i]
        elif looking[i] + den[i] != 0.0:
          den[i] = 0.5*(looking[i] + den[i])
        else:
          den[i] = 1
    if np.all(abs(num / den)<tol):
      found = True
      break
  if not found:
    return False,None,None
  return found,idx,looking

def numBinsDraconis(data, low=None, alternateOkay=True, binOps=None):
  """
    Determine  Bin size and number of bins determined by Freedman Diaconis rule (https://en.wikipedia.org/wiki/Freedman%E2%80%93Diaconis_rule)
    @ In, data, np.array, data to be binned
    @ In, low, int, minimum number of bins
    @ In, alternateOkay, bool, if True then can use alternate method if Freeman Draconis won't work
    @ In, binOps, int, optional, optional method choice for computing optimal bins
    @ Out, numBins, int, optimal number of bins
    @ Out, binEdges, np.array, location of the bins
  """
  # binOps: default to draconis, but allow other options
  ## TODO additional options could be easily added in the future.
  # option 2: square root rule
  if binOps == 2:
    numBins = int(np.ceil(np.sqrt(data.size)))
  # default option: try draconis, then fall back on square root rule
  else:
    try:
      iqr = np.percentile(data, 75) - np.percentile(data, 25)
    # Freedman Diaoconis assumes there's a difference between the 75th and 25th percentile (there usually is)
      if iqr > 0.0:
        size = 2.0 * iqr / np.cbrt(data.size)
        numBins = int(np.ceil((max(data) - min(data))/size))
      else:
        raise TypeError
    except:
    # if there's not, with approval we can use the sqrt of the number of entries instead
      if alternateOkay:
        numBins = int(np.ceil(np.sqrt(data.size)))
      else:
        raise ValueError('When computing bins using Freedman-Diaconis the 25th and 75th percentiles are the same, and "alternate" is not enabled!')
  # if a minimum number of bins have been suggested, check that we use enough
  if low is not None:
    numBins = max(numBins, low)
  # for convenience, find the edges of the bins as well
  binEdges = np.linspace(start=np.asarray(data).min(), stop=np.asarray(data).max(), num=numBins+1)
  return numBins, binEdges

def diffWithInfinites(a, b):
  """
    Calculates the difference a-b and treats infinites.  We consider infinites to have equal values, but
    inf - (- inf) = inf.
    @ In, a, float, first value (could be infinite)
    @ In, b, float, second value (could be infinite)
    @ Out, res, float, b-a (could be infinite)
  """
  if abs(a) == np.inf or abs(b) == np.inf:
    if a == b:
      res = 0 #not mathematically rigorous, but useful algorithmically
    elif a > b:
      res = np.inf
    else: # b > a
      res = -np.inf
  else:
    res = a - b
  return res

def computeTruncatedTotalLeastSquare(X, Y, truncationRank):
  """
    Compute Total Least Square and truncate it till a rank = truncationRank
    @ In, X, numpy.ndarray, the first 2D matrix
    @ In, Y, numpy.ndarray, the second 2D matrix
    @ In, truncationRank, int, optional, the truncation rank
    @ Out, (dX,dy), tuple, the Leasted squared matrices X and Y
  """
  V = np.linalg.svd(np.append(X, Y, axis=0), full_matrices=False)[-1]
  rank = min(int(truncationRank), V.shape[0])
  VV = V[:rank, :].conj().T.dot(V[:rank, :])
  dX = X.dot(VV)
  dY = Y.dot(VV)
  return dX, dY

def computeTruncatedSingularValueDecomposition(X, truncationRank):
  """
    Compute Singular Value Decomposition and truncate it till a rank = truncationRank
    @ In, X, numpy.ndarray, the 2D matrix on which the SVD needs to be performed
    @ In, truncationRank, int or float, optional, the truncation rank:
                                                  * -1 = no truncation
                                                  *  0 = optimal rank is computed
                                                  *  >1  user-defined truncation rank
                                                  *  >0. and < 1. computed rank is the number of the biggest sv needed to reach
                                                                  the energy identified by truncationRank
    @ Out, (U, s, V), tuple of numpy.ndarray, (left-singular vectors matrix, singular values, right-singular vectors matrix)
  """
  U, s, V = np.linalg.svd(X, full_matrices=False)
  V = V.conj().T

  if truncationRank is 0:
    omeg = lambda x: 0.56 * x**3 - 0.95 * x**2 + 1.82 * x + 1.43
    rank = np.sum(s > np.median(s) * omeg(np.divide(*sorted(X.shape))))
  elif truncationRank > 0 and truncationRank < 1:
    rank = np.searchsorted(np.cumsum(s / s.sum()), truncationRank) + 1
  elif truncationRank >= 1 and isinstance(truncationRank, int):
    rank = min(truncationRank, U.shape[1])
  else:
    rank = X.shape[1]
  U = U[:, :rank]
  V = V[:, :rank]
  s = s[:rank]
  return U, s, V

def computeEigenvaluesAndVectorsFromLowRankOperator(lowOperator, Y, U, s, V, exactModes=True):
  """
    Compute the eigenvalues and eigenvectors of the high-dim operator
    from the low-dim operator and the matrix Y.
    The lowe-dim operator can be computed with the following numpy-based
    expression: U.T.conj().dot(Y).dot(V) * np.reciprocal(s)
    @ In, lowOperator, numpy.ndarray, the lower rank operator (a tilde)
    @ In, Y, numpy.ndarray, the input matrix Y
    @ In, U, numpy.ndarray,  2D matrix that contains the left-singular vectors of X, stored by column
    @ In, s, numpy.ndarray,  1D array  that contains the singular values of X
    @ In, V, numpy.ndarray,  2D matrix that contains the right-singular vectors of X, stored by column
    @ In, exactModes, bool, optional, if True the exact modes get computed otherwise the projected ones are (Default = True)
    @ Out, (eigvals,eigvects), tuple (numpy.ndarray,numpy.ndarray), eigenvalues and eigenvectors
  """
  lowrankEigenvals, lowrankEigenvects = np.linalg.eig(lowOperator)
  # Compute the eigvects and eigvals of the high-dimensional operator
  eigvects = ((Y.dot(V) * np.reciprocal(s)).dot(lowrankEigenvects)) if exactModes else U.dot(lowrankEigenvects)
  eigvals  = lowrankEigenvals.astype(complex)
  return eigvals, eigvects

def computeAmplitudeCoefficients(mods, Y, eigs, optimized):
  """
    @ In, mods, numpy.ndarray, 2D matrix that contains the modes (by column)
    @ In, Y, numpy.ndarray, 2D matrix that contains the input matrix (by column)
    @ In, eigs, numpy.ndarray, 1D array that contains the eigenvalues
    @ In, optimized, bool, if True  the amplitudes are computed minimizing the error between the mods and all entries (columns) in Y
                          if False the amplitudes are computed minimizing the error between the mods and the 1st entry (columns) in Y (faster)
    @ Out, amplitudes, numpy.ndarray, 1D array containing the amplitude coefficients
  """
  if optimized:
    L = np.concatenate([mods.dot(np.diag(eigs**i)) for i in range(Y.shape[1])], axis=0)
    amplitudes = np.linalg.lstsq(L, np.reshape(Y, (-1, ), order='F'))[0]
  else:
    amplitudes = np.linalg.lstsq(mods, Y.T[0])[0]
  return amplitudes

def trainEmpiricalFunction(signal, bins=None, minBins=None, weights=None):
  """
    Creates a scipy empirical distribution object with all the associated methods (pdf, cdf, ppf, etc).
    Note this is only partially covered (while extended to include weights) by methods in raven/framework/Metrics/MetricUtilities,
    and ideally those methods can be generalized and extended to be included here, or in Distributions.  See issue #908.
    @ In, signal, np.array(float), signal to create distribution for
    @ In, bins, int, optional, number of bins to use
    @ In, minBins, int, optional, minimum number of bins to use
    @ In, weights, np.array(float), optional, weights for each sample within the distribution
    @ Out, dist, scipy.stats.rv_histogram instance, distribution object instance based on input data
    @ Out, histogram, tuple, (counts, edges) the frequency and bins of the histogram
  """
  # determine the number of bins to use in the empirical distribution
  if bins is None:
    bins, _ = numBinsDraconis(signal, low=minBins)
  counts, edges = np.histogram(signal, bins=bins, density=False, weights=weights)
  counts = np.asarray(counts) / float(len(signal))
  dist = stats.rv_histogram((counts, edges))
  return dist, (counts, edges)

def convertSinCosToSinPhase(A, B):
  """
    Given coefficients A, B for the equation A*sin(kt) = B*cos(kt), returns
    the equivalent values C, p for the equation C*sin(kt + p)
    @ In, A, float, sine coefficient
    @ In, B, float, cosine coefficient
    @ Out, C, float, equivalent sine-only amplitude
    @ Out, p, float, phase shift of sine-only waveform
  """
  p = np.arctan2(B, A)
  C = A / np.cos(p)
  return C, p

def evalFourier(period,C,p,t):
  """
    Evaluate Fourier Singal by coefficients C, p, t for the equation C*sin(kt + p)
    @ In, C, float, equivalent sine-only amplitude
    @ In, p, float, phase shift of sine-only waveform
    @ In, t, np.array, list of values for the time
    @ Out fourier, np.array, results of the transfered signal
  """
  fourier = C * np.sin(2. * np.pi * t / period + p)
  return fourier

def orderClusterLabels(originalLabels):
  """
    Regulates labels such that the first unique one to appear is 0, second one is 1, and so on.
    e.g. [B, B, C, B, A, A, D] becomes [0, 0, 1, 0, 2, 2, 3]
    @ In, originalLabels, list, the original labeling system
    @ Out, labels, np.array(int), ordinal labels
  """
  labels = np.zeros(len(originalLabels), dtype=int)
  oldToNew = {}
  nextUsableLabel = 0
  for l, old in enumerate(originalLabels):
    new = oldToNew.get(old, None)
    if new is None:
      oldToNew[old] = nextUsableLabel
      new = nextUsableLabel
      nextUsableLabel += 1
    labels[l] = new
  return labels

# determining types
## NOTE: REQUIRES six and numpy, do not move to utils!
def isSingleValued(val, nanOk=True, zeroDOk=True):
  """
    Determine if a single-entry value (by traditional standards).
    Single entries include strings, numbers, NaN, inf, None
    NOTE that Python usually considers strings as arrays of characters.  Raven doesn't benefit from this definition.
    @ In, val, object, check
    @ In, nanOk, bool, optional, if True then NaN and inf are acceptable
    @ In, zeroDOk, bool, optional, if True then a zero-d numpy array with a single-valued entry is A-OK
    @ Out, isSingleValued, bool, result
  """
  # TODO most efficient order for checking?
  if zeroDOk:
    # if a zero-d numpy array, then technically it's single-valued, but we need to get into the array
    val = npZeroDToEntry(val)
  return isAFloatOrInt(val,nanOk=nanOk) or isABoolean(val) or isAString(val) or (val is None)

def isAString(val):
  """
    Determine if a string value (by traditional standards).
    @ In, val, object, check
    @ Out, isAString, bool, result
  """
  return isinstance(val, six.string_types)

def isAFloatOrInt(val,nanOk=True):
  """
    Determine if a float or integer value
    Should be faster than checking (isAFloat || isAnInteger) due to checking against numpy.number
    @ In, val, object, check
    @ In, nanOk, bool, optional, if True then NaN and inf are acceptable
    @ Out, isAFloatOrInt, bool, result
  """
  return isAnInteger(val,nanOk) or  isAFloat(val,nanOk)

def isAFloat(val,nanOk=True):
  """
    Determine if a float value (by traditional standards).
    @ In, val, object, check
    @ In, nanOk, bool, optional, if True then NaN and inf are acceptable
    @ Out, isAFloat, bool, result
  """
  if isinstance(val,(float,np.number)):
    # exclude ints, which are numpy.number
    if isAnInteger(val):
      return False
    # numpy.float32 (or 16) is niether a float nor a numpy.float (it is a numpy.number)
    if nanOk:
      return True
    elif val not in [np.nan, np.inf]:
      return True
  return False

def isAnInteger(val,nanOk=False):
  """
    Determine if an integer value (by traditional standards).
    @ In, val, object, check
    @ In, nanOk, bool, optional, if True then NaN and inf are acceptable
    @ Out, isAnInteger, bool, result
  """
  if isinstance(val, six.integer_types) or isinstance(val, np.integer):
    # exclude booleans
    if isABoolean(val):
      return False
    return True
  # also include inf and nan, if requested
  if nanOk and isinstance(val,float) and val in [np.nan, np.inf]:
    return True
  return False

def isABoolean(val):
  """
    Determine if a boolean value (by traditional standards).
    @ In, val, object, check
    @ Out, isABoolean, bool, result
  """
  return isinstance(val, (bool, np.bool_))

def npZeroDToEntry(a):
  """
    Cracks the shell of the numpy array and gets the sweet sweet value inside
    @ In, a, object, thing to crack open (might be anything, hopefully a zero-d numpy array)
    @ Out, a, object, thing that was inside the thing in the first place
  """
  if isinstance(a, np.ndarray) and a.shape == ():
    # make the thing we're checking the thing inside to the numpy array
    a = a.item()
  return a

def toListFromNumpyOrC1array(array):
  """
    This method converts a numpy or c1darray into list
    @ In, array, numpy or c1array,  array to be converted
    @ Out, response, list, the casted value
  """
  response = array
  if type(array).__name__ == 'ndarray':
    response = array.tolist()
  elif type(array).__name__.split(".")[0] == 'c1darray':
    response = np.asarray(array).tolist()
  return response

def toListFromNumpyOrC1arrayIterative(array):
  """
    Method aimed to convert all the string-compatible content of
    an object (dict, list, or string) in type list from numpy and c1darray types (recursively call toBytes(s))
    @ In, array, object,  object whose content needs to be converted
    @ Out, response, object, a copy of the object in which the string-compatible has been converted
  """
  if type(array) == list:
    return [toListFromNumpyOrC1array(x) for x in array]
  elif type(array) == dict:
    if len(array.keys()) == 0:
      return None
    tempdict = {}
    for key,value in array.items():
      tempdict[np.toBytes(key)] = toListFromNumpyOrC1arrayIterative(value)
    return tempdict
  else:
    return np.toBytes(array)

def sizeMatch(var,sizeToCheck):
  """
    This method is aimed to check if a variable has an expected size
    @ In, var, python datatype, the first variable to compare
    @ In, sizeToCheck, int, the size this variable should have
    @ Out, sizeMatched, bool, is the size ok?
  """
  sizeMatched = True
  if len(np.atleast_1d(var)) != sizeToCheck:
    sizeMatched = False
  return sizeMatched

def readVariableGroups(xmlNode):
  """
    Reads the XML for the variable groups and initializes them
    Placed in mathUtils because it uses VariableGroups, which inherit from BaseClasses
    -> and hence all the rest of the required libraries.
    NOTE: maybe we should have a thirdPartyUtils that is different from utils and mathUtils?
    @ In, xmlNode, ElementTree.Element, xml node to read in
    @ Out, varGroups, dict, dictionary of variable groups (names to the variable lists to replace the names)
  """
  import VariableGroups
  # first find all the names
  names = [node.attrib['name'] for node in xmlNode]

  # find dependencies
  deps = {}
  nodes = {}
  initials = []
  for child in xmlNode:
    name = child.attrib['name']
    nodes[name] = child
    if child.text is None:
      needs = [''] # needs to be an empty string, not simply []
    else:
      needs = [s.strip().strip('-+^%') for s in child.text.split(',')]
    for n in needs:
      if n not in deps and n not in names:
        deps[n] = []
    deps[name] = needs
    if len(deps[name]) == 0:
      initials.append(name)
  graph = graphObject(deps)
  # sanity checking
  if graph.isALoop():
    mh.error('mathUtils', IOError, 'VariableGroups have circular dependency!')
  # ordered list (least dependencies first)
  hierarchy = list(reversed(graph.createSingleListOfVertices(graph.findAllUniquePaths(initials))))

  # build entities
  varGroups = {}
  for name in hierarchy:
    if len(deps[name]):
      varGroup = VariableGroups.VariableGroup()
      varGroup.readXML(nodes[name], varGroups)
      varGroups[name] = varGroup

  return varGroups

def calculateMultivectorMagnitude(vector):
  """
    Given a list of potentially mixed scalars and numpy arrays, obtains the magnitude as if every
    entry were part of one larger array
    @ In, vector, list, mixed float/np.array elements where all scalars should be treated with same weighting
    @ Out, mag, float, magnitude of combined elements
  """
  # reshape so numpy can perform Frobenius norm
  # -> do this by calculating the norm of vector entries first
  # --> note that np norm fails on length-1 arrays so we protect against that
  new = [np.linalg.norm(x) if len(np.atleast_1d(x)) > 1 else np.atleast_1d(x)[0] for x in vector]
  mag = np.linalg.norm(new)
  return mag

def calculateMagnitudeAndVersor(vector, normalizeInfinity=True):
  """
    Generates a magnitude and versor for provided vector.
    @ In, vector, list or np.array, potentially mixed float/np.array elements
    @ In, normalizeInfinity, bool, optional, if True then normalize vector if infinites present
    @ Out, mag, float, magnitude of vector
    @ Out, versor, np.array, vector divided by magnitude
    @ Out, foundInf, bool, if True than infinity calcs were used
  """
  # protect original data
  vector = copy.deepcopy(vector)
  # check if infinites were detected
  foundInf = False
  mag = calculateMultivectorMagnitude(vector)
  if normalizeInfinity and mag == np.inf:
    foundInf = True
    for e, entry in enumerate(vector):
      # if we're working with infinites, then recalculate by "dividing by infinity"
      vector[e][-np.inf < entry < np.inf] = 0.0
      # since np.inf / np.inf is nan, manually define quotient as 1
      vector[e][entry == np.inf] = 1.0
      vector[e][entry == -np.inf] = -1.0
    mag = calculateMultivectorMagnitude(vector)
  # create versor (if divisor is not zero)
  if mag != 0.0:
    for e, entry in enumerate(vector):
      vector[e] = entry / mag
      # fix up vector/scalars: len 1 vectors are scalars
      #if len(entry) == 1:
      #  vector[e] = float(vector[e])
  return mag, vector, foundInf

def angleBetweenVectors(a, b):
  """
    Calculates the angle between two N-dimensional vectors in DEGREES
    @ In, a, np.array, vector of floats
    @ In, b, np.array, vector of floats
    @ Out, ang, float, angle in degrees
  """
  # if either vector is all zeros, then angle between is also
  normA = np.linalg.norm(a)
  normB = np.linalg.norm(b)
  if normA == 0:
    ang = 0
  elif normB == 0:
    ang = 0
  else:
    dot = np.dot(a, b) / normA / normB
    ang = np.arccos(np.clip(dot, -1, 1))
  ang = np.rad2deg(ang)
  return ang

# utility function for defaultdict
def giveZero():
  """
    Utility function for defaultdict to 0
    Needed only to avoid lambda pickling issues for defaultdicts
    @ In, None
    @ Out, giveZero, int, zero
  """
  return 0

##########################
# empirical distribution #
##########################
def characterizeCDF(data, binOps=None, minBins=1):
  """
    Constructs an empirical CDF from the given data
    @ In, data, np.array(float), values to fit CDF to
    @ In, binOps, int, setting for picking binning strategy
    @ In, minBins, int, minimum bins for empirical CDF
    @ Out, params, dict, essential parameters for CDF
  """
  # calculate number of bins
  # binOps=Length or value
  nBins, _ = numBinsDraconis(data, low=minBins, binOps=binOps)
  # construct histogram
  counts, edges = np.histogram(data, bins=nBins, density=False)
  counts = np.array(counts) / float(len(data))
  # numerical CDF, normalizing to 0..1
  cdf = np.cumsum(counts)
  # set lowest value as first entry,
  ## from Jun implementation, min of CDF set to 0 for ?numerical issues?
  cdf = np.insert(cdf, 0, 0)
  # store parameters
  params = {'bins': edges,
            'counts':counts,
            'pdf' : counts * nBins,
            'cdf' : cdf,
            'lens' : len(data)}
  return params

def gaussianize(data, cdf):
  """
    Transforms "data" via empirical CDF into Gaussian distribution
    @ In, data, np.array, values to "gaussianize"
    @ In, cdf, dict, CDF characteristics (as via "characterizeCDF")
    @ Out, normed, np.array, gaussian version of "data"
  """
  cdfVals = sampleCDF(data, cdf)
  normed = stats.norm.ppf(cdfVals) # TODO could use RAVEN dist, but this is more modular
  return normed

def degaussianize(data, cdf):
  """
    Transforms "data" via empirical CDF from Gaussian distribution
    Opposite of "gaussianize" above
    @ In, data, np.array, "normal" values to "degaussianize"
    @ In, cdf, dict, CDF characteristics (as via "characterizeCDF")
    @ Out, denormed, np.array, empirical version of "data"
  """
  cdfVals = stats.norm.cdf(data)
  denormed = sampleICDF(cdfVals, cdf)
  return denormed

def sampleCDF(x, cdfParams):
  """
    Samples the empirical distribution's CDF at requested value(s)
    @ In, x, float/np.array, value(s) at which to sample CDF
    @ In, cdf, dict, CDF parameters (as constructed by "characterizeCDF")
    @ Out, y, float/np.array, value of empirical CDF at x
  """
  # TODO could this be covered by an empirical distribution from Distributions?
  # set up I/O
  x = np.atleast_1d(x)
  y = np.zeros(x.shape)
  # create masks for data outside range (above, below), inside range of empirical CDF
  belowMask = x <= cdfParams['bins'][0]
  aboveMask = x >= cdfParams['bins'][-1]
  inMask = np.logical_and(np.logical_not(belowMask), np.logical_not(aboveMask))
  # outside CDF set to min, max CDF values
  y[belowMask] = cdfParams['cdf'][0]
  y[aboveMask] = cdfParams['cdf'][-1]
  # for points in the CDF linearly interpolate between empirical entries
  ## get indices where points should be inserted (gives higher value)
  indices = np.searchsorted(cdfParams['bins'], x[inMask])
  x0 = cdfParams['bins'][indices-1]
  y0 = cdfParams['cdf'][indices-1]
  xf = cdfParams['bins'][indices]
  yf = cdfParams['cdf'][indices]
  y = interpolateDist(x, y, x0, xf, y0, yf, inMask)
  # numerical errors can happen due to not-sharp 0 and 1 in empirical cdf
  ## also, when Crow dist is asked for ppf(1) it returns sys.max (similar for ppf(0))
  y[y >= 1.0] = 1.0 - np.finfo(float).eps
  y[y <= 0.0] = np.finfo(float).eps
  return y

def sampleICDF(x, cdfParams):
  """
    Samples the inverse CDF defined by "cdfParams" to get values
    @ In, x, float/np.array, value(s) at which to sample inverse CDF
    @ In, cdf, dict, CDF parameters (as constructed by "characterizeCDF")
    @ Out, y, float/np.array, value of empirical inverse CDF at x
  """
  x = np.atleast_1d(x)
  y = np.zeros(x.shape)
  # create masks for data outside range (above, below), inside range of empirical CDF
  belowMask = x <= cdfParams['cdf'][0]
  aboveMask = x >= cdfParams['cdf'][-1]
  inMask = np.logical_and(np.logical_not(belowMask), np.logical_not(aboveMask))
  # outside CDF set to min, max CDF values
  y[belowMask] = cdfParams['bins'][0]
  y[aboveMask] = cdfParams['bins'][-1]
  # for points in the CDF linearly interpolate between empirical entries
  ## get indices where points should be inserted (gives higher value)
  indices = np.searchsorted(cdfParams['cdf'], x[inMask])
  x0 = cdfParams['cdf'][indices - 1]
  y0 = cdfParams['bins'][indices - 1]
  xf = cdfParams['cdf'][indices]
  yf = cdfParams['bins'][indices]
  y = interpolateDist(x, y, x0, xf, y0, yf, inMask)
  return y

def interpolateDist(x, y, x0, xf, y0, yf, mask):
  """
    Interpolates values for samples "x" to get dependent values "y" given bins
    @ In, x, np.array, sampled points (independent var)
    @ In, y, np.array, sampled points (dependent var)
    @ In, x0, np.array, left-nearest neighbor in empirical distribution for each x
    @ In, xf, np.array, right-nearest neighbor in empirical distribution for each x
    @ In, y0, np.array, value at left-nearest neighbor in empirical distribution for each x
    @ In, yf, np.array, value at right-nearest neighbor in empirical distribution for each x
    @ In, mask, np.array, boolean mask in "y" where the distribution values apply
    @ Out, y, np.array, same "y" but with values inserted
  """
  ### handle divide-by-zero problems first, specially
  # check for where div zero problems will occur
  divZeroMask = x0 == xf
  # careful with double masking -> doesn't always do what you think it does
  zMask = [a[divZeroMask] for a in np.where(mask)]
  y[tuple(zMask)] = 0.5 * (yf[divZeroMask] + y0[divZeroMask])
  ### interpolate all other points as y = low + slope * frac
  okayMask = np.logical_not(divZeroMask)
  dy = yf[okayMask] - y0[okayMask]
  dx = xf[okayMask] - x0[okayMask]
  frac = x[mask][okayMask] - x0[okayMask]
  okayWhere = [a[okayMask] for a in np.where(mask)]
  y[tuple(okayWhere)] = y0 + dy/dx * frac
  return y

<<<<<<< HEAD
def constructCornerPoints(k):
  """
       Method to create the vertices of a k dimensional unit square
       @ In, k, int, dimensions specified by the user
       @ Out, vertices, numpy.ndarray, vertices in k dimensional unit square
  """
  nrows = 2 ** k
  vertices = np.zeros(shape=(nrows, k))
  for i in range(1, nrows + 1):
    for j in range(1, k + 1):
      power = math.floor((i - 1) / 2 ** (j - 1))
      vertices[i - 1, j - 1] = (-1) ** (power + 2)
  return vertices
=======
def computeCrowdingDistance(trainSet):
  """
    This function will compute the Crowding distance coefficients among the input parameters
    @ In, trainSet, numpy.array, array contains values of input parameters
    @ Out, crowdingDist, numpy.array, crowding distances for given input parameters
  """
  dim = trainSet.shape[1]
  distMat = np.zeros((dim, dim))

  for i in range(dim):
    for j in range(i):
      distMat[i,j] = linalg.norm(trainSet[:,i] - trainSet[:,j])
      distMat[j,i] = distMat[i,j]

  crowdingDist = np.sum(distMat,axis=1)
  return crowdingDist
>>>>>>> 7262bc35
<|MERGE_RESOLUTION|>--- conflicted
+++ resolved
@@ -1094,8 +1094,7 @@
   y[tuple(okayWhere)] = y0 + dy/dx * frac
   return y
 
-<<<<<<< HEAD
-def constructCornerPoints(k):
+constructCornerPoints(k):
   """
        Method to create the vertices of a k dimensional unit square
        @ In, k, int, dimensions specified by the user
@@ -1108,7 +1107,7 @@
       power = math.floor((i - 1) / 2 ** (j - 1))
       vertices[i - 1, j - 1] = (-1) ** (power + 2)
   return vertices
-=======
+
 def computeCrowdingDistance(trainSet):
   """
     This function will compute the Crowding distance coefficients among the input parameters
@@ -1125,4 +1124,3 @@
 
   crowdingDist = np.sum(distMat,axis=1)
   return crowdingDist
->>>>>>> 7262bc35
