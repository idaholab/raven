--- conflicted
+++ resolved
@@ -1115,8 +1115,6 @@
   crowdingDist = np.sum(distMat,axis=1)
   return crowdingDist
 
-<<<<<<< HEAD
-=======
 def rankData(x, w=None):
   """
     Method to rank the data (weighted and unweighted)
@@ -1130,7 +1128,6 @@
   rank = (np.cumsum(A) - A)[inverseArray]+((num + 1)/2 * (A/num))[inverseArray]
   return rank
 
->>>>>>> f1c35b81
 def getBuiltinTypes(typ):
   """
     Method to get a dictionary of builtin types
