--- conflicted
+++ resolved
@@ -120,13 +120,10 @@
       self.raiseAnError(TypeError, 'Print type ' + self.options['type'] + ' not available yet. ')
     if 'what' in self.options.keys():
       self.what = self.options['what']
-<<<<<<< HEAD
-=======
       if self.options['type'] == 'csv':
         for elm in self.what.lower().split(","):
           if not elm.startswith("input") and not elm.startswith("output") and not elm.startswith("metadata"):
             self.raiseAnError(IOError, 'Not recognized request in "what" node <'+elm.strip()+'>. The request must begin with one of "input", "output" or "metadata" or it could be "all" for ROMs!')
->>>>>>> 1d8fd121
 
   def addOutput(self):
     """
