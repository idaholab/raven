--- conflicted
+++ resolved
@@ -323,11 +323,7 @@
           self.raiseAnError(Exception,"the <colorMap> variable has a size ("+str(self.colorMapValues[pltIndex][1][-1].size)+") that is not consistent with respect the one ("+str(sizeToMatch)+") inputted in <x>")
       else:
         # HistorySet
-<<<<<<< HEAD
-        dataSet = self.sourceData[pltIndex].asDataset('dict')
-=======
         pivotParam = self.sourceData[pltIndex].indexes[0]
->>>>>>> e6a78e03
         for cnt in range(len(self.sourceData[pltIndex])):
           maxSize = 0
           for i in range(len(self.xCoordinates [pltIndex])):
@@ -336,12 +332,7 @@
             if xSplit[2].strip() not in self.sourceData[pltIndex].getVars(xSplit[1].lower())+outputIndexes:
               self.raiseAnError(IOError, 'Not found variable "'+ xSplit[2] + '" in "'+xSplit[1]+ '" of DataObject "'+ self.sourceData[pltIndex].name+'"!')
             # for variable from input space, it will return array(float), not 1d array
-<<<<<<< HEAD
-            #self.xValues[pltIndex][cnt].append(np.atleast_1d(dataSet.isel(False,RAVEN_sample_ID=cnt)[xSplit[2]].values.astype(float, copy=False)))
-            self.xValues[pltIndex][cnt].append(dataSet['data'][xSplit[2]][cnt])
-=======
             self.xValues[pltIndex][cnt].append(np.atleast_1d(dataSet.isel(False,RAVEN_sample_ID=cnt).dropna(pivotParam)[xSplit[2]].values.astype(float, copy=False)))
->>>>>>> e6a78e03
             maxSize = self.xValues[pltIndex][cnt][-1].size if self.xValues[pltIndex][cnt][-1].size > maxSize else maxSize
           if self.yCoordinates :
             for i in range(len(self.yCoordinates [pltIndex])):
@@ -349,12 +340,7 @@
               outputIndexes = self.sourceData[pltIndex].indexes if ySplit[1].lower() == 'output' else []
               if ySplit[2].strip() not in self.sourceData[pltIndex].getVars(ySplit[1].lower())+outputIndexes:
                 self.raiseAnError(IOError, 'Not found variable "'+ ySplit[2] + '" in "'+ySplit[1]+ '" of DataObject "'+ self.sourceData[pltIndex].name+'"!')
-<<<<<<< HEAD
-              #self.yValues[pltIndex][cnt].append(np.atleast_1d(dataSet.isel(False,RAVEN_sample_ID=cnt)[ySplit[2]].values.astype(float, copy=False)))
-              self.yValues[pltIndex][cnt].append(dataSet['data'][ySplit[2]][cnt])
-=======
               self.yValues[pltIndex][cnt].append(np.atleast_1d(dataSet.isel(False,RAVEN_sample_ID=cnt).dropna(pivotParam)[ySplit[2]].values.astype(float, copy=False)))
->>>>>>> e6a78e03
               maxSize = self.yValues[pltIndex][cnt][-1].size if self.yValues[pltIndex][cnt][-1].size > maxSize else maxSize
           if self.zCoordinates  and self.dim > 2:
             for i in range(len(self.zCoordinates [pltIndex])):
@@ -362,12 +348,7 @@
               outputIndexes = self.sourceData[pltIndex].indexes if zSplit[1].lower() == 'output' else []
               if zSplit[2].strip() not in self.sourceData[pltIndex].getVars(zSplit[1].lower())+outputIndexes:
                 self.raiseAnError(IOError, 'Not found variable "'+ zSplit[2] + '" in "'+zSplit[1]+ '" of DataObject "'+ self.sourceData[pltIndex].name+'"!')
-<<<<<<< HEAD
-              self.zValues[pltIndex][cnt].append(dataSet['data'][zSplit[2]][cnt])
-              #self.zValues[pltIndex][cnt].append(np.atleast_1d(dataSet.isel(False,RAVEN_sample_ID=cnt)[zSplit[2]].values.astype(float, copy=False)))
-=======
               self.zValues[pltIndex][cnt].append(np.atleast_1d(dataSet.isel(False,RAVEN_sample_ID=cnt).dropna(pivotParam)[zSplit[2]].values.astype(float, copy=False)))
->>>>>>> e6a78e03
               maxSize = self.zValues[pltIndex][cnt][-1].size if self.zValues[pltIndex][cnt][-1].size > maxSize else maxSize
           if self.colorMapCoordinates[pltIndex] != None:
             for i in range(len(self.colorMapCoordinates[pltIndex])):
@@ -375,12 +356,7 @@
               outputIndexes = self.sourceData[pltIndex].indexes if colorSplit[1].lower() == 'output' else []
               if colorSplit[2].strip() not in self.sourceData[pltIndex].getVars(colorSplit[1].lower())+outputIndexes:
                 self.raiseAnError(IOError, 'Not found variable "'+ colorSplit[2] + '" in "'+colorSplit[1]+ '" of DataObject "'+ self.sourceData[pltIndex].name+'"!')
-<<<<<<< HEAD
-              self.colorMapValues[pltIndex][cnt].append(dataSet['data'][colorSplit[2]][cnt])
-              #self.colorMapValues[pltIndex][cnt].append(dataSet.isel(False,RAVEN_sample_ID=cnt)[colorSplit[2]].values.astype(float, copy=False))
-=======
               self.colorMapValues[pltIndex][cnt].append(dataSet.isel(False,RAVEN_sample_ID=cnt).dropna(pivotParam)[colorSplit[2]].values.astype(float, copy=False))
->>>>>>> e6a78e03
               maxSize = self.colorMapValues[pltIndex][cnt][-1].size if self.colorMapValues[pltIndex][cnt][-1].size > maxSize else maxSize
           # expand the scalars in case they need to be plotted against histories
           if self.xValues[pltIndex][cnt][-1].size == 1 and maxSize > 1:
