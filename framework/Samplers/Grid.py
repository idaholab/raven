--- conflicted
+++ resolved
@@ -270,12 +270,9 @@
           self.inputInfo['ProbabilityWeight-'+distName] = self.distDict[varName].cellIntegral(ndCoordinate,dxs)
           weight *= self.distDict[varName].cellIntegral(ndCoordinate,dxs)
     self.inputInfo['PointProbability' ] = reduce(mul, self.inputInfo['SampledVarsPb'].values())
-<<<<<<< HEAD
-=======
     # reassign SampledVarsPb to fully correlated variables
     self._reassignSampledVarsPbToFullyCorrVars()
     # reassign probability weight to correlated variables
     self._reassignPbWeightToCorrelatedVars()
->>>>>>> dd621c1c
     self.inputInfo['ProbabilityWeight'] = copy.deepcopy(weight)
     self.inputInfo['SamplerType'] = 'Grid'