--- conflicted
+++ resolved
@@ -181,13 +181,9 @@
       if self.samplingType == 'uniform':
         self.inputInfo['ProbabilityWeight'  ] = weight
       else:
-<<<<<<< HEAD
-        self.inputInfo['ProbabilityWeight' ] = 1. #MC weight is 1/N => weight is one
+        self.inputInfo['ProbabilityWeight' ] = 1.0 #MC weight is 1/N => weight is one
     # reassign SampledVarsPb to fully correlated variables
     self._reassignSampledVarsPbToFullyCorrVars()
-=======
-        self.inputInfo['ProbabilityWeight' ] = 1.0 #MC weight is 1/N => weight is one
->>>>>>> fbee9e3d
     self.inputInfo['SamplerType'] = 'MonteCarlo'
 
   def _localHandleFailedRuns(self,failedRuns):
