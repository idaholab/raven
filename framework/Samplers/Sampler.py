--- conflicted
+++ resolved
@@ -592,11 +592,7 @@
       randomUtils.randomSeed(self.auxcnt-1)
     self.inputInfo['prefix'] = str(self.counter)
     # used in HybridModel to identify the number of runs
-<<<<<<< HEAD
-    self.inputInfo['counter'] = self.counter
-=======
     #self.inputInfo['counter'] = self.counter
->>>>>>> 32acd9fc
     model.getAdditionalInputEdits(self.inputInfo)
     self.localGenerateInput(model,oldInput)
 
