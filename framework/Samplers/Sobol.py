# Copyright 2017 Battelle Energy Alliance, LLC
#
# Licensed under the Apache License, Version 2.0 (the "License");
# you may not use this file except in compliance with the License.
# You may obtain a copy of the License at
#
# http://www.apache.org/licenses/LICENSE-2.0
#
# Unless required by applicable law or agreed to in writing, software
# distributed under the License is distributed on an "AS IS" BASIS,
# WITHOUT WARRANTIES OR CONDITIONS OF ANY KIND, either express or implied.
# See the License for the specific language governing permissions and
# limitations under the License.
"""
  This module contains the Sobol indexes sampling strategy

  Created on May 21, 2016
  @author: alfoa
  supercedes Samplers.py from talbpw
"""
#for future compatibility with Python 3--------------------------------------------------------------
from __future__ import division, print_function, unicode_literals, absolute_import
import warnings
warnings.simplefilter('default',DeprecationWarning)
#if not 'xrange' in dir(__builtins__): xrange = range
#End compatibility block for Python 3----------------------------------------------------------------

#External Modules------------------------------------------------------------------------------------
import numpy as np
from operator import mul
from functools import reduce
import itertools
#External Modules End--------------------------------------------------------------------------------

#Internal Modules------------------------------------------------------------------------------------
from .SparseGridCollocation import SparseGridCollocation
from .Grid import Grid
from utils import utils
import Distributions
import SupervisedLearning
import Quadratures
import IndexSets
import MessageHandler
#Internal Modules End--------------------------------------------------------------------------------

class Sobol(SparseGridCollocation):
  """
    Sobol indexes sampling strategy
  """
  def __init__(self):
    """
      Default Constructor that will initialize member variables with reasonable
      defaults or empty lists/dictionaries where applicable.
      @ In, None
      @ Out, None
    """
    Grid.__init__(self)
    self.type           = 'SobolSampler'
    self.printTag       = 'SAMPLER SOBOL'
    self.assemblerObjects={}    #dict of external objects required for assembly
    self.maxPolyOrder   = None  #L, the relative maximum polynomial order to use in any dimension
    self.sobolOrder     = None  #S, the order of the HDMR expansion (1,2,3), queried from the sobol ROM
    self.indexSetType   = None  #the type of index set to use, queried from the sobol ROM
    self.polyDict       = {}    #varName-indexed dict of polynomial types
    self.quadDict       = {}    #varName-indexed dict of quadrature types
    self.importanceDict = {}    #varName-indexed dict of importance weights
    self.references     = {}    #reference (mean) values for distributions, by var
    self.solns          = None  #pointer to output dataObjects object
    self.ROM            = None  #pointer to sobol ROM
    self.jobHandler     = None  #pointer to job handler for parallel runs
    self.doInParallel   = True  #compute sparse grid in parallel flag, recommended True
    self.distinctPoints = set() #tracks distinct points used in creating this ROM
    self.sparseGridType = 'smolyak'
    self.addAssemblerObject('ROM','1',True)

  def _localWhatDoINeed(self):
    """
      Used to obtain necessary objects.
      @ In, None
      @ Out, gridDict, dict, the dict listing the needed objects
    """
    gridDict = Grid._localWhatDoINeed(self)
    gridDict['internal'] = [(None,'jobHandler')]
    return gridDict

  def _localGenerateAssembler(self,initDict):
    """
      Used to obtain necessary objects.
      @ In, initDict, dict, dictionary of objects required to initialize
      @ Out, None
    """
    Grid._localGenerateAssembler(self, initDict)
    self.jobHandler = initDict['internal']['jobHandler']
    self.dists = self.transformDistDict()
    for dist in self.dists.values():
      if isinstance(dist,Distributions.NDimensionalDistributions):
        self.raiseAnError(IOError,'ND Distributions containing the variables in the original input space are  not supported for this sampler!')

  def localInitialize(self):
    """
      Will perform all initialization specific to this Sampler.
      @ In, None
      @ Out, None
    """
    SVL = self.readFromROM()
    #make combination of ROMs that we need
    self.sobolOrder = SVL.sobolOrder
    self._generateQuadsAndPolys(SVL)
    self.features = SVL.features
    needCombos = itertools.chain.from_iterable(itertools.combinations(self.features,r) for r in range(self.sobolOrder+1))
    self.SQs={}
    self.ROMs={} #keys are [combo]
    for combo in needCombos:
      if len(combo)==0:
        continue
      distDict={}
      quadDict={}
      polyDict={}
      imptDict={}
      limit=0
      for c in combo:
        distDict[c]=self.dists[c]
        quadDict[c]=self.quadDict[c]
        polyDict[c]=self.polyDict[c]
        imptDict[c]=self.importanceDict[c]
      iset=IndexSets.returnInstance(SVL.indexSetType,self)
      iset.initialize(combo,imptDict,SVL.maxPolyOrder)
      self.SQs[combo] = Quadratures.returnInstance(self.sparseGridType,self)
      self.SQs[combo].initialize(combo,iset,distDict,quadDict,self.jobHandler,self.messageHandler)
      initDict={'IndexSet'       :iset.type,             # type of index set
                'PolynomialOrder':SVL.maxPolyOrder,      # largest polynomial
                'Interpolation'  :SVL.itpDict,           # polys, quads per input
                'Features'       :','.join(combo),       # input variables
                'Target'         :','.join(SVL.target)}# set below, per-case basis
      #initializeDict is for SVL.initialize()
      initializeDict={'SG'   :self.SQs[combo],      # sparse grid
                      'dists':distDict,             # distributions
                      'quads':quadDict,             # quadratures
                      'polys':polyDict,             # polynomials
                      'iSet' :iset}                 # index set
      self.ROMs[combo] = SupervisedLearning.returnInstance('GaussPolynomialRom',self,**initDict)
      self.ROMs[combo].initialize(initializeDict)
      self.ROMs[combo].messageHandler = self.messageHandler
    #make combined sparse grids
    self.references={}
    for var in self.features:
      self.references[var]=self.dists[var].untruncatedMean()
    self.pointsToRun=[]
    #make sure reference case gets in there
    newpt = np.zeros(len(self.features))
    for v,var in enumerate(self.features):
      newpt[v] = self.references[var]
    self.pointsToRun.append(tuple(newpt))
    self.distinctPoints.add(tuple(newpt))
    #now do the rest
    for combo,rom in self.ROMs.items():
      # just for each combo
      SG = rom.sparseGrid #they all should have the same sparseGrid
      SG._remap(combo)
      for l in range(len(SG)):
        pt,wt = SG[l]
        newpt = np.zeros(len(self.features))
        for v,var in enumerate(self.features):
          if var in combo:
            newpt[v] = pt[combo.index(var)]
          else:
            newpt[v] = self.references[var]
        newpt=tuple(newpt)
        self.distinctPoints.add(newpt)
        if newpt not in self.pointsToRun:
          self.pointsToRun.append(newpt)
    self.limit = len(self.pointsToRun)
    self.raiseADebug('Needed points: %i' %self.limit)
    initdict={'ROMs':self.ROMs,
              'SG':self.SQs,
              'dists':self.dists,
              'quads':self.quadDict,
              'polys':self.polyDict,
              'refs':self.references,
              'numRuns':len(self.distinctPoints)}
    #for target in self.targets:
    self.ROM.supervisedEngine.supervisedContainer[0].initialize(initdict)

  def localGenerateInput(self,model,myInput):
    """
      Function to select the next most informative point
      @ In, model, model instance, an instance of a model
      @ In, myInput, list, a list of the original needed inputs for the model (e.g. list of files, etc.)
      @ Out, None
    """
    try:
      pt = self.pointsToRun[self.counter-1]
    except IndexError:
      self.raiseADebug('All sparse grids are complete!  Moving on...')
      raise utils.NoMoreSamplesNeeded
    for v,varName in enumerate(self.features):
      # compute the SampledVarsPb for 1-D distribution
      if self.variables2distributionsMapping[varName]['totDim'] == 1:
        for key in varName.strip().split(','):
          self.values[key] = pt[v]
        self.inputInfo['SampledVarsPb'][varName] = self.distDict[varName].pdf(pt[v])
        self.inputInfo['ProbabilityWeight-'+varName] = self.inputInfo['SampledVarsPb'][varName]
      # compute the SampledVarsPb for N-D distribution
      elif self.variables2distributionsMapping[varName]['totDim'] > 1 and self.variables2distributionsMapping[varName]['reducedDim'] == 1:
        dist = self.variables2distributionsMapping[varName]['name']
        ndCoordinates = np.zeros(len(self.distributions2variablesMapping[dist]))
        positionList = self.distributions2variablesIndexList[dist]
        for varDict in self.distributions2variablesMapping[dist]:
          var = utils.first(varDict.keys())
          position = utils.first(varDict.values())
          location = -1
          for key in var.strip().split(','):
            if key in self.features:
              location = self.features.index(key)
              break
          if location > -1:
            ndCoordinates[positionList.index(position)] = pt[location]
          else:
            self.raiseAnError(IOError,'The variables ' + var + ' listed in sobol sampler, but not used in the ROM!' )
          for key in var.strip().split(','):
            self.values[key] = pt[location]
        self.inputInfo['SampledVarsPb'][varName] = self.distDict[varName].pdf(ndCoordinates)
        self.inputInfo['ProbabilityWeight-'+dist] = self.inputInfo['SampledVarsPb'][varName]
    self.inputInfo['PointProbability'] = reduce(mul,self.inputInfo['SampledVarsPb'].values())
<<<<<<< HEAD
    self.inputInfo['SamplerType'] = 'Sparse Grids for Sobol'
=======
    self.inputInfo['ProbabilityWeight'] = np.atleast_1d(1.0) # weight has no meaning for sobol
    # reassign SampledVarsPb to fully correlated variables
    self._reassignSampledVarsPbToFullyCorrVars()
    # reassign probability weight to correlated variables
    self._reassignPbWeightToCorrelatedVars()
    self.inputInfo['SamplerType'] = 'Sparse Grids for Sobol'
>>>>>>> dd621c1c
<|MERGE_RESOLUTION|>--- conflicted
+++ resolved
@@ -222,13 +222,9 @@
         self.inputInfo['SampledVarsPb'][varName] = self.distDict[varName].pdf(ndCoordinates)
         self.inputInfo['ProbabilityWeight-'+dist] = self.inputInfo['SampledVarsPb'][varName]
     self.inputInfo['PointProbability'] = reduce(mul,self.inputInfo['SampledVarsPb'].values())
-<<<<<<< HEAD
-    self.inputInfo['SamplerType'] = 'Sparse Grids for Sobol'
-=======
     self.inputInfo['ProbabilityWeight'] = np.atleast_1d(1.0) # weight has no meaning for sobol
     # reassign SampledVarsPb to fully correlated variables
     self._reassignSampledVarsPbToFullyCorrVars()
     # reassign probability weight to correlated variables
     self._reassignPbWeightToCorrelatedVars()
     self.inputInfo['SamplerType'] = 'Sparse Grids for Sobol'
->>>>>>> dd621c1c
