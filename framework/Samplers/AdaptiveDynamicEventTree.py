--- conflicted
+++ resolved
@@ -382,26 +382,10 @@
     if self.startAdaptive:
       #if self._endJobRunnable != 1: self._endJobRunnable = 1
       # retrieve the endHistory branches
-<<<<<<< HEAD
-      completedHistNames, finishedHistNames = [], []
-      hybridTrees = self.TreeInfo.values() if self.hybridDETstrategy in [1,None] else [self.TreeInfo[self.actualHybridTree]]
-
-      finishedHistNames = [elem[-1] for elem in self.lastOutput._generateHierPaths()]
-      completedHistNames   = dict(zip(finishedHistNames, self.lastOutput._constructHierPaths())) #  self.lastOutput._generateHierPaths()
-      #for treer in hybridTrees:
-      #  # this needs to be solved
-      #  finishedHistNames = [elm[-1] for elem in self.lastOutput._generateHierPaths()]
-      #  completedHistNames   = dict(zip(finishedHistNames, self.lastOutput._constructHierPaths())) #  self.lastOutput._generateHierPaths()
-      #  #completedHistValues =  self.lastOutput._constructHierPaths()
-      #  #for ending in treer.iterProvidedFunction(self._checkCompleteHistory):
-      #  #  completedHistNames.append(self.lastOutput.getParam(typeVar='inout',keyword='none',nodeId=ending.get('name'),serialize=False))
-      #   # finishedHistNames.append(utils.first(completedHistNames[-1].keys()))
-=======
       #completedHistNames, finishedHistNames = [], []
       #hybridTrees = self.TreeInfo.values() if self.hybridDETstrategy in [1,None] else [self.TreeInfo[self.actualHybridTree]]
       #finishedHistNames = [elem[-1] for elem in self.lastOutput._generateHierPaths()]
       #completedHistNames   = dict(zip(finishedHistNames, self.lastOutput._constructHierPaths())) #  self.lastOutput._generateHierPaths()
->>>>>>> e99a188b
       # assemble a dictionary
       data = self.lastOutput.asDataset()
       endingData = data.where(data['RAVEN_isEnding']==True,drop=True)
