--- conflicted
+++ resolved
@@ -142,12 +142,8 @@
     self._acceptDist = Distributions.Uniform(0.0, 1.0) # uniform distribution for accept/rejection purpose
     self.toBeCalibrated = {} # parameters that will be calibrated
     # assembler objects
-<<<<<<< HEAD
     self.addAssemblerObject('proposal', InputData.Quantity.zero_to_infinity)
-=======
-    self.addAssemblerObject('proposal', '-n', True)
-    self.addAssemblerObject('probabilityFunction', '-n', True)
->>>>>>> ef4afcd8
+    self.addAssemblerObject('probabilityFunction', InputData.Quantity.zero_to_infinity)
 
   def localInputAndChecks(self, xmlNode, paramInput):
     """
