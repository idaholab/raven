--- conflicted
+++ resolved
@@ -15,13 +15,9 @@
 """
 Created on Feb 20, 2013
 
-<<<<<<< HEAD
-@author: crisr, maljdan, talbpw
-=======
-@authors: crisr, aalfonsi, mandd, wangc, cogljj, talbpaul, maljdan
->>>>>>> 27433c21
+@authors: aalfonsi, cogljj, talbpaul, maljdan, crisr, senrs, wangc, kinora
 
-This is the Driver of RAVEN
+This is the command-line based driver of RAVEN
 """
 import os
 import sys
@@ -38,7 +34,7 @@
   from utils import utils
   frameworkDir = dutils.findFramework()
 
-  verbosity      = 'all'
+  verbosity = 'all'
   interfaceCheck = False
   interactive = Interaction.No
   workingDir = os.getcwd()
