--- conflicted
+++ resolved
@@ -541,19 +541,11 @@
       @ In, name, str, the group name
       @ Out, newData, dict, the dictionary with the data
     """
-<<<<<<< HEAD
-    newData = None
-    hasIntfloat = group.attrs.get('hasIntfloat',False)
-    hasOther    = group.attrs.get('hasOther',False)
-    if hasIntfloat:
-      dataSetIntFloat = group[name + "_dataIntFloat"]
-=======
     newData = {}
     hasScalar = group.attrs['hasScalar']
     hasOther    = group.attrs['hasOther']
     if hasScalar:
       dataSetScalar = group[name + "_dataScalar"]
->>>>>>> 541cc648
       # Get some variables of interest
       varShapeScalar   = _loads(group.attrs[b'data_shapesScalar'])
       varKeysScalar    = _loads(group.attrs[b'data_namesScalar'])
@@ -569,12 +561,7 @@
       varKeysOther    = _loads(group.attrs[b'data_namesOther'])
       begin, end       = _loads(group.attrs[b'data_begin_endOther'])
       # Reconstruct the dataset
-<<<<<<< HEAD
-      newData = newData if newData is not None else {}
-      newData.update({key : np.reshape(datasetOther[begin[cnt]:end[cnt]], varShapeOther[cnt]) for cnt,key in enumerate(varKeysOther)})
-=======
       newData.update({key : unvect(np.reshape(datasetOther[begin[cnt]:end[cnt]], varShapeOther[cnt])) for cnt,key in enumerate(varKeysOther)})
->>>>>>> 541cc648
     return newData
 
   def _getRealizationByName(self,name,options = {}):
