--- conflicted
+++ resolved
@@ -119,25 +119,6 @@
       # The root name is / . it can be changed if addGroupInit is called
       self.parentGroupName = b'/'
 
-<<<<<<< HEAD
-  #def addExpectedMeta(self,keys):
-    #"""
-      #Registers meta to look for in realizations.
-      #@ In, keys, set(str), keys to register
-      #@ Out, None
-    #"""
-    ## TODO add option to skip parts of meta if user wants to
-    ## remove already existing keys
-    #keys = list(key for key in keys if key not in self._metavars)
-    ## if no new meta, move along
-    #if len(keys) == 0:
-      #return
-    ## CANNOT add expected new meta after database has been used
-    #assert(len(self._metavars) == 0)
-    #self._metavars.extend(keys)
-
-=======
->>>>>>> fc7a4bc2
   def __createObjFromFile(self):
     """
       Function to create the list "self.allGroupPaths" and the dictionary "self.allGroupEnds"
@@ -184,14 +165,8 @@
       @ In, source, File object, data source (for example, csv file)
       @ Out, None
     """
-<<<<<<< HEAD
-    parentID  = rlz.get("parentID") if type(rlz.get("parentID")) != np.ndarray else rlz.get("parentID")[0]
-    groupName = rlz.get("prefix") if type(rlz.get("prefix")) != np.ndarray else rlz.get("prefix")[0]
-=======
     parentID  = rlz.get("parentID",[None])[0]
     groupName = rlz.get("prefix")[0]
->>>>>>> fc7a4bc2
-
     if parentID:
       #If Hierarchical structure, firstly add the root group
       if not self.firstRootGroup or parentID == 'root':
