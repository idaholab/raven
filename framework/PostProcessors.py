'''
Created on July 10, 2013

@author: alfoa
'''
from __future__ import division, print_function, unicode_literals, absolute_import
import warnings
warnings.simplefilter('default',DeprecationWarning)

#External Modules------------------------------------------------------------------------------------
import sys
import numpy as np
from sklearn import tree
from scipy import spatial
from scipy import interpolate
from scipy import integrate
import os
from glob import glob
import copy
import Datas
import math
#External Modules End--------------------------------------------------------------------------------

#Internal Modules------------------------------------------------------------------------------------
from utils import toString, toBytes, first, returnPrintTag, returnPrintPostTag
from BaseClasses import Assembler
import SupervisedLearning
#Internal Modules End--------------------------------------------------------------------------------

#def error(*objs):
#  print("ERROR: ", *objs, file=sys.stderr)

'''
  ***************************************
  *  SPECIALIZED PostProcessor CLASSES  *
  ***************************************
'''

class BasePostProcessor(Assembler):
  '''This is the base class for postprocessors'''
  def __init__(self):
    self.type              = self.__class__.__name__  # pp type
    self.name              = self.__class__.__name__  # pp name
    self.assemblerObjects  = {}                       # {MainClassName(e.g.Distributions):[class(e.g.Models),type(e.g.ROM),objectName]}
    self.requiredAssObject = (False,([],[]))          # tuple. first entry boolean flag. True if the XML parser must look for assembler objects;
                                                      # second entry tuple.first entry list of object can be retrieved, second entry multiplicity (-1,-2,-n means optional (max 1 object,2 object, no number limit))
    self.debug             = False


  def whatDoINeed(self):
    '''
    This method is used mainly by the Simulation class at the Step construction stage.
    It is used for inquiring the class, which is implementing the method, about the kind of objects the class needs to
    be initialize. It is an abstract method -> It must be implemented in the derived class!
    NB. In this implementation, the method only calls the self.interface.whatDoINeed() method
    @ In , None, None
    @ Out, needDict, dictionary of objects needed (class:tuple(object type{if None, Simulation does not check the type}, object name))
    '''
    needDict = self._localWhatDoINeed()
    for val in self.assemblerObjects.values():
      for value in val:
        if value[0] not in needDict.keys(): needDict[value[0]] = []
        needDict[value[0]].append((value[1],value[2]))
    return needDict

  def _localWhatDoINeed(self):
    '''
    local whatDoINeed method.
    In here there is the common implementation if the  self.assemblerObjects dictionary has the form:
    {MainClassName(e.g.Distributions):[class(e.g.Models),type(e.g.ROM),objectName]}
    '''
    return {}

  def generateAssembler(self,initDict):
    '''
    This method is used mainly by the Simulation class at the Step construction stage.
    It is used for sending to the instanciated class, which is implementing the method, the objects that have been requested through "whatDoINeed" method
    It is an abstract method -> It must be implemented in the derived class!
    NB. In this implementation, the method only calls the self.interface.generateAssembler(initDict) method
    @ In , initDict, dictionary ({'mainClassName(e.g., DataBases):{specializedObjectName(e.g.,DataBaseForSystemCodeNamedWolf):ObjectInstance}'})
    @ Out, None, None
    '''
    self._localGenerateAssembler(initDict)

  def _localGenerateAssembler(self,initDict):
    ''' see generateAssembler method '''
    pass

  def initialize(self, runInfo, inputs, initDict) :
    #if 'externalFunction' in initDict.keys(): self.externalFunction = initDict['externalFunction']
    self.inputs           = inputs

  def _readMoreXML(self,xmlNode):
    self.type = xmlNode.tag
    self.name = xmlNode.attrib['name']
    self.printTag = self.type.ljust(25)
    if 'debug' in xmlNode.attrib.keys():self.debug = bool(xmlNode.attrib['debug'])
    if self.requiredAssObject[0]:
        testObjects = {}
        for token in self.requiredAssObject[1][0]:
            testObjects[token] = 0
        found = False
        for subNode in xmlNode:
            for token in self.requiredAssObject[1][0]:
                if subNode.tag in token:
                    found = True
                    if 'class' not in subNode.attrib.keys(): raise IOError(self.printTag+': ' +returnPrintPostTag('ERROR') + '-> In '+self.type+' PostProcessor ' + self.name+ ', block ' + subNode.tag + ' does not have the attribute class!!')
                    if  subNode.tag not in self.assemblerObjects.keys(): self.assemblerObjects[subNode.tag] = []
                    self.assemblerObjects[subNode.tag].append([subNode.attrib['class'],subNode.attrib['type'],subNode.text])
                    testObjects[token] += 1
        if not found:
            for tofto in self.requiredAssObject[1][0]:
                if not str(self.requiredAssObject[1][1][0]).strip().startswith('-'):
                    raise IOError(self.printTag+': ' +returnPrintPostTag('ERROR') + '-> the required object ' +tofto+ ' is missed in the definition of the '+self.type+' PostProcessor!')
        # test the objects found
        else:
            for cnt,tofto in enumerate(self.requiredAssObject[1][0]):
                numerosity = str(self.requiredAssObject[1][1][cnt])
                if numerosity.strip().startswith('-'):
                # optional
                    if tofto in testObjects.keys():
                        numerosity = numerosity.replace('-', '').replace('n',str(testObjects[tofto]))
                        if testObjects[tofto] != int(numerosity): raise IOError(self.printTag+': ' +returnPrintPostTag('ERROR') + '-> Only '+numerosity+' '+tofto+' object/s is/are optionally required. PostProcessor '+self.name + ' got '+str(testObjects[tofto]) + '!')
                else:
                # required
                    if tofto not in testObjects.keys(): raise IOError(self.printTag+': ' +returnPrintPostTag('ERROR') + '-> Required object/s "'+tofto+'" not found. PostProcessor '+self.name + '!')
                    else:
                        numerosity = numerosity.replace('n',str(testObjects[tofto]))
                        if testObjects[tofto] != int(numerosity): raise IOError(self.printTag+': ' +returnPrintPostTag('ERROR') + '-> Only '+numerosity+' '+tofto+' object/s is/are required. PostProcessor '+self.name + ' got '+str(testObjects[tofto]) + '!')
    self._localReadMoreXML(xmlNode)
  def inputToInternal(self,currentInput): return [(copy.deepcopy(currentInput))]

  def run(self, Input): pass

class SafestPoint(BasePostProcessor):
  '''
  It searches for the probability-weighted safest point inside the space of the system controllable variables
  '''
  def __init__(self):
    BasePostProcessor.__init__(self)
    self.controllableDist = {}                                    #dictionary created upon the .xml input file reading. It stores the distributions for each controllale variable.
    self.nonControllableDist = {}                                 #dictionary created upon the .xml input file reading. It stores the distributions for each non-controllale variable.
    self.controllableGrid = {}                                    #dictionary created upon the .xml input file reading. It stores the grid type ('value' or 'CDF'), the number of steps and the step length for each controllale variable.
    self.nonControllableGrid = {}                                 #dictionary created upon the .xml input file reading. It stores the grid type ('value' or 'CDF'), the number of steps and the step length for each non-controllale variable.
    self.gridInfo = {}                                            #dictionary contaning the grid type ('value' or 'CDF'), the grid construction type ('equal', set by default) and the list of sampled points for each variable.
    self.controllableOrd = []                                     #list contaning the controllable variables' names in the same order as they appear inside the controllable space (self.controllableSpace)
    self.nonControllableOrd = []                                  #list contaning the controllable variables' names in the same order as they appear inside the non-controllable space (self.nonControllableSpace)
    self.surfPointsMatrix = None                                  #2D-matrix containing the coordinates of the points belonging to the failure boundary (coordinates are derived from both the controllable and non-controllable space)
    self.stat = returnInstance('BasicStatistics')                 #instantiation of the 'BasicStatistics' processor, which is used to compute the expected value of the safest point through the coordinates and probability values collected in the 'run' function
    self.stat.what = ['expectedValue']
    self.requiredAssObject = (True,(['Distribution'],['n']))
    self.printTag = returnPrintTag('POSTPROCESSOR SAFESTPOINT')

  def _localGenerateAssembler(self,initDict):
    ''' see generateAssembler method '''
    for varName, distName in self.controllableDist.items():
      if distName not in initDict['Distributions'].keys():
        raise IOError(self.printTag+': ' +returnPrintPostTag('ERROR') + '-> distribution ' +distName+ ' not found.')
      self.controllableDist[varName] = initDict['Distributions'][distName]
    for varName, distName in self.nonControllableDist.items():
      if distName not in initDict['Distributions'].keys():
        raise IOError(self.printTag+': ' +returnPrintPostTag('ERROR') + '-> distribution ' +distName+ ' not found.')
      self.nonControllableDist[varName] = initDict['Distributions'][distName]

  def _localReadMoreXML(self,xmlNode):
    for child in xmlNode:
      if child.tag == 'controllable':
        for childChild in child:
          if childChild.tag == 'variable':
            varName = childChild.attrib['name']
            for childChildChild in childChild:
              if childChildChild.tag == 'distribution':
                self.controllableDist[varName] = childChildChild.text
              elif childChildChild.tag == 'grid':
                if 'type' in childChildChild.attrib.keys():
                  if 'steps' in childChildChild.attrib.keys():
                    self.controllableGrid[varName] = (childChildChild.attrib['type'], int(childChildChild.attrib['steps']), float(childChildChild.text))
                  else:
                    raise NameError(self.printTag+': ' +returnPrintPostTag('ERROR') + '-> number of steps missing after the grid call.')
                else:
                  raise NameError(self.printTag+': ' +returnPrintPostTag('ERROR') + '-> grid type missing after the grid call.')
              else:
                raise NameError(self.printTag+': ' +returnPrintPostTag('ERROR') + '-> invalid labels after the variable call. Only "distribution" and "grid" are accepted.')
          else:
            raise NameError(self.printTag+': ' +returnPrintPostTag('ERROR') + '-> invalid or missing labels after the controllable variables call. Only "variable" is accepted.')
      elif child.tag == 'non-controllable':
        for childChild in child:
          if childChild.tag == 'variable':
            varName = childChild.attrib['name']
            for childChildChild in childChild:
              if childChildChild.tag == 'distribution':
                self.nonControllableDist[varName] = childChildChild.text
              elif childChildChild.tag == 'grid':
                if 'type' in childChildChild.attrib.keys():
                  if 'steps' in childChildChild.attrib.keys():
                    self.nonControllableGrid[varName] = (childChildChild.attrib['type'], int(childChildChild.attrib['steps']), float(childChildChild.text))
                  else:
                    raise NameError(self.printTag+': ' +returnPrintPostTag('ERROR') + '-> number of steps missing after the grid call.')
                else:
                  raise NameError(self.printTag+': ' +returnPrintPostTag('ERROR') + '-> grid type missing after the grid call.')
              else:
                raise NameError(self.printTag+': ' +returnPrintPostTag('ERROR') + '-> invalid labels after the variable call. Only "distribution" and "grid" are accepted.')
          else:
            raise NameError(self.printTag+': ' +returnPrintPostTag('ERROR') + '-> invalid or missing labels after the controllable variables call. Only "variable" is accepted.')
      #else:
      #  if child.tag != 'Assembler': raise NameError(self.printTag+': ' +returnPrintPostTag('ERROR') + '-> invalid or missing labels after the post-processor call. Only "controllable", "non-controllable" and "Assembler" are accepted.')
    if self.debug:
      print('CONTROLLABLE DISTRIBUTIONS:')
      print(self.controllableDist)
      print('CONTROLLABLE GRID:')
      print(self.controllableGrid)
      print('NON-CONTROLLABLE DISTRIBUTIONS:')
      print(self.nonControllableDist)
      print('NON-CONTROLLABLE GRID:')
      print(self.nonControllableGrid)

  def initialize(self,runInfo,inputs,initDict):
    self.__gridSetting__()
    self.__gridGeneration__()
    self.inputToInternal(inputs)
    self.stat.parameters['targets'] = self.controllableOrd
    self.stat.initialize(runInfo,inputs,initDict)
    if self.debug:
      print('GRID INFO:')
      print(self.gridInfo)
      print('N-DIMENSIONAL CONTROLLABLE SPACE:')
      print(self.controllableSpace)
      print('N-DIMENSIONAL NON-CONTROLLABLE SPACE:')
      print(self.nonControllableSpace)
      print('CONTROLLABLE VARIABLES ORDER:')
      print(self.controllableOrd)
      print('NON-CONTROLLABLE VARIABLES ORDER:')
      print(self.nonControllableOrd)
      print('SURFACE POINTS MATRIX:')
      print(self.surfPointsMatrix)

  def __gridSetting__(self,constrType='equal'):
    for varName in self.controllableGrid.keys():
      if self.controllableGrid[varName][0] == 'value':
        self.__stepError__(float(self.controllableDist[varName].lowerBound),float(self.controllableDist[varName].upperBound),self.controllableGrid[varName][1],self.controllableGrid[varName][2],varName)
        self.gridInfo[varName] = (self.controllableGrid[varName][0], constrType, [float(self.controllableDist[varName].lowerBound)+self.controllableGrid[varName][2]*i for i in range(self.controllableGrid[varName][1]+1)])
      elif self.controllableGrid[varName][0] == 'CDF':
        self.__stepError__(0,1,self.controllableGrid[varName][1],self.controllableGrid[varName][2],varName)
        self.gridInfo[varName] = (self.controllableGrid[varName][0], constrType, [self.controllableGrid[varName][2]*i for i in range(self.controllableGrid[varName][1]+1)])
      else:
        raise NameError(self.printTag+': ' +returnPrintPostTag('ERROR') + '-> inserted invalid grid type. Only "value" and "CDF" are accepted.')
    for varName in self.nonControllableGrid.keys():
      if self.nonControllableGrid[varName][0] == 'value':
        self.__stepError__(float(self.nonControllableDist[varName].lowerBound),float(self.nonControllableDist[varName].upperBound),self.nonControllableGrid[varName][1],self.nonControllableGrid[varName][2],varName)
        self.gridInfo[varName] = (self.nonControllableGrid[varName][0], constrType, [float(self.nonControllableDist[varName].lowerBound)+self.nonControllableGrid[varName][2]*i for i in range(self.nonControllableGrid[varName][1]+1)])
      elif self.nonControllableGrid[varName][0] == 'CDF':
        self.__stepError__(0,1,self.nonControllableGrid[varName][1],self.nonControllableGrid[varName][2],varName)
        self.gridInfo[varName] = (self.nonControllableGrid[varName][0], constrType, [self.nonControllableGrid[varName][2]*i for i in range(self.nonControllableGrid[varName][1]+1)])
      else:
        raise NameError(self.printTag+': ' +returnPrintPostTag('ERROR') + '-> inserted invalid grid type. Only "value" and "CDF" are accepted.')

  def __stepError__(self,lowerBound,upperBound,steps,tol,varName):
    if upperBound-lowerBound<steps*tol:
      raise IOError(self.printTag+': ' +returnPrintPostTag('ERROR') + '-> inserted number of steps or tolerance for variable ' +varName+ ' exceeds its limit.')

  def __gridGeneration__(self):
    NotchesByVar = [None]*len(self.controllableGrid.keys())
    controllableSpaceSize = None
    for varId, varName in enumerate(self.controllableGrid.keys()):
      NotchesByVar[varId] = self.controllableGrid[varName][1]+1
      self.controllableOrd.append(varName)
    controllableSpaceSize = tuple(NotchesByVar+[len(self.controllableGrid.keys())])
    self.controllableSpace = np.zeros(controllableSpaceSize)
    iterIndex = np.nditer(self.controllableSpace,flags=['multi_index'])
    while not iterIndex.finished:
      coordIndex = iterIndex.multi_index[-1]
      varName = self.controllableGrid.keys()[coordIndex]
      notchPos = iterIndex.multi_index[coordIndex]
      if self.gridInfo[varName][0] == 'CDF':
        valList = []
        for probVal in self.gridInfo[varName][2]:
          valList.append(self.controllableDist[varName].cdf(probVal))
        self.controllableSpace[iterIndex.multi_index] = valList[notchPos]
      else:
        self.controllableSpace[iterIndex.multi_index] = self.gridInfo[varName][2][notchPos]
      iterIndex.iternext()
    NotchesByVar = [None]*len(self.nonControllableGrid.keys())
    nonControllableSpaceSize = None
    for varId, varName in enumerate(self.nonControllableGrid.keys()):
      NotchesByVar[varId] = self.nonControllableGrid[varName][1]+1
      self.nonControllableOrd.append(varName)
    nonControllableSpaceSize = tuple(NotchesByVar+[len(self.nonControllableGrid.keys())])
    self.nonControllableSpace = np.zeros(nonControllableSpaceSize)
    iterIndex = np.nditer(self.nonControllableSpace,flags=['multi_index'])
    while not iterIndex.finished:
      coordIndex = iterIndex.multi_index[-1]
      varName = self.nonControllableGrid.keys()[coordIndex]
      notchPos = iterIndex.multi_index[coordIndex]
      if self.gridInfo[varName][0] == 'CDF':
        valList = []
        for probVal in self.gridInfo[varName][2]:
          valList.append(self.nonControllableDist[varName].cdf(probVal))
        self.nonControllableSpace[iterIndex.multi_index] = valList[notchPos]
      else:
        self.nonControllableSpace[iterIndex.multi_index] = self.gridInfo[varName][2][notchPos]
      iterIndex.iternext()

  def inputToInternal(self,currentInput):
    for item in currentInput:
      if item.type == 'TimePointSet':
        self.surfPointsMatrix = np.zeros((len(item.getParam('output',item.getParaKeys('outputs')[-1])),len(self.gridInfo.keys())+1))
        k=0
        for varName in self.controllableOrd:
          self.surfPointsMatrix[:,k] = item.getParam('input',varName)
          k+=1
        for varName in self.nonControllableOrd:
          self.surfPointsMatrix[:,k] = item.getParam('input',varName)
          k+=1
        self.surfPointsMatrix[:,k] = item.getParam('output',item.getParaKeys('outputs')[-1])

  def run(self,Input):
    nearestPointsInd = []
    dataCollector = Datas.returnInstance('TimePointSet')
    dataCollector.type = 'TimePointSet'
    surfTree = spatial.KDTree(copy.copy(self.surfPointsMatrix[:,0:self.surfPointsMatrix.shape[-1]-1]))
    self.controllableSpace.shape = (np.prod(self.controllableSpace.shape[0:len(self.controllableSpace.shape)-1]),self.controllableSpace.shape[-1])
    self.nonControllableSpace.shape = (np.prod(self.nonControllableSpace.shape[0:len(self.nonControllableSpace.shape)-1]),self.nonControllableSpace.shape[-1])
    if self.debug:
      print('RESHAPED CONTROLLABLE SPACE:')
      print(self.controllableSpace)
      print('RESHAPED NON-CONTROLLABLE SPACE:')
      print(self.nonControllableSpace)
    for ncLine in range(self.nonControllableSpace.shape[0]):
      queryPointsMatrix = np.append(self.controllableSpace,np.tile(self.nonControllableSpace[ncLine,:],(self.controllableSpace.shape[0],1)),axis=1)
      print('QUERIED POINTS MATRIX:')
      print(queryPointsMatrix)
      nearestPointsInd = surfTree.query(queryPointsMatrix)[-1]
      distList = []
      indexList = []
      probList = []
      for index in range(len(nearestPointsInd)):
        if self.surfPointsMatrix[np.where(np.prod(surfTree.data[nearestPointsInd[index],0:self.surfPointsMatrix.shape[-1]-1] == self.surfPointsMatrix[:,0:self.surfPointsMatrix.shape[-1]-1],axis=1))[0][0],-1] == 1:
          distList.append(np.sqrt(np.sum(np.power(queryPointsMatrix[index,0:self.controllableSpace.shape[-1]]-surfTree.data[nearestPointsInd[index],0:self.controllableSpace.shape[-1]],2))))
          indexList.append(index)
      if distList == []:
        raise Exception(self.printTag+': ' +returnPrintPostTag("ERROR") + '-> no safest point found for the current set of non-controllable variables: ' +str(self.nonControllableSpace[ncLine,:])+ '.')
      else:
        for cVarIndex in range(len(self.controllableOrd)):
          dataCollector.updateInputValue(self.controllableOrd[cVarIndex],copy.copy(queryPointsMatrix[indexList[distList.index(max(distList))],cVarIndex]))
        for ncVarIndex in range(len(self.nonControllableOrd)):
          dataCollector.updateInputValue(self.nonControllableOrd[ncVarIndex],copy.copy(queryPointsMatrix[indexList[distList.index(max(distList))],len(self.controllableOrd)+ncVarIndex]))
          if queryPointsMatrix[indexList[distList.index(max(distList))],len(self.controllableOrd)+ncVarIndex] == self.nonControllableDist[self.nonControllableOrd[ncVarIndex]].lowerBound:
            if self.nonControllableGrid[self.nonControllableOrd[ncVarIndex]][0] == 'CDF':
              prob = self.nonControllableGrid[self.nonControllableOrd[ncVarIndex]][2]/float(2)
            else:
              prob = self.nonControllableDist[self.nonControllableOrd[ncVarIndex]].cdf(self.nonControllableDist[self.nonControllableOrd[ncVarIndex]].lowerBound+self.nonControllableGrid[self.nonControllableOrd[ncVarIndex]][2]/float(2))
          elif queryPointsMatrix[indexList[distList.index(max(distList))],len(self.controllableOrd)+ncVarIndex] == self.nonControllableDist[self.nonControllableOrd[ncVarIndex]].upperBound:
            if self.nonControllableGrid[self.nonControllableOrd[ncVarIndex]][0] == 'CDF':
              prob = self.nonControllableGrid[self.nonControllableOrd[ncVarIndex]][2]/float(2)
            else:
              prob = 1-self.nonControllableDist[self.nonControllableOrd[ncVarIndex]].cdf(self.nonControllableDist[self.nonControllableOrd[ncVarIndex]].upperBound-self.nonControllableGrid[self.nonControllableOrd[ncVarIndex]][2]/float(2))
          else:
            if self.nonControllableGrid[self.nonControllableOrd[ncVarIndex]][0] == 'CDF':
              prob = self.nonControllableGrid[self.nonControllableOrd[ncVarIndex]][2]
            else:
              prob = self.nonControllableDist[self.nonControllableOrd[ncVarIndex]].cdf(queryPointsMatrix[indexList[distList.index(max(distList))],len(self.controllableOrd)+ncVarIndex]+self.nonControllableGrid[self.nonControllableOrd[ncVarIndex]][2]/float(2))-self.nonControllableDist[self.nonControllableOrd[ncVarIndex]].cdf(queryPointsMatrix[indexList[distList.index(max(distList))],len(self.controllableOrd)+ncVarIndex]-self.nonControllableGrid[self.nonControllableOrd[ncVarIndex]][2]/float(2))
          probList.append(prob)
      dataCollector.updateOutputValue('Probability',np.prod(probList))
      dataCollector.updateMetadata('ProbabilityWeight',np.prod(probList))
    dataCollector.updateMetadata('ExpectedSafestPointCoordinates',self.stat.run(dataCollector)['expectedValue'])
    if self.debug:
      print(dataCollector.getParametersValues('input'))
      print(dataCollector.getParametersValues('output'))
      print(dataCollector.getMetadata('ExpectedSafestPointCoordinates'))
    return dataCollector

  def collectOutput(self,finishedjob,output):
    if finishedjob.returnEvaluation() == -1:
      raise Exception(self.printTag+': ' +returnPrintPostTag("ERROR") + '-> no available output to collect (the run is likely not over yet).')
    else:
      dataCollector = finishedjob.returnEvaluation()[1]
      if output.type != 'TimePointSet':
        raise Exception(self.printTag+': ' +returnPrintPostTag('ERROR') + '-> output item type must be "TimePointSet".')
      else:
        if not output.isItEmpty():
          raise Exception(self.printTag+': ' +returnPrintPostTag('ERROR') + '-> output item must be empty.')
        else:
          for key,value in dataCollector.getParametersValues('input').items():
            for val in value: output.updateInputValue(key, val)
          for key,value in dataCollector.getParametersValues('output').items():
            for val in value: output.updateOutputValue(key,val)
          for key,value in dataCollector.getAllMetadata().items(): output.updateMetadata(key,value)

class ComparisonStatistics(BasePostProcessor):
  '''
  ComparisonStatistics is to calculate statistics that compare
  two different codes or code to experimental data.
  '''

  class CompareGroup:
    def __init__(self):
      self.dataPulls = []
      self.referenceData = {}

  def __init__(self):
    BasePostProcessor.__init__(self)
    self.dataDict = {} #Dictionary of all the input data, keyed by the name
    self.compare_groups = [] #List of each of the groups that will be compared
    #self.dataPulls = [] #List of data references that will be used
    #self.referenceData = [] #List of reference (experimental) data
    self.methodInfo = {} #Information on what stuff to do.

  def inputToInternal(self,currentInput):
    return [(currentInput)]

  def initialize(self, runInfo, inputs, initDict):
    BasePostProcessor.initialize(self, runInfo, inputs, initDict)
    #print("runInfo",runInfo,"inputs",inputs,"initDict",initDict)

  def _localReadMoreXML(self,xmlNode):
    for outer in xmlNode:
      if outer.tag == 'compare':
        compare_group = ComparisonStatistics.CompareGroup()
        for child in outer:
          if child.tag == 'data':
            dataName = child.text
            splitName = dataName.split("|")
            name, kind = splitName[:2]
            rest = splitName[2:]
            compare_group.dataPulls.append([name, kind, rest])
            #print("xml dataName",dataName,self.dataPulls[-1])
          elif child.tag == 'reference':
            compare_group.referenceData = dict(child.attrib)
        self.compare_groups.append(compare_group)
      if outer.tag == 'kind':
        self.methodInfo['kind'] = outer.text
        if 'num_bins' in outer.attrib:
          self.methodInfo['num_bins'] = int(outer.attrib['num_bins'])
        if 'bin_method' in outer.attrib:
          self.methodInfo['bin_method'] = outer.attrib['bin_method'].lower()


  def run(self, Input): # inObj,workingDir=None):
    '''
     Function to finalize the filter => execute the filtering
     @ Out, None      : Print of the CSV file
    '''
    for aInput in Input:
      self.dataDict[aInput.name] = aInput
    #print("input",Input,"input name",Input.name,"input input",Input.getParametersValues('inputs'),
    #      "input output",Input.getParametersValues('outputs'))

  def collectOutput(self,finishedjob,output):
    print("finishedjob",finishedjob,"output",output)
    dataToProcess = []
    for compare_group in self.compare_groups:
      dataPulls = compare_group.dataPulls
      reference = compare_group.referenceData
      found_datas = []
      for name, kind, rest in dataPulls:
        data = self.dataDict[name].getParametersValues(kind)
        #print("dataPull",dataPull) #("result",self.dataDict[name].getParametersValues(kind))
        if len(rest) == 1:
          #print("dataPart",data[rest[0]])
          found_datas.append(data[rest[0]])
      dataToProcess.append((dataPulls,found_datas,reference))
    #print("dataToProcess",dataToProcess)
    csv = open(output,"w")
    def print_csv(*args):
      print(*args,file=csv,sep=',')
    for dataPulls, datas, reference in dataToProcess:
      graph_data = []
      if "mean" in reference:
          ref_data_stats = {"mean":float(reference["mean"]),
                            "stdev":float(reference["sigma"]),
                            "min_bin_size":float(reference["sigma"])/2.0}
          ref_pdf = lambda x:normal(x,ref_data_stats["mean"],ref_data_stats["stdev"])
          ref_cdf = lambda x:normal_cdf(x,ref_data_stats["mean"],ref_data_stats["stdev"])
          graph_data.append((ref_data_stats,ref_cdf,ref_pdf,"ref"))
      for dataPull, data in zip(dataPulls,datas):
        data_stats = process_data(dataPull, data, self.methodInfo)
        data_keys = set(data_stats.keys())
        print_csv('"'+str(dataPull)+'"')
        print_csv('"num_bins"',data_stats['num_bins'])
        counts = data_stats['counts']
        bins = data_stats['bins']
        count_sum = sum(counts)
        bin_boundaries = [data_stats['low']]+bins+[data_stats['high']]
        print_csv('"bin_boundary"','"bin_midpoint"','"bin_count"','"normalized_bin_count"','"f_prime"','"cdf"')
        cdf = [0.0]*len(counts)
        midpoints = [0.0]*len(counts)
        cdf_sum = 0.0
        for i in range(len(counts)):
          f_0 = counts[i]/count_sum
          cdf_sum += f_0
          cdf[i] = cdf_sum
          midpoints[i] = (bin_boundaries[i]+bin_boundaries[i+1])/2.0
        cdf_func = create_interp(midpoints,cdf,0.0,1.0,'quadratic')
        f_prime_data = [0.0]*len(counts)
        for i in range(len(counts)):
          h = bin_boundaries[i+1] - bin_boundaries[i]
          n_count = counts[i]/count_sum #normalized count
          f_0 = cdf[i]
          if i + 1 < len(counts):
            f_1 = cdf[i+1]
          else:
            f_1 = 1.0
          if i + 2 < len(counts):
            f_2 = cdf[i+2]
          else:
            f_2 = 1.0
          #f_prime = (f_1 - f_0)/h
          #print(f_0,f_1,f_2,h,f_prime)
          f_prime = (-1.5*f_0 + 2.0*f_1 + -0.5*f_2)/h
          f_prime_data[i] = f_prime
          print_csv(bin_boundaries[i+1],midpoints[i],counts[i],n_count,f_prime,cdf[i])
        pdf_func = create_interp(midpoints,f_prime_data,0.0,0.0,'linear')
        data_keys -= set({'num_bins','counts','bins'})
        for key in data_keys:
          print_csv('"'+key+'"',data_stats[key])
        print("data_stats",data_stats)
        graph_data.append((data_stats, cdf_func, pdf_func,str(dataPull)))
      print_graphs(csv, graph_data)
      print_csv()

def normal(x,mu=0.0,sigma=1.0):
  return (1.0/(sigma*math.sqrt(2*math.pi)))*math.exp(-(x - mu)**2/(2.0*sigma**2))

def normal_cdf(x,mu=0.0,sigma=1.0):
  return 0.5*(1.0+math.erf((x-mu)/(sigma*math.sqrt(2.0))))

def skew_normal(x,alpha,xi,omega):
  def phi(x):
    return (1.0/math.sqrt(2*math.pi))*math.exp(-(x**2)/2.0)

  def Phi(x):
    return 0.5*(1+math.erf(x/math.sqrt(2)))

  return (2.0/omega)*phi((x-xi)/omega)*Phi(alpha*(x-xi)/omega)

def create_interp(x, y, low_fill, high_fill, kind='linear'):
  interp = interpolate.interp1d(x, y, kind)
  low = x[0]
  high = x[-1]
  def my_interp(x):
    try:
      return interp(x)+0.0
    except ValueError:
      if x <= low:
        return low_fill
      else:
        return high_fill
  return my_interp

def simpson(f, a, b, n):
  h = (b - a) / float(n)
  sum = f(a) + f(b)
  for i in range(1,n, 2):
    sum += 4*f(a + i*h)
  for i in range(2, n-1, 2):
    sum += 2*f(a + i*h)

  return sum * h / 3.0

def print_graphs(csv, functions):
  """prints graphs of the functions.
  The functions are a list of (data_stats_dict, cdf_function, pdf_function,name)
  """

  means = [x[0]["mean"] for x in functions]
  stddevs = [x[0]["stdev"] for x in functions]
  cdfs = [x[1] for x in functions]
  pdfs = [x[2] for x in functions]
  names = [x[3] for x in functions]
  low = min([m - 3.0*s for m,s in zip(means,stddevs)])
  high = max([m + 3.0*s for m,s in zip(means,stddevs)])
  low_low = min([m - 5.0*s for m,s in zip(means,stddevs)])
  high_high = max([m + 5.0*s for m,s in zip(means,stddevs)])
  min_bin_size = min([x[0]["min_bin_size"] for x in functions])
  print("Graph from ",low,"to",high)
  n = int(math.ceil((high-low)/min_bin_size))
  interval = (high - low)/n
  def print_csv(*args):
    print(*args,file=csv,sep=',')

  def print_csv_part(*args):
    print(*args,file=csv,sep=',',end=',')

  print_csv_part('"x"')
  for name in names:
    print_csv_part('"'+name+'_cdf"','"'+name+'_pdf"')
  print_csv()

  for i in range(n):
    x = low+interval*i
    print_csv_part(x)
    for stats, cdf, pdf, name in functions:
      print_csv_part(cdf(x),pdf(x))
    print_csv()

  def f_z(z):
    return simpson(lambda x: pdfs[0](x)*pdfs[1](x-z), low_low, high_high, 1000)

  if len(means) < 2:
    return
  mid_z = means[0]-means[1]
  low_z = mid_z - 3.0*max(stddevs[0],stddevs[1])
  high_z = mid_z + 3.0*max(stddevs[0],stddevs[1])
  print_csv('"z"','"f_z(z)"')
  z_n = 20
  interval_z = (high_z - low_z)/z_n
  for i in range(z_n):
    z = low_z + interval_z*i
    print_csv(z,f_z(z))
  cdf_area_difference = simpson(lambda x:abs(cdfs[1](x)-cdfs[0](x)),low_low,high_high,100000)

  def first_moment_simpson(f, a, b, n):
    return simpson(lambda x:x*f(x), a, b, n)

  pdf_common_area = simpson(lambda x:min(pdfs[0](x),pdfs[1](x)),
                            low_low,high_high,100000)
  for i in range(len(pdfs)):
    pdf_area = simpson(pdfs[i],low_low,high_high,100000)
    print_csv('"pdf_area_'+names[i]+'"',pdf_area)
  sum_function_diff = simpson(f_z, low_z, high_z, 1000)
  first_moment_function_diff = first_moment_simpson(f_z, low_z,high_z, 1000)
  variance_function_diff = simpson(lambda x:((x-first_moment_function_diff)**2)*f_z(x),low_z,high_z, 1000)
  print_csv('"cdf_area_difference"',cdf_area_difference)
  print_csv('"pdf_common_area"',pdf_common_area)
  print_csv('"sum_function_diff"',sum_function_diff)
  print_csv('"first_moment_function_diff"',first_moment_function_diff)
  print_csv('"variance_function_diff"',variance_function_diff)


def count_bins(sorted_data, bin_boundaries):
  """counts the number of data items in the sorted_data
  Returns an array with the number.  ret[0] is the number of data
  points <= bin_boundaries[0], ret[len(bin_boundaries)] is the number
  of points > bin_boundaries[len(bin_boundaries)-1]
  """
  bin_index = 0
  sorted_index = 0
  ret = [0]*(len(bin_boundaries)+1)
  while sorted_index < len(sorted_data):
    while not bin_index >= len(bin_boundaries) and \
          sorted_data[sorted_index] > bin_boundaries[bin_index]:
      bin_index += 1
    ret[bin_index] += 1
    sorted_index += 1
  return ret

def log2(x):
  return math.log(x)/math.log(2.0)

def process_data(dataPull, data, methodInfo):
  ret = {}
  sorted_data = data.tolist()
  sorted_data.sort()
  low = sorted_data[0]
  high = sorted_data[-1]
  data_range = high - low
  #print("data",dataPull,"average",sum(data)/len(data))
  ret['low'] = low
  ret['high'] = high
  #print("low",low,"high",high,end=' ')
  if not 'bin_method' in methodInfo:
    num_bins = methodInfo.get("num_bins",10)
  else:
    bin_method = methodInfo['bin_method']
    data_n = len(sorted_data)
    if bin_method == 'square-root':
      num_bins = int(math.ceil(math.sqrt(data_n)))
    elif bin_method == 'sturges':
      num_bins = int(math.ceil(log2(data_n)+1))
    else:
      print(returnPrintPostTag('ERROR')+"Unknown bin_method "+bin_method)
      num_bins = 5
  ret['num_bins'] = num_bins
  #print("num_bins",num_bins)
  kind = methodInfo.get("kind","uniform_bins")
  if kind == "uniform_bins":
    bins = [low+x*data_range/num_bins for x in range(1,num_bins)]
    ret['min_bin_size'] = data_range/num_bins
  elif kind == "equal_probability":
    stride = len(sorted_data)//num_bins
    bins = [sorted_data[x] for x in range(stride-1,len(sorted_data)-stride+1,stride)]
    if len(bins) > 1:
      ret['min_bin_size'] = min(map(lambda x,y: x - y,bins[1:],bins[:-1]))
    else:
      ret['min_bin_size'] = data_range
  counts = count_bins(sorted_data,bins)
  ret['bins'] = bins
  ret['counts'] = counts
  ret.update(calculate_stats(sorted_data))
  skewness = ret["skewness"]
  delta = math.sqrt((math.pi/2.0)*(abs(skewness)**(2.0/3.0))/
                    (abs(skewness)**(2.0/3.0)+((4.0-math.pi)/2.0)**(2.0/3.0)))
  delta = math.copysign(delta,skewness)
  alpha = delta/math.sqrt(1.0-delta**2)
  variance = ret["sample_variance"]
  omega = variance/(1.0-2*delta**2/math.pi)
  mean = ret['mean']
  xi = mean - omega*delta*math.sqrt(2.0/math.pi)
  ret['alpha'] = alpha
  ret['omega'] = omega
  ret['xi'] = xi
  #print("bins",bins,"counts",counts)
  return ret

def calculate_stats(data):
  """Calculate statistics on a numeric array data
  and return them in a dictionary"""

  sum1 = 0.0
  sum2 = 0.0
  n = len(data)
  for value in data:
    sum1 += value
    sum2 += value**2

  mean = sum1/n
  variance = (1.0/n)*sum2-mean**2
  sample_variance = (n/(n-1.0))*variance
  stdev = math.sqrt(sample_variance)

  m4 = 0.0
  m3 = 0.0
  for value in data:
    m3 += (value - mean)**3
    m4 += (value - mean)**4
  m3 = m3/n
  m4 = m4/n
  skewness = m3/(variance**(3.0/2.0))
  kurtosis = m4/variance**2 - 3.0

  ret = {}
  ret["mean"] = mean
  ret["variance"] = variance
  ret["sample_variance"] = sample_variance
  ret["stdev"] = stdev
  ret["skewness"] = skewness
  ret["kurtosis"] = kurtosis
  return ret

class PrintCSV(BasePostProcessor):
  '''
  PrintCSV PostProcessor class. It prints a CSV file loading data from a hdf5 database or other sources
  '''
  def __init__(self):
    BasePostProcessor.__init__(self)
    self.paramters  = ['all']
    self.inObj      = None
    self.workingDir = None
    self.printTag = returnPrintTag('POSTPROCESSOR PRINTCSV')
  def inputToInternal(self,currentInput): return [(currentInput)]

  def initialize(self, runInfo, inputs, initDict):
    BasePostProcessor.initialize(self, runInfo, inputs, initDict)
    self.workingDir               = os.path.join(runInfo['WorkingDir'],runInfo['stepName']) #generate current working dir
    runInfo['TempWorkingDir']     = self.workingDir
    try:                            os.mkdir(self.workingDir)
    except:                         print(self.printTag+': ' +returnPrintPostTag('Warning') + '->current working dir '+self.workingDir+' already exists, this might imply deletion of present files')

  def _localReadMoreXML(self,xmlNode):
    '''
    Function to read the portion of the xml input that belongs to this specialized class
    and initialize some stuff based on the inputs got
    @ In, xmlNode    : Xml element node
    @ Out, None
    '''
    for child in xmlNode:
      if child.tag == 'parameters':
        param = child.text
        if(param.lower() != 'all'): self.paramters = param.strip().split(',')
        else: self.paramters[param]

  def collectOutput(self,finishedjob,output):
    import csv
    # Check the input type
    if(self.inObj.type == "HDF5"):
      #  Input source is a database (HDF5)
      #  Retrieve the ending groups' names
      endGroupNames = self.inObj.getEndingGroupNames()
      histories = {}

      #  Construct a dictionary of all the histories
      for index in range(len(endGroupNames)): histories[endGroupNames[index]] = self.inObj.returnHistory({'history':endGroupNames[index],'filter':'whole'})
      #  If file, split the strings and add the working directory if present
      for key in histories:
        #  Loop over histories
        #  Retrieve the metadata (posion 1 of the history tuple)
        attributes = histories[key][1]
        #  Construct the header in csv format (first row of the file)
        headers = b",".join([histories[key][1]['output_space_headers'][i] for i in
                             range(len(attributes['output_space_headers']))])
        #  Construct history name
        hist = key
        #  If file, split the strings and add the working directory if present
        if self.workingDir:
          if os.path.split(output)[1] == '': output = output[:-1]
          splitted_1 = os.path.split(output)
          output = splitted_1[1]
        splitted = output.split('.')
        #  Create csv files' names
        addfile = splitted[0] + '_additional_info_' + hist + '.'+splitted[1]
        csvfilen = splitted[0] + '_' + hist + '.'+splitted[1]
        #  Check if workingDir is present and in case join the two paths
        if self.workingDir:
          addfile  = os.path.join(self.workingDir,addfile)
          csvfilen = os.path.join(self.workingDir,csvfilen)

        #  Open the files and save the data
        with open(csvfilen, 'wb') as csvfile, open(addfile, 'wb') as addcsvfile:
          #  Add history to the csv file
          np.savetxt(csvfile, histories[key][0], delimiter=",",header=toString(headers))
          csvfile.write(b' \n')
          #  process the attributes in a different csv file (different kind of informations)
          #  Add metadata to additional info csv file
          addcsvfile.write(b'# History Metadata, \n')
          addcsvfile.write(b'# ______________________________,' + b'_'*len(key)+b','+b'\n')
          addcsvfile.write(b'#number of parameters,\n')
          addcsvfile.write(toBytes(str(attributes['n_params']))+b',\n')
          addcsvfile.write(b'#parameters,\n')
          addcsvfile.write(headers+b'\n')
          addcsvfile.write(b'#parent_id,\n')
          addcsvfile.write(toBytes(attributes['parent_id'])+b'\n')
          addcsvfile.write(b'#start time,\n')
          addcsvfile.write(toBytes(str(attributes['start_time']))+b'\n')
          addcsvfile.write(b'#end time,\n')
          addcsvfile.write(toBytes(str(attributes['end_time']))+b'\n')
          addcsvfile.write(b'#number of time-steps,\n')
          addcsvfile.write(toBytes(str(attributes['n_ts']))+b'\n')
          # remove because not needed!!!!!!
#             for cnt,item in enumerate(attributes['metadata']):
#               if 'initiator_distribution' in item.keys():
#                 init_dist = attributes['initiator_distribution']
#                 addcsvfile.write(b'#number of branches in this history,\n')
#                 addcsvfile.write(toBytes(str(len(init_dist)))+b'\n')
#                 string_work = ''
#                 for i in range(len(init_dist)):
#                   string_work_2 = ''
#                   for j in init_dist[i]: string_work_2 = string_work_2 + str(j) + ' '
#                   string_work = string_work + string_work_2 + ','
#                 addcsvfile.write(b'#initiator distributions,\n')
#                 addcsvfile.write(toBytes(string_work)+b'\n')
#               if 'end_timestep' in item.keys():
#                 string_work = ''
#                 end_ts = attributes['end_timestep']
#                 for i in xrange(len(end_ts)): string_work = string_work + str(end_ts[i]) + ','
#                 addcsvfile.write('#end time step,\n')
#                 addcsvfile.write(str(string_work)+'\n')
#               if 'branch_changed_param' in attributes['metadata'][-1].keys():
#                 string_work = ''
#                 branch_changed_param = attributes['branch_changed_param']
#                 for i in range(len(branch_changed_param)):
#                   string_work_2 = ''
#                   for j in branch_changed_param[i]:
#                     if not j: string_work_2 = string_work_2 + 'None' + ' '
#                     else: string_work_2 = string_work_2 + str(j) + ' '
#                   string_work = string_work + string_work_2 + ','
#                 addcsvfile.write(b'#changed parameters,\n')
#                 addcsvfile.write(toBytes(str(string_work))+b'\n')
#               if 'branch_changed_param_value' in attributes['metadata'][-1].keys():
#                 string_work = ''
#                 branch_changed_param_value = attributes['branch_changed_param_value']
#                 for i in range(len(branch_changed_param_value)):
#                   string_work_2 = ''
#                   for j in branch_changed_param_value[i]:
#                     if not j: string_work_2 = string_work_2 + 'None' + ' '
#                     else: string_work_2 = string_work_2 + str(j) + ' '
#                   string_work = string_work + string_work_2 + ','
#                 addcsvfile.write(b'#changed parameters values,\n')
#                 addcsvfile.write(toBytes(str(string_work))+b'\n')
#               if 'conditional_prb' in attributes['metadata'][-1].keys():
#                 string_work = ''
#                 cond_pbs = attributes['conditional_prb']
#                 for i in range(len(cond_pbs)):
#                   string_work_2 = ''
#                   for j in cond_pbs[i]:
#                     if not j: string_work_2 = string_work_2 + 'None' + ' '
#                     else: string_work_2 = string_work_2 + str(j) + ' '
#                   string_work = string_work + string_work_2 + ','
#                 addcsvfile.write(b'#conditional probability,\n')
#                 addcsvfile.write(toBytes(str(string_work))+b'\n')
#               if 'PbThreshold' in attributes['metadata'][-1].keys():
#                 string_work = ''
#                 pb_thresholds = attributes['PbThreshold']
#                 for i in range(len(pb_thresholds)):
#                   string_work_2 = ''
#                   for j in pb_thresholds[i]:
#                     if not j: string_work_2 = string_work_2 + 'None' + ' '
#                     else: string_work_2 = string_work_2 + str(j) + ' '
#                   string_work = string_work + string_work_2 + ','
#                 addcsvfile.write(b'#Probability threshold,\n')
#                 addcsvfile.write(toBytes(str(string_work))+b'\n')
          addcsvfile.write(b' \n')
    else: raise NameError (self.printTag+': ' +returnPrintPostTag('ERROR') + '-> for input type ' + self.inObj.type + ' not yet implemented.')

  def run(self, Input): # inObj,workingDir=None):
    '''
     Function to finalize the filter => execute the filtering
     @ Out, None      : Print of the CSV file
    '''
    self.inObj = Input[-1]
#
#
#
class BasicStatistics(BasePostProcessor):
  '''
    BasicStatistics filter class. It computes all the most popular statistics
  '''
  def __init__(self):
    BasePostProcessor.__init__(self)
    self.parameters        = {}                                                                                                      #parameters dictionary (they are basically stored into a dictionary identified by tag "targets"
    self.acceptedCalcParam = ['covariance','NormalizedSensitivity','sensitivity','pearson','expectedValue','sigma','variationCoefficient','variance','skewness','kurtosis','median','percentile']  # accepted calculation parameters
    self.what              = self.acceptedCalcParam                                                                                  # what needs to be computed... default...all
    self.methodsToRun      = []                                                                                                      # if a function is present, its outcome name is here stored... if it matches one of the known outcomes, the pp is going to use the function to compute it
    self.externalFunction  = None
    self.printTag = returnPrintTag('POSTPROCESSOR BASIC STATISTIC')
    self.requiredAssObject = (True,(['Function'],[-1]))

  def _localGenerateAssembler(self,initDict):
    ''' see generateAssembler method '''
    for key, value in self.assemblerObjects.items():
      if key in 'Function'         : self.externalFunction = initDict[value[0]][value[2]]

  def inputToInternal(self,currentInp):
    # each post processor knows how to handle the coming inputs. The BasicStatistics postprocessor accept all the input type (files (csv only), hdf5 and datas
    if type(currentInp) == list  : currentInput = currentInp [-1]
    else                         : currentInput = currentInp
    if type(currentInput) == dict:
      if 'targets' in currentInput.keys(): return
    inputDict = {'targets':{},'metadata':{}}
    try: inType = currentInput.type
    except:
      if type(currentInput) in [str,bytes,unicode]: inType = "file"
      elif type(currentInput) in [list]: inType = "list"
      else: raise IOError(self.printTag+': ' +returnPrintPostTag('ERROR') + '-> BasicStatistics postprocessor accepts files,HDF5,Data(s) only! Got '+ str(type(currentInput)))
    if inType not in ['file','HDF5','TimePointSet','list']: raise IOError(self.printTag+': ' +returnPrintPostTag('ERROR') + '-> BasicStatistics postprocessor accepts files,HDF5,Data(s) only! Got '+ str(inType) + '!!!!')
    if inType == 'file':
      if currentInput.endswith('csv'): pass
    if inType == 'HDF5': pass # to be implemented
    if inType in ['TimePointSet']:
      for targetP in self.parameters['targets']:
        if   targetP in currentInput.getParaKeys('input' ): inputDict['targets'][targetP] = currentInput.getParam('input' ,targetP)
        elif targetP in currentInput.getParaKeys('output'): inputDict['targets'][targetP] = currentInput.getParam('output',targetP)
      inputDict['metadata'] = currentInput.getAllMetadata()
#     # now we check if the sampler that genereted the samples are from adaptive... in case... create the grid
      if inputDict['metadata'].keys().count('SamplerType') > 0: pass

    return inputDict

  def initialize(self, runInfo, inputs, initDict):
    BasePostProcessor.initialize(self, runInfo, inputs, initDict)
    self.__workingDir = runInfo['WorkingDir']

  def _localReadMoreXML(self,xmlNode):
    '''
      Function to read the portion of the xml input that belongs to this specialized class
      and initialize some stuff based on the inputs got
      @ In, xmlNode    : Xml element node
      @ Out, None
    '''
    for child in xmlNode:
      if child.tag =="what":
        self.what = child.text
        if self.what == 'all': self.what = self.acceptedCalcParam
        else:
          for whatc in self.what.split(','):
            if whatc not in self.acceptedCalcParam: raise IOError(self.printTag+': ' +returnPrintPostTag('ERROR') + '-> BasicStatistics postprocessor asked unknown operation ' + whatc + '. Available '+str(self.acceptedCalcParam))
          self.what = self.what.split(',')
      if child.tag =="parameters"   : self.parameters['targets'] = child.text.split(',')
      if child.tag =="methodsToRun" : self.methodsToRun          = child.text.split(',')

  def collectOutput(self,finishedjob,output):
    #output
    parameterSet = list(set(list(self.parameters['targets'])))
    if finishedjob.returnEvaluation() == -1: raise Exception(self.printTag+': ' +returnPrintPostTag("ERROR") + '->  No available Output to collect (Run probabably is not finished yet)')
    outputDict = finishedjob.returnEvaluation()[1]
    methodToTest = []
    for key in self.methodsToRun:
      if key not in self.acceptedCalcParam: methodToTest.append(key)
    if type(output) in [str,unicode,bytes]:
      availextens = ['csv','txt']
      outputextension = output.split('.')[-1].lower()
      if outputextension not in availextens:
        print(self.printTag+': ' +returnPrintPostTag('Warning') + '->BasicStatistics postprocessor output extension you input is '+outputextension)
        print('                     Available are '+str(availextens)+ '. Convertint extension to '+str(availextens[0])+'!')
        outputextension = availextens[0]
      if outputextension != 'csv': separator = ' '
      else                       : separator = ','
      basicStatFilename = os.path.join(self.__workingDir,output[:output.rfind('.')]+'.'+outputextension)
      if self.debug:
        print(self.printTag+': ' +returnPrintPostTag('Message') + '->' + "workingDir",self.__workingDir,"output",output.split('.'))
        print(self.printTag+': ' +returnPrintPostTag('Message') + '-> BasicStatistics postprocessor: dumping output in file named ' + basicStatFilename)
      with open(basicStatFilename, 'wb') as basicStatdump:
        basicStatdump.write('BasicStatistics '+separator+str(self.name)+'\n')
        basicStatdump.write('----------------'+separator+'-'*len(str(self.name))+'\n')
        for targetP in parameterSet:
          if self.debug: print(self.printTag+': ' +returnPrintPostTag('Message') + '-> BasicStatistics postprocessor: writing variable '+ targetP)
          basicStatdump.write('Variable'+ separator + targetP +'\n')
          basicStatdump.write('--------'+ separator +'-'*len(targetP)+'\n')
          for what in outputDict.keys():
            if what not in ['covariance','pearson','NormalizedSensitivity','sensitivity'] + methodToTest:
              if self.debug: print(self.printTag+': ' +returnPrintPostTag('Message') + '-> BasicStatistics postprocessor: writing variable '+ targetP + '. Parameter: '+ what)
              basicStatdump.write(what+ separator + '%.8E' % outputDict[what][targetP]+'\n')
        maxLenght = max(len(max(parameterSet, key=len))+5,16)
        for what in outputDict.keys():
          if what in ['covariance','pearson','NormalizedSensitivity','sensitivity']:
            if self.debug: print(self.printTag+': ' +returnPrintPostTag('Message') + '-> BasicStatistics postprocessor: writing parameter matrix '+ what )
            basicStatdump.write(what+' \n')
            if outputextension != 'csv': basicStatdump.write(' '*maxLenght+''.join([str(item) + ' '*(maxLenght-len(item)) for item in parameterSet])+'\n')
            else                       : basicStatdump.write('matrix' + separator+''.join([str(item) + separator for item in parameterSet])+'\n')
            for index in range(len(parameterSet)):
              if outputextension != 'csv': basicStatdump.write(parameterSet[index] + ' '*(maxLenght-len(parameterSet[index])) + ''.join(['%.8E' % item + ' '*(maxLenght-14) for item in outputDict[what][index]])+'\n')
              else                       : basicStatdump.write(parameterSet[index] + ''.join([separator +'%.8E' % item for item in outputDict[what][index]])+'\n')
        if self.externalFunction:
          if self.debug: print(self.printTag+': ' +returnPrintPostTag('Message') + '-> BasicStatistics postprocessor: writing External Function results')
          basicStatdump.write('\n' +'EXT FUNCTION \n')
          basicStatdump.write('------------ \n')
          for what in self.methodsToRun:
            if what not in self.acceptedCalcParam:
              if self.debug: print(self.printTag+': ' +returnPrintPostTag('Message') + '-> BasicStatistics postprocessor: writing External Function parameter '+ what )
              basicStatdump.write(what+ separator + '%.8E' % outputDict[what]+'\n')
    elif output.type == 'Datas':
      if self.debug: print(self.printTag+': ' +returnPrintPostTag('Message') + '-> BasicStatistics postprocessor: dumping output in data object named ' + output.name)
      for what in outputDict.keys():
        if what not in ['covariance','pearson','NormalizedSensitivity','sensitivity'] + methodToTest:
          for targetP in parameterSet:
            if self.debug: print(self.printTag+': ' +returnPrintPostTag('Message') + '-> BasicStatistics postprocessor: dumping variable '+ targetP + '. Parameter: '+ what + '. Metadata name = '+ targetP+'|'+what)
            output.updateMetadata(targetP+'|'+what,outputDict[what][targetP])
        else:
          if what not in methodToTest:
            if self.debug: print(self.printTag+': ' +returnPrintPostTag('Message') + '-> BasicStatistics postprocessor: dumping matrix '+ what + '. Metadata name = ' + what + '. Targets stored in ' + 'targets|'+what)
            output.updateMetadata('targets|'+what,parameterSet)
            output.updateMetadata(what,outputDict[what])
      if self.externalFunction:
        if self.debug: print(self.printTag+': ' +returnPrintPostTag('Message') + '-> BasicStatistics postprocessor: dumping External Function results')
        for what in self.methodsToRun:
          if what not in self.acceptedCalcParam:
            output.updateMetadata(what,outputDict[what])
            if self.debug: print(self.printTag+': ' +returnPrintPostTag('Message') + '-> BasicStatistics postprocessor: dumping External Function parameter '+ what)
    elif output.type == 'HDF5' : print(self.printTag+': ' +returnPrintPostTag('Warning') + '->BasicStatistics postprocessor: Output type '+ str(output.type) + ' not yet implemented. Skip it !!!!!')
    else: raise IOError(self.printTag+': ' +returnPrintPostTag('ERROR') + '-> BasicStatistics postprocessor: Output type '+ str(output.type) + ' unknown!!')

  def run(self, InputIn):
    '''
     Function to finalize the filter => execute the filtering
     @ In , dictionary       : dictionary of data to process
     @ Out, dictionary       : Dictionary with results
    '''
    Input  = self.inputToInternal(InputIn)
    outputDict = {}

    if self.externalFunction:
      # there is an external function
      for what in self.methodsToRun:
        outputDict[what] = self.externalFunction.evaluate(what,Input['targets'])
        # check if "what" corresponds to an internal method
        if what in self.acceptedCalcParam:
          if what not in ['pearson','covariance','NormalizedSensitivity','sensitivity']:
            if type(outputDict[what]) != dict: raise IOError(self.printTag+': ' +returnPrintPostTag('ERROR') + '-> BasicStatistics postprocessor: You have overwritten the "'+what+'" method through an external function, it must be a dictionary!!')
          else:
            if type(outputDict[what]) != np.ndarray: raise IOError(self.printTag+': ' +returnPrintPostTag('ERROR') + '-> BasicStatistics postprocessor: You have overwritten the "'+what+'" method through an external function, it must be a numpy.ndarray!!')
            if len(outputDict[what].shape) != 2:     raise IOError(self.printTag+': ' +returnPrintPostTag('ERROR') + '-> BasicStatistics postprocessor: You have overwritten the "'+what+'" method through an external function, it must be a 2D numpy.ndarray!!')

    #setting some convenience values
    parameterSet = list(set(list(self.parameters['targets'])))  #@Andrea I am using set to avoid the test: if targetP not in outputDict[what].keys()
    N            = [np.asarray(Input['targets'][targetP]).size for targetP in parameterSet]
    pbPresent    = Input['metadata'].keys().count('ProbabilityWeight')>0

    if 'ProbabilityWeight' not in Input['metadata'].keys():
      if Input['metadata'].keys().count('SamplerType') > 0:
        if Input['metadata']['SamplerType'][0] != 'MC' : print('POSTPROC: Warning -> BasicStatistics postprocessor can not compute expectedValue without ProbabilityWeights. Use unit weight')
      else: print(self.printTag+': ' +returnPrintPostTag('Warning') + '->BasicStatistics postprocessor can not compute expectedValue without ProbabilityWeights. Use unit weight')
      pbweights    = np.zeros(len(Input['targets'][self.parameters['targets'][0]]),dtype=np.float)
      pbweights[:] = 1/pbweights.size
    else: pbweights       = Input['metadata']['ProbabilityWeight']
    sumSquarePbWeights  = np.sum(np.square(pbweights))
    sumPbWeights        = np.sum(pbweights)

    # if here because the user could have overwritten the method through the external function
    if 'expectedValue' not in outputDict.keys(): outputDict['expectedValue'] = {}
    expValues = np.zeros(len(parameterSet))
    for myIndex, targetP in enumerate(parameterSet):
      outputDict['expectedValue'][targetP]= np.average(Input['targets'][targetP],weights=pbweights)
      expValues[myIndex] = outputDict['expectedValue'][targetP]

    for what in self.what:
      if what not in outputDict.keys(): outputDict[what] = {}
      #sigma
      if what == 'sigma':
        for myIndex, targetP in enumerate(parameterSet):
          outputDict[what][targetP] = np.sqrt(np.average((Input['targets'][targetP]-expValues[myIndex])**2,weights=pbweights)/(sumPbWeights-sumSquarePbWeights/sumPbWeights))
      #variance
      if what == 'variance':
        for myIndex, targetP in enumerate(parameterSet):
          outputDict[what][targetP] = np.average((Input['targets'][targetP]-expValues[myIndex])**2,weights=pbweights)/(sumPbWeights-sumSquarePbWeights/sumPbWeights)
      #coefficient of variation (sigma/mu)
      if what == 'variationCoefficient':
        for myIndex, targetP in enumerate(parameterSet):
          sigma = np.sqrt(np.average((Input['targets'][targetP]-expValues[myIndex])**2,weights=pbweights)/(sumPbWeights-sumSquarePbWeights/sumPbWeights))
          outputDict[what][targetP] = sigma/outputDict['expectedValue'][targetP]
      #kurtosis
      if what == 'kurtosis':
        for myIndex, targetP in enumerate(parameterSet):
          if pbPresent:
              sigma = np.sqrt(np.average((Input['targets'][targetP]-expValues[myIndex])**2, weights=pbweights))
              outputDict[what][targetP] = np.average(((Input['targets'][targetP]-expValues[myIndex])**4), weights=pbweights)/sigma**4
          else:
            outputDict[what][targetP] = -3.0 + (np.sum((np.asarray(Input['targets'][targetP]) - expValues[myIndex])**4)/(N[myIndex]-1))/(np.sum((np.asarray(Input['targets'][targetP]) - expValues[myIndex])**2)/float(N[myIndex]-1))**2
      #skewness
      if what == 'skewness':
        for myIndex, targetP in enumerate(parameterSet):
          if pbPresent:
            sigma = np.sqrt(np.average((Input['targets'][targetP]-expValues[myIndex])**2, weights=pbweights))
            outputDict[what][targetP] = np.average((((Input['targets'][targetP]-expValues[myIndex])/sigma)**3), weights=pbweights)
          else:
            outputDict[what][targetP] = (np.sum((np.asarray(Input['targets'][targetP]) - expValues[myIndex])**3)*(N[myIndex]-1)**-1)/(np.sum((np.asarray(Input['targets'][targetP]) - expValues[myIndex])**2)/float(N[myIndex]-1))**1.5
      #median
      if what == 'median':
        for targetP in parameterSet: outputDict[what][targetP]  = np.median(Input['targets'][targetP])
      #percentile
      if what == 'percentile':
        outputDict.pop(what)
        if what+'_5%'  not in outputDict.keys(): outputDict[what+'_5%']  ={}
        if what+'_95%' not in outputDict.keys(): outputDict[what+'_95%'] ={}
        for targetP in self.parameters['targets'  ]:
          if targetP not in outputDict[what+'_5%'].keys():
            outputDict[what+'_5%'][targetP]  = np.percentile(Input['targets'][targetP],5)
          if targetP not in outputDict[what+'_95%'].keys():
            outputDict[what+'_95%'][targetP]  = np.percentile(Input['targets'][targetP],95)
      #cov matrix
      if what == 'covariance':
        feat = np.zeros((len(Input['targets'].keys()),first(Input['targets'].values()).size))
        for myIndex, targetP in enumerate(parameterSet): feat[myIndex,:] = Input['targets'][targetP][:]
        outputDict[what] = np.cov(feat)
      #pearson matrix
      if what == 'pearson':
        feat = np.zeros((len(Input['targets'].keys()),first(Input['targets'].values()).size))
        for myIndex, targetP in enumerate(parameterSet): feat[myIndex,:] = Input['targets'][targetP][:]
        outputDict[what] = np.corrcoef(feat)
      #sensitivity matrix
      if what == 'sensitivity':
        feat = np.zeros((len(Input['targets'].keys()),first(Input['targets'].values()).size))
        for myIndex, targetP in enumerate(parameterSet): feat[myIndex,:] = Input['targets'][targetP][:]
        covMatrix = np.cov(feat)
        variance  = np.zeros(len(list(parameterSet)))
        for myIndex, targetP in enumerate(parameterSet):
          variance[myIndex] = np.average((Input['targets'][targetP]-expValues[myIndex])**2,weights=pbweights)/(sumPbWeights-sumSquarePbWeights/sumPbWeights)
        for myIndex in range(len(parameterSet)):
          outputDict[what][myIndex] = covMatrix[myIndex,:]/variance
      #Normalizzate sensitivity matrix: linear regression slopes normalizited by the mean (% change)/(% change)
      if what == 'NormalizedSensitivity':
        feat = np.zeros((len(Input['targets'].keys()),first(Input['targets'].values()).size))
        for myIndex, targetP in enumerate(parameterSet): feat[myIndex,:] = Input['targets'][targetP][:]
        covMatrix = np.cov(feat)
        variance  = np.zeros(len(list(parameterSet)))
        for myIndex, targetP in enumerate(parameterSet):
          variance[myIndex] = np.average((Input['targets'][targetP]-expValues[myIndex])**2,weights=pbweights)/(sumPbWeights-sumSquarePbWeights/sumPbWeights)
        for myIndex in range(len(parameterSet)):
          outputDict[what][myIndex] = ((covMatrix[myIndex,:]/variance)*expValues)/expValues[myIndex]

    # print on screen
    print(self.printTag+': ' +returnPrintPostTag('Message') + '-> BasicStatistics '+str(self.name)+'pp outputs')
    methodToTest = []
    for key in self.methodsToRun:
      if key not in self.acceptedCalcParam: methodToTest.append(key)
    for targetP in parameterSet:
      print('        *************'+'*'*len(targetP)+'***')
      print('        * Variable * '+ targetP +'  *')
      print('        *************'+'*'*len(targetP)+'***')
      for what in outputDict.keys():
        if what not in ['covariance','pearson','NormalizedSensitivity','sensitivity'] + methodToTest:
          print('              ','**'+'*'*len(what)+ '***'+6*'*'+'*'*8+'***')
          print('              ','* '+what+' * ' + '%.8E' % outputDict[what][targetP]+'  *')
          print('              ','**'+'*'*len(what)+ '***'+6*'*'+'*'*8+'***')
    maxLenght = max(len(max(parameterSet, key=len))+5,16)
    if 'covariance' in outputDict.keys():
      print(' '*maxLenght,'*****************************')
      print(' '*maxLenght,'*         Covariance        *')
      print(' '*maxLenght,'*****************************')

      print(' '*maxLenght+''.join([str(item) + ' '*(maxLenght-len(item)) for item in parameterSet]))
      for index in range(len(parameterSet)):
        print(parameterSet[index] + ' '*(maxLenght-len(parameterSet[index])) + ''.join(['%.8E' % item + ' '*(maxLenght-14) for item in outputDict['covariance'][index]]))
    if 'pearson' in outputDict.keys():
      print(' '*maxLenght,'*****************************')
      print(' '*maxLenght,'*    Pearson/Correlation    *')
      print(' '*maxLenght,'*****************************')
      print(' '*maxLenght+''.join([str(item) + ' '*(maxLenght-len(item)) for item in parameterSet]))
      for index in range(len(parameterSet)):
        print(parameterSet[index] + ' '*(maxLenght-len(parameterSet[index])) + ''.join(['%.8E' % item + ' '*(maxLenght-14) for item in outputDict['pearson'][index]]))
    if 'sensitivity' in outputDict.keys():
      print(' '*maxLenght,'*****************************')
      print(' '*maxLenght,'*        Sensitivity        *')
      print(' '*maxLenght,'*****************************')
      print(' '*maxLenght+''.join([str(item) + ' '*(maxLenght-len(item)) for item in parameterSet]))
      for index in range(len(parameterSet)):
        print(parameterSet[index] + ' '*(maxLenght-len(parameterSet[index])) + ''.join(['%.8E' % item + ' '*(maxLenght-14) for item in outputDict['sensitivity'][index]]))
    if 'NormalizedSensitivity' in outputDict.keys():
      print(' '*maxLenght,'*****************************')
      print(' '*maxLenght,'*   Normalized Sensitivity  *')
      print(' '*maxLenght,'*****************************')
      print(' '*maxLenght+''.join([str(item) + ' '*(maxLenght-len(item)) for item in parameterSet]))
      for index in range(len(parameterSet)):
        print(parameterSet[index] + ' '*(maxLenght-len(parameterSet[index])) + ''.join(['%.8E' % item + ' '*(maxLenght-14) for item in outputDict['NormalizedSensitivity'][index]]))

    if self.externalFunction:
      print(' '*maxLenght,'+++++++++++++++++++++++++++++')
      print(' '*maxLenght,'+ OUTCOME FROM EXT FUNCTION +')
      print(' '*maxLenght,'+++++++++++++++++++++++++++++')
      for what in self.methodsToRun:
        if what not in self.acceptedCalcParam:
          print('              ','**'+'*'*len(what)+ '***'+6*'*'+'*'*8+'***')
          print('              ','* '+what+' * ' + '%.8E' % outputDict[what]+'  *')
          print('              ','**'+'*'*len(what)+ '***'+6*'*'+'*'*8+'***')
    return outputDict
#
#
#
#

class LoadCsvIntoInternalObject(BasePostProcessor):
  '''
    LoadCsvIntoInternalObject pp class. It is in charge of loading CSV files into one of the internal object (Data(s) or HDF5)
  '''
  def __init__(self):
    BasePostProcessor.__init__(self)
    self.sourceDirectory = None
    self.listOfCsvFiles = []
    self.printTag = returnPrintTag('POSTPROCESSOR LoadCsv')

  def initialize(self, runInfo, inputs, initDict):
    BasePostProcessor.initialize(self, runInfo, inputs, initDict)
    self.__workingDir = runInfo['WorkingDir']
    if '~' in self.sourceDirectory               : self.sourceDirectory = os.path.expanduser(self.sourceDirectory)
    if not os.path.isabs(self.sourceDirectory)   : self.sourceDirectory = os.path.normpath(os.path.join(self.__workingDir,self.sourceDirectory))
    if not os.path.exists(self.sourceDirectory)  : raise IOError(self.printTag+': ' +returnPrintPostTag("ERROR") + "-> The directory indicated for PostProcessor "+ self.name + "does not exist. Path: "+self.sourceDirectory)
    for _dir,_,_ in os.walk(self.sourceDirectory): self.listOfCsvFiles.extend(glob(os.path.join(_dir,"*.csv")))
    if len(self.listOfCsvFiles) == 0             : raise IOError(self.printTag+': ' +returnPrintPostTag("ERROR") + "-> The directory indicated for PostProcessor "+ self.name + "does not contain any csv file. Path: "+self.sourceDirectory)
    self.listOfCsvFiles.sort()

  def inputToInternal(self,currentInput): return self.listOfCsvFiles

  def _localReadMoreXML(self,xmlNode):
    '''
      Function to read the portion of the xml input that belongs to this specialized class
      and initialize some stuff based on the inputs got
      @ In, xmlNode    : Xml element node
      @ Out, None
    '''
    for child in xmlNode:
      if child.tag =="directory": self.sourceDirectory = child.text
    if not self.sourceDirectory: raise IOError(self.printTag+': ' +returnPrintPostTag("ERROR") + "-> The PostProcessor "+ self.name + "needs a directory for loading the csv files!")

  def collectOutput(self,finishedjob,output):
    #output
    '''collect the output file in the output object'''
    for index,csvFile in enumerate(self.listOfCsvFiles):

      attributes={"prefix":str(index),"input_file":self.name,"type":"csv","name":os.path.join(self.sourceDirectory,csvFile)}
      metadata = finishedjob.returnMetadata()
      if metadata:
        for key in metadata: attributes[key] = metadata[key]
      try:                   output.addGroup(attributes,attributes)
      except AttributeError:
        output.addOutput(os.path.join(self.sourceDirectory,csvFile),attributes)
        if metadata:
          for key,value in metadata.items(): output.updateMetadata(key,value,attributes)

  def run(self, InputIn):  return self.listOfCsvFiles
#
#
#

class LimitSurface(BasePostProcessor):
  '''
    LimitSurface filter class. It computes the limit surface associated to a dataset
  '''

  def __init__(self):
    BasePostProcessor.__init__(self)
    self.parameters        = {}               #parameters dictionary (they are basically stored into a dictionary identified by tag "targets"
    self.surfPoint         = None             #coordinate of the points considered on the limit surface
    self.testMatrix        = None             #This is the n-dimensional matrix representing the testing grid
    self.oldTestMatrix     = None             #This is the test matrix to use to store the old evaluation of the function
    self.functionValue     = {}               #This a dictionary that contains np vectors with the value for each variable and for the goal function
    self.ROM               = None
    self.subGridTol        = 1.0e-4
    self.requiredAssObject = (True,(['ROM','Function'],[-1,1]))
    self.printTag = returnPrintTag('POSTPROCESSOR LIMITSURFACE')

  def _localGenerateAssembler(self,initDict):
    ''' see generateAssembler method '''
    for key, value in self.assemblerObjects.items():
      if key in 'ROM'              : self.ROM = initDict[value[0][0]][value[0][2]]
      if key in 'Function'         : self.externalFunction = initDict[value[0][0]][value[0][2]]
    if self.ROM==None:
      mySrting= ','.join(list(self.parameters['targets']))
      self.ROM = SupervisedLearning.returnInstance('SciKitLearn',**{'SKLtype':'neighbors|KNeighborsClassifier','Features':mySrting,'Target':self.externalFunction.name})
    self.ROM.reset()

  def inputToInternal(self,currentInp):
    # each post processor knows how to handle the coming inputs. The BasicStatistics postprocessor accept all the input type (files (csv only), hdf5 and datas
    if type(currentInp) == list: currentInput = currentInp[-1]
    else                         : currentInput = currentInp
    if type(currentInp) == dict:
      if 'targets' in currentInput.keys(): return
    inputDict = {'targets':{},'metadata':{}}
    try: inType = currentInput.type
    except:
      if type(currentInput) in [str,bytes,unicode]: inType = "file"
      else: raise IOError(self.printTag+': ' +returnPrintPostTag('ERROR') + '-> LimitSurface postprocessor accepts files,HDF5,Data(s) only! Got '+ str(type(currentInput)))
    if inType == 'file':
      if currentInput.endswith('csv'): pass
    if inType == 'HDF5': pass # to be implemented
    if inType in ['TimePointSet']:
      for targetP in self.parameters['targets']:
        if   targetP in currentInput.getParaKeys('input' ): inputDict['targets'][targetP] = currentInput.getParam('input' ,targetP)
        elif targetP in currentInput.getParaKeys('output'): inputDict['targets'][targetP] = currentInput.getParam('output',targetP)
      inputDict['metadata'] = currentInput.getAllMetadata()
    # to be added
    return inputDict

  def initialize(self, runInfo, inputs, initDict):
    BasePostProcessor.initialize(self, runInfo, inputs, initDict)
    self.__workingDir = runInfo['WorkingDir']
    indexes = [-1,-1]
    for index,inp in enumerate(self.inputs):
      if type(inp) in [str,bytes,unicode]: raise IOError(self.printTag+': ' +returnPrintPostTag('ERROR') + '-> LimitSurface PostProcessor only accepts Data(s) as inputs!')
      if inp.type in ['TimePointSet','TimePoint']: indexes[0] = index
    if indexes[0] == -1: raise IOError(self.printTag+': ' +returnPrintPostTag('ERROR') + '-> LimitSurface PostProcessor needs a TimePoint or TimePointSet as INPUT!!!!!!')
    else:
      # check if parameters are contained in the data
      inpKeys = self.inputs[indexes[0]].getParaKeys("inputs")
      outKeys = self.inputs[indexes[0]].getParaKeys("outputs")
      self.paramType ={}
      for param in self.parameters['targets']:
        if param not in inpKeys+outKeys: raise IOError(self.printTag+': ' +returnPrintPostTag('ERROR') + '-> LimitSurface PostProcessor: The param '+ param+' not contained in Data '+self.inputs[indexes[0]].name +' !')
        if param in inpKeys: self.paramType[param] = 'inputs'
        else:                self.paramType[param] = 'outputs'
    self.nVar        = len(self.parameters['targets'])         #Total number of variables
    stepLenght        = self.subGridTol**(1./float(self.nVar)) #build the step size in 0-1 range such as the differential volume is equal to the tolerance
    self.axisName     = []                                     #this list is the implicit mapping of the name of the variable with the grid axis ordering self.axisName[i] = name i-th coordinate
    self.gridVectors  = {}
    #here we build lambda function to return the coordinate of the grid point depending if the tolerance is on probability or on volume
    stepParam = lambda x: [stepLenght*(max(self.inputs[indexes[0]].getParam(self.paramType[x],x))-min(self.inputs[indexes[0]].getParam(self.paramType[x],x))),
                                       min(self.inputs[indexes[0]].getParam(self.paramType[x],x)),
                                       max(self.inputs[indexes[0]].getParam(self.paramType[x],x))]

    #moving forward building all the information set
    pointByVar = [None]*self.nVar                              #list storing the number of point by cooridnate
    #building the grid point coordinates
    for varId, varName in enumerate(self.parameters['targets']):
      self.axisName.append(varName)
      [myStepLenght, start, end]  = stepParam(varName)
      if start == end:
        start = start - 0.001*start
        end   = end   + 0.001*end
        myStepLenght = stepLenght*(end - start)
      stepLenght
      start                      += 0.5*myStepLenght
      self.gridVectors[varName]   = np.arange(start,end,myStepLenght)
      pointByVar[varId]           = np.shape(self.gridVectors[varName])[0]
    self.gridShape                = tuple   (pointByVar)          #tuple of the grid shape
    self.testGridLenght           = np.prod (pointByVar)          #total number of point on the grid
    self.testMatrix               = np.zeros(self.gridShape)      #grid where the values of the goalfunction are stored
    self.oldTestMatrix            = np.zeros(self.gridShape)      #swap matrix fro convergence test
    self.gridCoorShape            = tuple(pointByVar+[self.nVar]) #shape of the matrix containing all coordinate of all points in the grid
    self.gridCoord                = np.zeros(self.gridCoorShape)  #the matrix containing all coordinate of all points in the grid
    #filling the coordinate on the grid
    myIterator = np.nditer(self.gridCoord,flags=['multi_index'])
    while not myIterator.finished:
      coordinateID  = myIterator.multi_index[-1]
      axisName      = self.axisName[coordinateID]
      valuePosition = myIterator.multi_index[coordinateID]
      self.gridCoord[myIterator.multi_index] = self.gridVectors[axisName][valuePosition]
      myIterator.iternext()
    self.axisStepSize = {}
    for varName in self.parameters['targets']:
      self.axisStepSize[varName] = np.asarray([self.gridVectors[varName][myIndex+1]-self.gridVectors[varName][myIndex] for myIndex in range(len(self.gridVectors[varName])-1)])



  def _localReadMoreXML(self,xmlNode):
    '''
      Function to read the portion of the xml input that belongs to this specialized class
      and initialize some stuff based on the inputs got
      @ In, xmlNode    : Xml element node
      @ Out, None
    '''
    child = xmlNode.find("parameters")
    if child == None: raise IOError(self.printTag+': ' +returnPrintPostTag("ERROR") + '-> No Parameters specified in XML input!!!!')
    self.parameters['targets'] = child.text.split(',')
    child = xmlNode.find("tolerance")
    if child != None: self.subGridTol = float(child.text)

  def collectOutput(self,finishedjob,output):
    #output
    if finishedjob.returnEvaluation() == -1: raise Exception(self.printTag+': ' +returnPrintPostTag("ERROR") + '-> No available Output to collect (Run probabably is not finished yet)')
    limitSurf = finishedjob.returnEvaluation()[1]
    if limitSurf[0]!=None:
      for varName in output.getParaKeys('inputs'):
        for varIndex in range(len(self.axisName)):
          if varName == self.axisName[varIndex]:
            output.removeInputValue(varName)
            for value in limitSurf[0][:,varIndex]: output.updateInputValue(varName,copy.copy(value))
      output.removeOutputValue('OutputPlaceOrder')
      for value in limitSurf[1]: output.updateOutputValue('OutputPlaceOrder',copy.copy(value))

  def run(self, InputIn): # inObj,workingDir=None):
    '''
     Function to finalize the filter => execute the filtering
     @ In , dictionary       : dictionary of data to process
     @ Out, dictionary       : Dictionary with results
    '''
    #Input  = self.inputToInternal(InputIn)
    print('Initiate training')
    self.functionValue.update(InputIn[-1].getParametersValues('input'))
    self.functionValue.update(InputIn[-1].getParametersValues('output'))
    #recovery the index of the last function evaluation performed
    if self.externalFunction.name in self.functionValue.keys(): indexLast = len(self.functionValue[self.externalFunction.name])-1
    else                                                  : indexLast = -1
    #index of last set of point tested and ready to perform the function evaluation

    indexEnd  = len(self.functionValue[self.axisName[0]])-1
    tempDict  = {}
    if self.externalFunction.name in self.functionValue.keys():
      self.functionValue[self.externalFunction.name] = np.append( self.functionValue[self.externalFunction.name], np.zeros(indexEnd-indexLast))
    else: self.functionValue[self.externalFunction.name] = np.zeros(indexEnd+1)

    for myIndex in range(indexLast+1,indexEnd+1):
      for key, value in self.functionValue.items(): tempDict[key] = value[myIndex]
      #self.hangingPoints= self.hangingPoints[    ~(self.hangingPoints==np.array([tempDict[varName] for varName in self.axisName])).all(axis=1)     ][:]
      self.functionValue[self.externalFunction.name][myIndex] =  self.externalFunction.evaluate('residuumSign',tempDict)
      if abs(self.functionValue[self.externalFunction.name][myIndex]) != 1.0: raise Exception(self.printTag+': ' +returnPrintPostTag("ERROR") + '-> LimitSurface: the function evaluation of the residuumSign method needs to return a 1 or -1!')
      if self.externalFunction.name in InputIn[-1].getParaKeys('inputs'): InputIn[-1].self.updateInputValue (self.externalFunction.name,self.functionValue[self.externalFunction.name][myIndex])
      if self.externalFunction.name in InputIn[-1].getParaKeys('output'): InputIn[-1].self.updateOutputValue(self.externalFunction.name,self.functionValue[self.externalFunction.name][myIndex])
    if np.sum(self.functionValue[self.externalFunction.name]) == float(len(self.functionValue[self.externalFunction.name])) or np.sum(self.functionValue[self.externalFunction.name]) == -float(len(self.functionValue[self.externalFunction.name])):
      raise Exception(self.printTag+': ' +returnPrintPostTag("ERROR") + '-> LimitSurface: all the Function evaluations brought to the same result (No Limit Surface has been crossed...). Increase or change the data set!')

    #printing----------------------
    if self.debug: print(self.printTag+': ' +returnPrintPostTag('Message') + '-> LimitSurface: Mapping of the goal function evaluation performed')
    if self.debug:
      print(self.printTag+': ' +returnPrintPostTag('Message') + '-> LimitSurface: Already evaluated points and function values:')
      keyList = list(self.functionValue.keys())
      print(','.join(keyList))
      for index in range(indexEnd+1):
        print(','.join([str(self.functionValue[key][index]) for key in keyList]))
    #printing----------------------
    tempDict = {}
    for name in self.axisName: tempDict[name] = self.functionValue[name]
    tempDict[self.externalFunction.name] = self.functionValue[self.externalFunction.name]
    self.ROM.train(tempDict)
    print(self.printTag+': ' +returnPrintPostTag('Message') + '-> LimitSurface: Training performed')
    if self.debug: print(self.printTag+': ' +returnPrintPostTag('Message') + '-> LimitSurface: Training finished')
    np.copyto(self.oldTestMatrix,self.testMatrix)                                #copy the old solution for convergence check
    self.testMatrix.shape     = (self.testGridLenght)                            #rearrange the grid matrix such as is an array of values
    self.gridCoord.shape      = (self.testGridLenght,self.nVar)                  #rearrange the grid coordinate matrix such as is an array of coordinate values
    tempDict ={}
    for  varId, varName in enumerate(self.axisName): tempDict[varName] = self.gridCoord[:,varId]
    self.testMatrix[:]        = self.ROM.evaluate(tempDict)                      #get the prediction on the testing grid
    self.testMatrix.shape     = self.gridShape                                   #bring back the grid structure
    self.gridCoord.shape      = self.gridCoorShape                               #bring back the grid structure
    if self.debug: print(self.printTag+': ' +returnPrintPostTag('Message') + '-> LimitSurface: Prediction performed')
    #here next the points that are close to any change are detected by a gradient (it is a pre-screener)
    toBeTested = np.squeeze(np.dstack(np.nonzero(np.sum(np.abs(np.gradient(self.testMatrix)),axis=0))))
    #printing----------------------
    if self.debug:
      print(self.printTag+': ' +returnPrintPostTag('Message') + '-> LimitSurface:  Limit surface candidate points')
      for coordinate in np.rollaxis(toBeTested,0):
        myStr = ''
        for iVar, varnName in enumerate(self.axisName): myStr +=  varnName+': '+str(coordinate[iVar])+'      '
        print(self.printTag+': ' +returnPrintPostTag('Message') + '-> LimitSurface: ' + myStr+'  value: '+str(self.testMatrix[tuple(coordinate)]))
    #printing----------------------
    #check which one of the preselected points is really on the limit surface
    listsurfPoint = []
    myIdList      = np.zeros(self.nVar)
    for coordinate in np.rollaxis(toBeTested,0):
      myIdList[:] = coordinate
      if int(self.testMatrix[tuple(coordinate)])<0: #we seek the frontier sitting on the -1 side
        for iVar in range(self.nVar):
          if coordinate[iVar]+1<self.gridShape[iVar]: #coordinate range from 0 to n-1 while shape is equal to n
            myIdList[iVar]+=1
            if self.testMatrix[tuple(myIdList)]>=0:
              listsurfPoint.append(copy.copy(coordinate))
              break
            myIdList[iVar]-=1
          if coordinate[iVar]>0:
            myIdList[iVar]-=1
            if self.testMatrix[tuple(myIdList)]>=0:
              listsurfPoint.append(copy.copy(coordinate))
              break
            myIdList[iVar]+=1
    #printing----------------------
    if self.debug:
      print(self.printTag+': ' +returnPrintPostTag('Message') + '-> LimitSurface: Limit surface points:')
      for coordinate in listsurfPoint:
        myStr = ''
        for iVar, varnName in enumerate(self.axisName): myStr +=  varnName+': '+str(coordinate[iVar])+'      '
        print(self.printTag+': ' +returnPrintPostTag('Message') + '-> LimitSurface: ' + myStr+'  value: '+str(self.testMatrix[tuple(coordinate)]))
    #printing----------------------

    #if the number of point on the limit surface is > than zero than save it
    outputPlaceOrder = np.zeros(len(listsurfPoint))
    if len(listsurfPoint)>0:
      self.surfPoint = np.ndarray((len(listsurfPoint),self.nVar))
      for pointID, coordinate in enumerate(listsurfPoint):
        self.surfPoint[pointID,:] = self.gridCoord[tuple(coordinate)]
        outputPlaceOrder[pointID] = pointID

    return self.surfPoint,outputPlaceOrder

#
#
#
class ExternalPostProcessor(BasePostProcessor):
  '''
    ExternalPostProcessor class. It will apply an arbitrary python function to
    a dataset and append each specified function's output to the output data
    object, thus the function should produce a scalar value per row of data. I
    have no idea what happens if the function produces multiple outputs.
  '''
  def __init__(self):
    '''
      Initialization.
    '''
    BasePostProcessor.__init__(self)
    self.methodsToRun = []              # A list of strings specifying what
                                        # methods the user wants to compute from
                                        # the external interfaces

    self.externalInterfaces = []        # A list of Function objects that
                                        # hopefully contain definitions for all
                                        # of the methods the user wants

    self.printTag = returnPrintTag('POSTPROCESSOR EXTERNAL FUNCTION')
    self.requiredAssObject = (True,(['Function'],['n']))

  def errorString(self,message):
    '''
      Function to format an error string for printing.
      @ In, message: A string describing the error
      @ Out, A formatted string with the appropriate tags listed
    '''
    # This function can be promoted for printing error functions more easily and
    # consistently.
    return (self.printTag + ': ' + returnPrintPostTag('ERROR') + '-> '
           + self.__class__.__name__ + ': ' + message)

  def warningString(self,message):
    '''
      Function to format a warning string for printing.
      @ In, message: A string describing the warning
      @ Out, A formatted string with the appropriate tags listed
    '''
    # This function can be promoted for printing error functions more easily and
    # consistently.
    return (self.printTag + ': ' + returnPrintPostTag('Warning') + '-> '
           + self.__class__.__name__ + ': ' + message)

  def messageString(self,message):
    '''
      Function to format a message string for printing.
      @ In, message: A string describing the message
      @ Out, A formatted string with the appropriate tags listed
    '''
    # This function can be promoted for printing error functions more easily and
    # consistently.
    return (self.printTag + ': ' + returnPrintPostTag('Message') + '-> '
           + self.__class__.__name__ + ': ' + message)

  def _localGenerateAssembler(self,initDict):
    ''' see generateAssembler method '''
    for key, value in self.assemblerObjects.items():
      if key in 'Function':
        for interface in value:
          # interface holds the information about an Assembler's subnode, in
          # this case we know it is a Function node, and has the following
          # components:
          # interface[0] = the class name (e.g. "Functions")
          # interface[1] = the type name (e.g. "External")
          # interface[2] = the object name specified by the user
          self.externalInterfaces.append(initDict[interface[0]][interface[2]])
<<<<<<< HEAD

  def inputToInternal(self,currentInp):
    '''
      Function to convert the received input into a format this object can
      understand
      @ In, currentInp: Some form of data object or list of data objects handed
                        to the post-processor
      @ Out, An input dictionary this object can process
    '''

    if type(currentInp) == dict:
      if 'targets' in currentInp.keys():
        return

    currentInput = currentInp
    if type(currentInput) != list:
      currentInput = [currentInput]

    inputDict = {'targets':{},'metadata':{}}
    metadata = []
    for item in currentInput:
      inType = None
      if hasattr(item,'type'):
        inType = item.type
      elif type(item).__name__ in ["str","unicode","bytes"]:
        inType = "file"
      elif type(item) in [list]:
        inType = "list"

      if inType not in ['file','HDF5','TimePointSet','list']:
        print(self.warningString('Input type ' + type(item).__name__ + ' not'
                               + ' recognized. I am going to skip it.'))
      elif inType == 'file':
        if currentInput.endswith('csv'):
          # TODO
          print(self.warningString('Input type ' + inType + ' not yet '
                                 + 'implemented. I am going to skip it.'))
      elif inType == 'HDF5':
        # TODO
          print(self.warningString('Input type ' + inType + ' not yet '
                                 + 'implemented. I am going to skip it.'))
      elif inType == 'TimePointSet':
        for param in item.getParaKeys('input'):
          inputDict['targets'][param] = item.getParam('input', param)
        for param in item.getParaKeys('output'):
          inputDict['targets'][param] = item.getParam('output', param)
        metadata.append(item.getAllMetadata())

      #Not sure if we need it, but keep a copy of every inputs metadata
      inputDict['metadata'] = metadata

    for interface in self.externalInterfaces:
      for method in self.methodsToRun:
        # The function should reference self and use the same variable names
        # as the xml file
        for param in interface.parameterNames():
          if param not in inputDict['targets']:
            raise IOError(self.errorString('variable \"' + param + '\" unknown.'
                                          + ' Please verify your external'
                                          + ' script variables match the data'
                                          + ' available in your dataset.'))

    return inputDict

  def initialize(self, runInfo, inputs, initDict):
    BasePostProcessor.initialize(self, runInfo, inputs, initDict)
    self.__workingDir = runInfo['WorkingDir']

  def _localReadMoreXML(self,xmlNode):
    '''
      Function to grab the names of the methods this post-processor will be
      using
      @ In, xmlNode    : Xml element node
      @ Out, None
    '''
    for child in xmlNode:
      if child.tag == 'method':
        methods = child.text.split(',')
        self.methodsToRun.extend(methods)

=======

  def inputToInternal(self,currentInp):
    '''
      Function to convert the received input into a format this object can
      understand
      @ In, currentInp: Some form of data object or list of data objects handed
                        to the post-processor
      @ Out, An input dictionary this object can process
    '''

    if type(currentInp) == dict:
      if 'targets' in currentInp.keys():
        return

    currentInput = currentInp
    if type(currentInput) != list:
      currentInput = [currentInput]

    inputDict = {'targets':{},'metadata':{}}
    metadata = []
    for item in currentInput:
      inType = None
      if hasattr(item,'type'):
        inType = item.type
      elif type(item).__name__ in ["str","unicode","bytes"]:
        inType = "file"
      elif type(item) in [list]:
        inType = "list"

      if inType not in ['file','HDF5','TimePointSet','list']:
        print(self.warningString('Input type ' + type(item).__name__ + ' not'
                               + ' recognized. I am going to skip it.'))
      elif inType == 'file':
        if currentInput.endswith('csv'):
          # TODO
          print(self.warningString('Input type ' + inType + ' not yet '
                                 + 'implemented. I am going to skip it.'))
      elif inType == 'HDF5':
        # TODO
          print(self.warningString('Input type ' + inType + ' not yet '
                                 + 'implemented. I am going to skip it.'))
      elif inType == 'TimePointSet':
        for param in item.getParaKeys('input'):
          inputDict['targets'][param] = item.getParam('input', param)
        for param in item.getParaKeys('output'):
          inputDict['targets'][param] = item.getParam('output', param)
        metadata.append(item.getAllMetadata())

      #Not sure if we need it, but keep a copy of every inputs metadata
      inputDict['metadata'] = metadata

    for interface in self.externalInterfaces:
      for method in self.methodsToRun:
        # The function should reference self and use the same variable names
        # as the xml file
        for param in interface.parameterNames():
          if param not in inputDict['targets']:
            raise IOError(self.errorString('variable \"' + param + '\" unknown.'
                                          + ' Please verify your external'
                                          + ' script variables match the data'
                                          + ' available in your dataset.'))

    return inputDict

  def initialize(self, runInfo, inputs, initDict):
    BasePostProcessor.initialize(self, runInfo, inputs, initDict)
    self.__workingDir = runInfo['WorkingDir']

  def _localReadMoreXML(self,xmlNode):
    '''
      Function to grab the names of the methods this post-processor will be
      using
      @ In, xmlNode    : Xml element node
      @ Out, None
    '''
    for child in xmlNode:
      if child.tag == 'method':
        methods = child.text.split(',')
        self.methodsToRun.extend(methods)

>>>>>>> d6631182
  def collectOutput(self,finishedJob,output):
    '''
      Function to place all of the computed data into the output object
      @ In, finishedJob: A JobHandler object that is in charge of running this
                         post-processor
      @ In, output: The object where we want to place our computed results
      @ Out, None
    '''
    if finishedJob.returnEvaluation() == -1:
      #TODO This does not feel right
      raise Exception(self.errorString('No available Output to collect (Run '
                                       + 'probably did not finish yet)'))
    inputList = finishedJob.returnEvaluation()[0]
    outputDict = finishedJob.returnEvaluation()[1]

    if type(output).__name__ in ["str","unicode","bytes"]:
      print(self.warningString('Output type ' + type(output).__name__ + ' not'
                               + ' yet implemented. I am going to skip it.'))
    elif output.type == 'Datas':
      print(self.warningString('Output type ' + type(output).__name__ + ' not'
                               + ' yet implemented. I am going to skip it.'))
    elif output.type == 'HDF5':
      print(self.warningString('Output type ' + type(output).__name__ + ' not'
                               + ' yet implemented. I am going to skip it.'))
    elif output.type == 'TimePointSet':
      requestedInput = output.getParaKeys('input')
      requestedOutput = output.getParaKeys('output')
      dataLength = None
      for inputData in inputList:
        # Pass inputs from input data to output data
        for key,value in inputData.getParametersValues('input').items():
          if key in requestedInput:
            # We need the size to ensure the data size is consistent, but there
            # is no guarantee the data is not scalar, so this check is necessary
            myLength = 1
            if hasattr(value, "__len__"):
              myLength = len(value)

            if dataLength is None:
              dataLength = myLength
            elif dataLength != myLength:
              dataLength = max(dataLength,myLength)
              print(self.warningString('Data size is inconsistent. Currently '
                                      + 'set to ' + str(dataLength) + '.'))

            for val in value:
              output.updateInputValue(key, val)

        # Pass outputs from input data to output data
        for key,value in inputData.getParametersValues('output').items():
          if key in requestedOutput:
            # We need the size to ensure the data size is consistent, but there
            # is no guarantee the data is not scalar, so this check is necessary
            myLength = 1
            if hasattr(value, "__len__"):
              myLength = len(value)

            if dataLength is None:
              dataLength = myLength
            elif dataLength != myLength:
              dataLength = max(dataLength,myLength)
              print(self.warningString('Data size is inconsistent. Currently '
                                      + 'set to ' + str(dataLength) + '.'))

            for val in value:
              output.updateOutputValue(key,val)

      # Figure out where the computed data should go in the output data and put
      # it there
      for method,value in outputDict.iteritems():
        storeInOutput = method in requestedOutput

        # Because we are qualifying overloaded function names, we need to do
        # some special checking to see if they requested this function without
        # the qualifying interface name
        if not storeInOutput:
          tokens = method.split('.',1)
          foundColumn = False
          if len(tokens) > 1:
            for interface in self.externalInterfaces:
              if tokens[0] == interface.name and tokens[1] in requestedOutput:
                foundColumn = True
                break
          if foundColumn:
            storeInOutput = True

        # If the user is trying to put this in the output file, verify that the
        # data shape allows for that, if not then print a message and place it
        # in the metadata
        if storeInOutput:
          # We need the size to ensure the data size is consistent, but there
          # is no guarantee the data is not scalar, so this check is necessary
          myLength = 1
          if hasattr(value, "__len__"):
            myLength = len(value)

          if dataLength is None:
            dataLength = myLength
          elif dataLength != myLength:
            print(self.warningString('Requested output for ' + method + ' has a'
                                     + ' non-conformant data size, it is being'
                                     + ' placed in the metadata.' ))
            storeInOutput = False

        # Finally, no matter what, place the computed data somewhere accessible
        if storeInOutput:
          output.updateOutputValue(method,[value])
        else:
          output.updateMetadata(method,[value])

    else:
      raise IOError(errorString('Unknown output type: ' + str(output.type)))

  def run(self, InputIn):
    '''
     Function to finalize the filter => execute the filtering
     @ In , dictionary       : dictionary of data to process
     @ Out, dictionary       : Dictionary with results
    '''
    Input  = self.inputToInternal(InputIn)
    outputDict = {}

    # This will map the name to its appropriate interface and method
    # in the case of a function being defined in two separate files, we
    # qualify the output by appending the name of the interface from which it
    # originates
    methodMap = {}

    # First check all the requested methods are available and if there are
    # duplicates then qualify their names for the user
    for method in self.methodsToRun:
      matchingInterfaces = []
      for interface in self.externalInterfaces:
        if method in interface.availableMethods():
          matchingInterfaces.append(interface)

      if len(matchingInterfaces) == 0:
        print(self.warningString(method + ' not found. I will skip it.'))
      elif len(matchingInterfaces) == 1:
        methodMap[method] = (matchingInterfaces[0],method)
      else:
        for interface in matchingInterfaces:
          methodName = interface.name + '.' + method
          methodMap[methodName] = (interface,method)

    for methodName,(interface,method) in methodMap.iteritems():
      outputDict[methodName] = interface.evaluate(method,Input['targets'])

    return outputDict
#
#
#
#


'''
 Interface Dictionary (factory) (private)
'''
__base                                       = 'PostProcessor'
__interFaceDict                              = {}
__interFaceDict['SafestPoint'              ] = SafestPoint
__interFaceDict['PrintCSV'                 ] = PrintCSV
__interFaceDict['BasicStatistics'          ] = BasicStatistics
__interFaceDict['LoadCsvIntoInternalObject'] = LoadCsvIntoInternalObject
__interFaceDict['LimitSurface'             ] = LimitSurface
__interFaceDict['ComparisonStatistics'     ] = ComparisonStatistics
__interFaceDict['External'                 ] = ExternalPostProcessor
__knownTypes                                 = __interFaceDict.keys()

def knownTypes():
  return __knownTypes

def returnInstance(Type):
  '''
    function used to generate a Filter class
    @ In, Type : Filter type
    @ Out,Instance of the Specialized Filter class
  '''
  try: return __interFaceDict[Type]()
  except KeyError: raise NameError('not known '+__base+' type '+Type)<|MERGE_RESOLUTION|>--- conflicted
+++ resolved
@@ -1578,7 +1578,6 @@
           # interface[1] = the type name (e.g. "External")
           # interface[2] = the object name specified by the user
           self.externalInterfaces.append(initDict[interface[0]][interface[2]])
-<<<<<<< HEAD
 
   def inputToInternal(self,currentInp):
     '''
@@ -1659,88 +1658,6 @@
         methods = child.text.split(',')
         self.methodsToRun.extend(methods)
 
-=======
-
-  def inputToInternal(self,currentInp):
-    '''
-      Function to convert the received input into a format this object can
-      understand
-      @ In, currentInp: Some form of data object or list of data objects handed
-                        to the post-processor
-      @ Out, An input dictionary this object can process
-    '''
-
-    if type(currentInp) == dict:
-      if 'targets' in currentInp.keys():
-        return
-
-    currentInput = currentInp
-    if type(currentInput) != list:
-      currentInput = [currentInput]
-
-    inputDict = {'targets':{},'metadata':{}}
-    metadata = []
-    for item in currentInput:
-      inType = None
-      if hasattr(item,'type'):
-        inType = item.type
-      elif type(item).__name__ in ["str","unicode","bytes"]:
-        inType = "file"
-      elif type(item) in [list]:
-        inType = "list"
-
-      if inType not in ['file','HDF5','TimePointSet','list']:
-        print(self.warningString('Input type ' + type(item).__name__ + ' not'
-                               + ' recognized. I am going to skip it.'))
-      elif inType == 'file':
-        if currentInput.endswith('csv'):
-          # TODO
-          print(self.warningString('Input type ' + inType + ' not yet '
-                                 + 'implemented. I am going to skip it.'))
-      elif inType == 'HDF5':
-        # TODO
-          print(self.warningString('Input type ' + inType + ' not yet '
-                                 + 'implemented. I am going to skip it.'))
-      elif inType == 'TimePointSet':
-        for param in item.getParaKeys('input'):
-          inputDict['targets'][param] = item.getParam('input', param)
-        for param in item.getParaKeys('output'):
-          inputDict['targets'][param] = item.getParam('output', param)
-        metadata.append(item.getAllMetadata())
-
-      #Not sure if we need it, but keep a copy of every inputs metadata
-      inputDict['metadata'] = metadata
-
-    for interface in self.externalInterfaces:
-      for method in self.methodsToRun:
-        # The function should reference self and use the same variable names
-        # as the xml file
-        for param in interface.parameterNames():
-          if param not in inputDict['targets']:
-            raise IOError(self.errorString('variable \"' + param + '\" unknown.'
-                                          + ' Please verify your external'
-                                          + ' script variables match the data'
-                                          + ' available in your dataset.'))
-
-    return inputDict
-
-  def initialize(self, runInfo, inputs, initDict):
-    BasePostProcessor.initialize(self, runInfo, inputs, initDict)
-    self.__workingDir = runInfo['WorkingDir']
-
-  def _localReadMoreXML(self,xmlNode):
-    '''
-      Function to grab the names of the methods this post-processor will be
-      using
-      @ In, xmlNode    : Xml element node
-      @ Out, None
-    '''
-    for child in xmlNode:
-      if child.tag == 'method':
-        methods = child.text.split(',')
-        self.methodsToRun.extend(methods)
-
->>>>>>> d6631182
   def collectOutput(self,finishedJob,output):
     '''
       Function to place all of the computed data into the output object
