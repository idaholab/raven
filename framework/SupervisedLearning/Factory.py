# Copyright 2017 Battelle Energy Alliance, LLC
#
# Licensed under the Apache License, Version 2.0 (the "License");
# you may not use this file except in compliance with the License.
# You may obtain a copy of the License at
#
# http://www.apache.org/licenses/LICENSE-2.0
#
# Unless required by applicable law or agreed to in writing, software
# distributed under the License is distributed on an "AS IS" BASIS,
# WITHOUT WARRANTIES OR CONDITIONS OF ANY KIND, either express or implied.
# See the License for the specific language governing permissions and
# limitations under the License.
"""
  Created on May 8, 2018
  @author: talbpaul, wangc
  Originally from SupervisedLearning.py, split in PR #650 in July 2018
"""
from EntityFactoryBase import EntityFactory

################################################################################
from .SupervisedLearning import SupervisedLearning

## internal developed or customized ROM
from .GaussPolynomialRom import GaussPolynomialRom
from .HDMRRom            import HDMRRom
from .MSR                import MSR
from .NDinvDistWeight    import NDinvDistWeight
from .NDspline           import NDspline
from .SyntheticHistory   import SyntheticHistory
from .pickledROM         import pickledROM
from .PolyExponential    import PolyExponential
from .DynamicModeDecomposition import DMD
from .ARMA               import ARMA
from .ROMCollection      import Segments, Clusters, Interpolated

<<<<<<< HEAD
from SupervisedLearning.SupervisedLearning import supervisedLearning
# Forward Samplers
from SupervisedLearning.ARMA               import ARMA
from SupervisedLearning.GaussPolynomialRom import GaussPolynomialRom
from SupervisedLearning.HDMRRom            import HDMRRom
from SupervisedLearning.MSR                import MSR
from SupervisedLearning.NDinterpolatorRom  import NDinterpolatorRom
from SupervisedLearning.NDinvDistWeight    import NDinvDistWeight
from SupervisedLearning.NDsplineRom        import NDsplineRom
from SupervisedLearning.SciKitLearn        import SciKitLearn
from SupervisedLearning.SyntheticHistory   import SyntheticHistory
from SupervisedLearning.pickledROM         import pickledROM
from SupervisedLearning.PolyExponential    import PolyExponential
from SupervisedLearning.DynamicModeDecomposition import DynamicModeDecomposition
from SupervisedLearning.DynamicModeDecompositionControl import DynamicModeDecompositionControl
from SupervisedLearning.ROMCollection      import Collection, Segments, Clusters, Interpolated
from .KerasClassifier import KerasClassifier
from SupervisedLearning.KerasMLPClassifier import KerasMLPClassifier
from SupervisedLearning.KerasConvNetClassifier import KerasConvNetClassifier
from SupervisedLearning.KerasLSTMClassifier import KerasLSTMClassifier
from SupervisedLearning.KerasLSTMRegression import KerasLSTMRegression
from SupervisedLearning.ROMCollection      import Collection, Segments, Clusters
=======
## Tensorflow-Keras Neural Network Models
from .KerasMLPClassifier import KerasMLPClassifier
from .KerasConvNetClassifier import KerasConvNetClassifier
from .KerasLSTMClassifier import KerasLSTMClassifier
from .KerasLSTMRegression import KerasLSTMRegression
>>>>>>> 98511707

## import ScikitLearn models
# DiscriminantAnalysis
from .ScikitLearn.DiscriminantAnalysis import LinearDiscriminantAnalysis
from .ScikitLearn.DiscriminantAnalysis import QuadraticDiscriminantAnalysis
# LinearModel
from .ScikitLearn.LinearModel.ARDRegression import ARDRegression
from .ScikitLearn.LinearModel.BayesianRidge import BayesianRidge
from .ScikitLearn.LinearModel.ElasticNet import ElasticNet
from .ScikitLearn.LinearModel.ElasticNetCV import ElasticNetCV
from .ScikitLearn.LinearModel.Lars import Lars
from .ScikitLearn.LinearModel.LarsCV import LarsCV
from .ScikitLearn.LinearModel.Lasso import Lasso
from .ScikitLearn.LinearModel.LassoCV import LassoCV
from .ScikitLearn.LinearModel.LassoLars import LassoLars
from .ScikitLearn.LinearModel.LassoLarsCV import LassoLarsCV
from .ScikitLearn.LinearModel.LassoLarsIC import LassoLarsIC
from .ScikitLearn.LinearModel.LinearRegression import LinearRegression
from .ScikitLearn.LinearModel.LogisticRegression import LogisticRegression
from .ScikitLearn.LinearModel.MultiTaskElasticNet import MultiTaskElasticNet
from .ScikitLearn.LinearModel.MultiTaskElasticNetCV import MultiTaskElasticNetCV
from .ScikitLearn.LinearModel.MultiTaskLasso import MultiTaskLasso
from .ScikitLearn.LinearModel.MultiTaskLassoCV import MultiTaskLassoCV
from .ScikitLearn.LinearModel.OrthogonalMatchingPursuit import OrthogonalMatchingPursuit
from .ScikitLearn.LinearModel.OrthogonalMatchingPursuitCV import OrthogonalMatchingPursuitCV
from .ScikitLearn.LinearModel.PassiveAggressiveClassifier import PassiveAggressiveClassifier
from .ScikitLearn.LinearModel.PassiveAggressiveRegressor import PassiveAggressiveRegressor
from .ScikitLearn.LinearModel.Perceptron import Perceptron
from .ScikitLearn.LinearModel.Ridge import Ridge
from .ScikitLearn.LinearModel.RidgeCV import RidgeCV
from .ScikitLearn.LinearModel.RidgeClassifier import RidgeClassifier
from .ScikitLearn.LinearModel.RidgeClassifierCV import RidgeClassifierCV
from .ScikitLearn.LinearModel.SGDClassifier import SGDClassifier
from .ScikitLearn.LinearModel.SGDRegressor import SGDRegressor
# NaiveBayes
from .ScikitLearn.NaiveBayes.ComplementNBClassifier import ComplementNB
from .ScikitLearn.NaiveBayes.CategoricalNBClassifier import CategoricalNB
from .ScikitLearn.NaiveBayes.BernoulliNBClassifier import BernoulliNB
from .ScikitLearn.NaiveBayes.MultinomialNBClassifier import MultinomialNB
from .ScikitLearn.NaiveBayes.GaussianNBClassifier import GaussianNB
# NeuralNetwork
from .ScikitLearn.NeuralNetwork.MLPClassifier import MLPClassifier
from .ScikitLearn.NeuralNetwork.MLPRegressor import MLPRegressor
# GaussianProcess
from .ScikitLearn.GaussianProcess.GaussianProcessClassifier import GaussianProcessClassifier
from .ScikitLearn.GaussianProcess.GaussianProcessRegressor import GaussianProcessRegressor
# MultiClass
from .ScikitLearn.MultiClass.OneVsOneClassifier import OneVsOneClassifier
from .ScikitLearn.MultiClass.OneVsRestClassifier import OneVsRestClassifier
from .ScikitLearn.MultiClass.OutputCodeClassifier import OutputCodeClassifier
# Neighbors
from .ScikitLearn.Neighbors.KNeighborsClassifier import KNeighborsClassifier
from .ScikitLearn.Neighbors.NearestCentroidClassifier import NearestCentroid
from .ScikitLearn.Neighbors.RadiusNeighborsRegressor import RadiusNeighborsRegressor
from .ScikitLearn.Neighbors.KNeighborsRegressor import KNeighborsRegressor
from .ScikitLearn.Neighbors.RadiusNeighborsClassifier import RadiusNeighborsClassifier
# SVM
from .ScikitLearn.SVM.LinearSVC import LinearSVC
from .ScikitLearn.SVM.LinearSVR import LinearSVR
from .ScikitLearn.SVM.NuSVC import NuSVC
from .ScikitLearn.SVM.NuSVR import NuSVR
from .ScikitLearn.SVM.SVC import SVC
from .ScikitLearn.SVM.SVR import SVR
# Tree
from .ScikitLearn.Tree.DecisionTreeClassifier import DecisionTreeClassifier
from .ScikitLearn.Tree.DecisionTreeRegressor import DecisionTreeRegressor
from .ScikitLearn.Tree.ExtraTreeClassifier import ExtraTreeClassifier
from .ScikitLearn.Tree.ExtraTreeRegressor import ExtraTreeRegressor
################################################################################

<<<<<<< HEAD
factory = EntityFactory('supervisedLearning')
factory.registerType('NDspline'              , NDsplineRom)
factory.registerType('NDinvDistWeight'       , NDinvDistWeight)
factory.registerType('NDsplineRom'           , NDsplineRom)
factory.registerType('SciKitLearn'           , SciKitLearn)
factory.registerType('GaussPolynomialRom'    , GaussPolynomialRom)
factory.registerType('HDMRRom'               , HDMRRom)
factory.registerType('MSR'                   , MSR)
factory.registerType('ARMA'                  , ARMA)
factory.registerType('SyntheticHistory'      , SyntheticHistory)
factory.registerType('pickledROM'            , pickledROM)
factory.registerType('PolyExponential'       , PolyExponential)
factory.registerType('DMD'                   , DynamicModeDecomposition)
factory.registerType('DMDC'                  , DynamicModeDecompositionControl)
factory.registerType('Segments'              , Segments)
factory.registerType('Clusters'              , Clusters)
factory.registerType('Interpolated'          , Interpolated)
factory.registerType('KerasMLPClassifier'    , KerasMLPClassifier)
factory.registerType('KerasConvNetClassifier', KerasConvNetClassifier)
factory.registerType('KerasLSTMClassifier'   , KerasLSTMClassifier)
factory.registerType('KerasLSTMRegression'   , KerasLSTMRegression)
=======
factory = EntityFactory('SupervisedLearning')
factory.registerAllSubtypes(SupervisedLearning)
>>>>>>> 98511707
<|MERGE_RESOLUTION|>--- conflicted
+++ resolved
@@ -34,36 +34,11 @@
 from .ARMA               import ARMA
 from .ROMCollection      import Segments, Clusters, Interpolated
 
-<<<<<<< HEAD
-from SupervisedLearning.SupervisedLearning import supervisedLearning
-# Forward Samplers
-from SupervisedLearning.ARMA               import ARMA
-from SupervisedLearning.GaussPolynomialRom import GaussPolynomialRom
-from SupervisedLearning.HDMRRom            import HDMRRom
-from SupervisedLearning.MSR                import MSR
-from SupervisedLearning.NDinterpolatorRom  import NDinterpolatorRom
-from SupervisedLearning.NDinvDistWeight    import NDinvDistWeight
-from SupervisedLearning.NDsplineRom        import NDsplineRom
-from SupervisedLearning.SciKitLearn        import SciKitLearn
-from SupervisedLearning.SyntheticHistory   import SyntheticHistory
-from SupervisedLearning.pickledROM         import pickledROM
-from SupervisedLearning.PolyExponential    import PolyExponential
-from SupervisedLearning.DynamicModeDecomposition import DynamicModeDecomposition
-from SupervisedLearning.DynamicModeDecompositionControl import DynamicModeDecompositionControl
-from SupervisedLearning.ROMCollection      import Collection, Segments, Clusters, Interpolated
-from .KerasClassifier import KerasClassifier
-from SupervisedLearning.KerasMLPClassifier import KerasMLPClassifier
-from SupervisedLearning.KerasConvNetClassifier import KerasConvNetClassifier
-from SupervisedLearning.KerasLSTMClassifier import KerasLSTMClassifier
-from SupervisedLearning.KerasLSTMRegression import KerasLSTMRegression
-from SupervisedLearning.ROMCollection      import Collection, Segments, Clusters
-=======
 ## Tensorflow-Keras Neural Network Models
 from .KerasMLPClassifier import KerasMLPClassifier
 from .KerasConvNetClassifier import KerasConvNetClassifier
 from .KerasLSTMClassifier import KerasLSTMClassifier
 from .KerasLSTMRegression import KerasLSTMRegression
->>>>>>> 98511707
 
 ## import ScikitLearn models
 # DiscriminantAnalysis
@@ -134,29 +109,5 @@
 from .ScikitLearn.Tree.ExtraTreeRegressor import ExtraTreeRegressor
 ################################################################################
 
-<<<<<<< HEAD
-factory = EntityFactory('supervisedLearning')
-factory.registerType('NDspline'              , NDsplineRom)
-factory.registerType('NDinvDistWeight'       , NDinvDistWeight)
-factory.registerType('NDsplineRom'           , NDsplineRom)
-factory.registerType('SciKitLearn'           , SciKitLearn)
-factory.registerType('GaussPolynomialRom'    , GaussPolynomialRom)
-factory.registerType('HDMRRom'               , HDMRRom)
-factory.registerType('MSR'                   , MSR)
-factory.registerType('ARMA'                  , ARMA)
-factory.registerType('SyntheticHistory'      , SyntheticHistory)
-factory.registerType('pickledROM'            , pickledROM)
-factory.registerType('PolyExponential'       , PolyExponential)
-factory.registerType('DMD'                   , DynamicModeDecomposition)
-factory.registerType('DMDC'                  , DynamicModeDecompositionControl)
-factory.registerType('Segments'              , Segments)
-factory.registerType('Clusters'              , Clusters)
-factory.registerType('Interpolated'          , Interpolated)
-factory.registerType('KerasMLPClassifier'    , KerasMLPClassifier)
-factory.registerType('KerasConvNetClassifier', KerasConvNetClassifier)
-factory.registerType('KerasLSTMClassifier'   , KerasLSTMClassifier)
-factory.registerType('KerasLSTMRegression'   , KerasLSTMRegression)
-=======
 factory = EntityFactory('SupervisedLearning')
-factory.registerAllSubtypes(SupervisedLearning)
->>>>>>> 98511707
+factory.registerAllSubtypes(SupervisedLearning)