# Copyright 2017 Battelle Energy Alliance, LLC
#
# Licensed under the Apache License, Version 2.0 (the "License");
# you may not use this file except in compliance with the License.
# You may obtain a copy of the License at
#
# http://www.apache.org/licenses/LICENSE-2.0
#
# Unless required by applicable law or agreed to in writing, software
# distributed under the License is distributed on an "AS IS" BASIS,
# WITHOUT WARRANTIES OR CONDITIONS OF ANY KIND, either express or implied.
# See the License for the specific language governing permissions and
# limitations under the License.
"""
  Created on January 10, 2019

  @author: talbpaul
  Container to handle ROMs that are made of many sub-roms
"""
# standard libraries
from __future__ import division, print_function, absolute_import
import copy
import warnings
from collections import defaultdict, OrderedDict
import pprint

# external libraries
import abc
import numpy as np
import pandas as pd
from scipy.interpolate import interp1d
# internal libraries
from utils import utils, mathUtils, xmlUtils, randomUtils
from .SupervisedLearning import supervisedLearning
# import pickle as pk # TODO remove me!
import os
warnings.simplefilter('default', DeprecationWarning)


#
#
#
#
class Collection(supervisedLearning):
  """
    A container that handles collections of ROMs in a particular way.
  """
  def __init__(self, messageHandler, **kwargs):
    """
      Constructor.
      @ In, messageHandler, MesageHandler.MessageHandler, message tracker
      @ In, kwargs, dict, options and initialization settings (from XML)
      @ Out, None
    """
    supervisedLearning.__init__(self, messageHandler, **kwargs)
    self.printTag = 'ROM Collection'              # message printing appearance
    self._romName = kwargs.get('name', 'unnamed') # name of the requested ROM
    self._templateROM = kwargs['modelInstance']   # example of a ROM that will be used in this grouping, set by setTemplateROM
    self._roms = []                               # ROMs that belong to this grouping.
    self._romInitAdditionalParams = {}            # used for deserialization, empty by default

  def __getstate__(self):
    """
      Customizes the serialization of this class.
      @ In, None
      @ Out, d, dict, dictionary with class members
    """
    # construct a list of unpicklable entties and exclude them from pickling
    ## nope = ['_divisionClassifier', '_assembledObjects']
    nope = ['_assembledObjects']
    # base class
    d = supervisedLearning.__getstate__(self)
    # additional
    for n in nope:
      d.pop(n, None)
    return d

  @abc.abstractmethod
  def train(self, tdict):
    """
      Trains the SVL and its supporting SVLs. Overwrites base class behavior due to special clustering needs.
      @ In, trainDict, dict, dicitonary with training data
      @ Out, None
    """
    pass

  @abc.abstractmethod
  def evaluate(self, edict):
    """
      Method to evaluate a point or set of points via surrogate.
      Overwritten for special needs in this ROM
      @ In, edict, dict, evaluation dictionary
      @ Out, evaluate, np.array, evaluated points
    """
    pass

  # dummy methods that are required by SVL and not generally used
  def __confidenceLocal__(self, featureVals):
    """
      This should return an estimation of the quality of the prediction.
      This could be distance or probability or anything else, the type needs to be declared in the variable cls.qualityEstType
      @ In, featureVals, 2-D numpy array , [n_samples,n_features]
      @ Out, __confidenceLocal__, float, the confidence
    """
    pass

  def __resetLocal__(self):
    """
      Reset ROM. After this method the ROM should be described only by the initial parameter settings
      @ In, None
      @ Out, None
    """
    pass

  def __returnCurrentSettingLocal__(self):
    """
      Returns a dictionary with the parameters and their current values
      @ In, None
      @ Out, params, dict, dictionary of parameter names and current values
    """
    return {}

  def __returnInitialParametersLocal__(self):
    """
      Returns a dictionary with the parameters and their initial values
      @ In, None
      @ Out, params, dict,  dictionary of parameter names and initial values
    """
    return {}

  # Are private-ish so should not be called directly, so we don't implement them, as they don't fit the collection.
  def __evaluateLocal__(self, featureVals):
    """
      @ In,  featureVals, np.array, 2-D numpy array [n_samples,n_features]
      @ Out, targetVals , np.array, 1-D numpy array [n_samples]
    """
    pass

  def __trainLocal__(self, featureVals, targetVals):
    """
      Perform training on samples in featureVals with responses y.
      For an one-class model, +1 or -1 is returned.
      @ In, featureVals, {array-like, sparse matrix}, shape=[n_samples, n_features],
        an array of input feature values
      @ Out, targetVals, array, shape = [n_samples], an array of output target
        associated with the corresponding points in featureVals
    """
    pass

#
#
#
#
class Segments(Collection):
  """
    A container that handles ROMs that are segmented along some set of indices
  """
  ########################
  # CONSTRUCTION METHODS #
  ########################
  def __init__(self, messageHandler, **kwargs):
    """
      Constructor.
      @ In, messageHandler, MesageHandler.MessageHandler, message tracker
      @ In, kwargs, dict, options and initialization settings (from XML)
      @ Out, None
    """
    Collection.__init__(self, messageHandler, **kwargs)
    self.printTag = 'Segmented ROM'
    self._divisionInstructions = {}    # which parameters are clustered, and how, and how much?
    self._divisionMetrics = None       # requested metrics to apply; if None, implies everything we know about
    self._divisionInfo = {}            # data that should persist across methods
    self._divisionPivotShift = {}      # whether and how to normalize/shift subspaces
    self._indexValues = {}             # original index values, by index
    self.divisions = None              # trained subdomain division information
    # allow some ROM training to happen globally, seperate from individual segment training
    ## see design note for Clusters
    self._romGlobalAdjustments = None  # global ROM settings, provided by the templateROM before clustering

    # set up segmentation
    # get input specifications from inputParams
    inputSpecs = kwargs['paramInput'].findFirst('Segment')
    # initialize settings
    divisionMode = {}
    for node in inputSpecs.subparts:
      if node.name == 'subspace':
        subspace = node.value
        # check for duplicate definition
        if subspace in divisionMode.keys():
          self.raiseAWarning('Subspace was defined multiple times for "{}"! Using the first.'.format(subspace))
          continue
        # check correct arguments are given
        if 'divisions' in node.parameterValues and 'pivotLength' in node.parameterValues:
          self.raiseAnError(IOError, 'Cannot provide both \'pivotLength\' and \'divisions\' for subspace "{}"!'.format(subspace))
        if 'divisions' not in node.parameterValues and 'pivotLength' not in node.parameterValues:
          self.raiseAnError(IOError, 'Must provide either \'pivotLength\' or \'divisions\' for subspace "{}"!'.format(subspace))
        # determine segmentation type
        if 'divisions' in node.parameterValues:
          # splitting a particular number of times (or "divisions")
          mode = 'split'
          key = 'divisions'
        elif 'pivotLength' in node.parameterValues:
          # splitting by pivot parameter values
          mode = 'value'
          key = 'pivotLength'
        divisionMode[subspace] = (mode, node.parameterValues[key])
        # standardize pivot param?
        if 'shift' in node.parameterValues:
          shift = node.parameterValues['shift'].strip().lower()
          # check value given makes sense (either "zero" or "first")
          acceptable = ['zero', 'first']
          if shift not in [None] + acceptable:
            self.raiseAnError(IOError, 'If <subspace> "shift" is specificed, it must be one of {}; got "{}".'.format(acceptable, shift))
          self._divisionPivotShift[subspace] = shift
        else:
          self._divisionPivotShift[subspace] = None
    self._divisionInstructions = divisionMode
    if len(self._divisionInstructions) > 1:
      self.raiseAnError(NotImplementedError, 'Segmented ROMs do not yet handle multiple subspaces!')

  ###############
  # RUN METHODS #
  ###############
  def setAdditionalParams(self, params):
    """
      Stores (and later passes through) additional parameters to the sub-roms
      @ In, params, dict, parameters to set, dependent on ROM
      @ Out, None
    """
    Collection.setAdditionalParams(self, params)
    #print('DEBUGG roms:', self._roms, type(self._roms))
    #print('DEBUGG template:', self._templateROM, type(self._templateROM))
    for rom in self._roms.tolist() + [self._templateROM]:
      rom.setAdditionalParams(params)

  def train(self, tdict, skipAssembly=False):
    """
      Trains the SVL and its supporting SVLs. Overwrites base class behavior due to special clustering needs.
      @ In, trainDict, dict, dicitonary with training data
      @ In, skipAssembly, bool, optional, if True then don't assemble objects from assembler (was handled externally, probably)
      @ Out, None
    """
    # read in assembled objects, if any
    if not skipAssembly:
      self.readAssembledObjects()
    # subdivide space
    divisions = self._subdivideDomain(self._divisionInstructions, tdict)
    self.divisions = divisions
    self._divisionInfo['delimiters'] = divisions[0] + divisions[1]
    # allow ROM to handle some global training
    self._romGlobalAdjustments, newTrainingDict = self._templateROM.getGlobalRomSegmentSettings(tdict, divisions)
    # train segments
    self._trainBySegments(divisions, newTrainingDict)
    self.amITrained = True
    self._templateROM.amITrained = True

  def evaluate(self, edict):
    """
      Method to evaluate a point or set of points via surrogate.
      Overwritten for special needs in this ROM
      @ In, edict, dict, evaluation dictionary
      @ Out, result, np.array, evaluated points
    """
    result = self._evaluateBySegments(edict)
    # allow each segment ROM to modify signal based on global training settings
    for s, segment in enumerate(self._getSequentialRoms()):
      delim = self._divisionInfo['delimiters'][s]
      picker = slice(delim[0], delim[-1] + 1)
      result = segment.finalizeLocalRomSegmentEvaluation(self._romGlobalAdjustments, result, picker)
    result = self._templateROM.finalizeGlobalRomSegmentEvaluation(self._romGlobalAdjustments, result)
    return result

  def writePointwiseData(self, writeTo):
    """
      Writes pointwise data about this ROM to the data object.
      @ In, writeTo, DataObject, data structure into which data should be written
      @ Out, None
    """
    rlz = self._writeSegmentsRealization(writeTo)
    writeTo.addRealization(rlz)

  def writeXML(self, writeTo, targets=None, skip=None):
    """
      Write out ARMA information
      @ In, writeTo, xmlUtils.StaticXmlElement, entity to write to
      @ In, targets, list, optional, unused
      @ In, skip, list, optional, unused
      @ Out, None
    """
    # write global information
    newNode = xmlUtils.StaticXmlElement('GlobalROM', attrib={'segment':'all'})
    self._templateROM.writeXML(newNode, targets, skip)
    writeTo.getRoot().append(newNode.getRoot())
    # write subrom information
    for i, rom in enumerate(self._roms):
      newNode = xmlUtils.StaticXmlElement('SegmentROM', attrib={'segment':str(i)})
      rom.writeXML(newNode, targets, skip)
      writeTo.getRoot().append(newNode.getRoot())

  ###################
  # UTILITY METHODS #
  ###################
  #This is the place have debugg file
  def _evaluateBySegments(self, evaluationDict):
    """
      Evaluate ROM by evaluating its segments
      @ In, evaluationDict, dict, realization to evaluate
      @ Out, result, dict, dictionary of results
    """
    # slicing tool; this means grab everything in a dimension. We use it several times.
    allSlice = slice(None, None, None)
    # TODO assuming only subspace is pivot param
    pivotID = self._templateROM.pivotParameterID
    lastEntry = self._divisionInfo['historyLength']
    result = {}
    nextEntry = 0  # index to fill next data set into
    self.raiseADebug('Sampling from {} segments ...'.format(len(self._roms)))
    roms = self._getSequentialRoms()
    for r, rom in enumerate(roms):
      self.raiseADebug('Evaluating ROM segment', r)
      subResults = rom.evaluate(evaluationDict)
      # year = getattr(self, 'DEBUGGYEAR', 0)
      #This is the place have debugg file
      # os.system('mv signal_bases.csv year_{}_segment_{}_signals.csv'.format(year,r))
      # NOTE the pivot values for subResults will be wrong (shifted) if shifting is used in training
      ## however, we will set the pivotID values all at once after all results are gathered, so it's okay.
      # build "results" structure if not already done -> easier to do once we gather the first sample
      if not result:
        # check if we're working with any ND data
        indexMap = subResults.pop('_indexMap', {})
        # build a list of the dimensional variables (the indexes)
        dimensionVars = set([pivotID])
        # construct a np zeros placeholder for each target, of the approprate shape
        for target, values in subResults.items():
          dims = indexMap.get(target, None)
          # if no ND, then just use the history length
          if dims is None:
            result[target] = np.zeros(lastEntry)
            pivotIndex = 0
          else:
            dimensionVars.update(set(dims))
            # build a tuple of dimensional lengths
            lens = list(values.shape)
            # record the location of the pivot index for future use
            pivotIndex = dims.index(pivotID)
            # final history dimensionality should be nominal ND dims EXCEPT for the
            #    pivot parameter, along which we are concatenating
            lens[pivotIndex] = lastEntry
            result[target] = np.zeros(lens)

      # place subresult into overall result # TODO this assumes consistent history length! True for ARMA at least.
      entries = len(subResults[pivotID])
      # There's a problem here, if using Clustering; the residual shorter-length element at the end might be represented
      #   by a ROM that expects to deliver the full signal.  TODO this should be handled in a better way,
      #   but for now we can truncate the signal to the length needed
      for target, values in subResults.items():
        # skip the pivotID
        if target in dimensionVars or target in ['_indexMap']: #== pivotID:
          continue
        dims = indexMap.get(target, [pivotID])
        pivotIndex = dims.index(pivotID)
        ### TODO are we ND?? We need to make slices carefully to make sure ND targets are treated right
        # check the amount of remaining history we need to collect to fill the history
        endSelector = tuple((slice(nextEntry, None, None) if dim == pivotID else allSlice) for dim in dims)
        distanceToEnd = result[target][endSelector].shape[pivotIndex]
        # "full" refers to the full reconstructed history
        #  -> fullSlice is where in the full history that the pivot values should be for this subrom
        #  -> fullSelector is fullSlice, but expanded to include other non-ND variables
        # Similarly, "sub" refers to the results coming from the subRom
        ## if there's more data coming from the ROM than we need to fill our history, take just what we need
        if distanceToEnd < values.shape[pivotIndex]:
          fullSlice = slice(nextEntry, None, None)
          subSlice = slice(None, distanceToEnd, None)
        ## otherwise, take all of the sub ROM's results
        else:
          fullSlice = slice(nextEntry, nextEntry+entries, None)
          subSlice = allSlice
        ## create the data selectors
        fullSelector = tuple((fullSlice if dim == pivotID else allSlice) for dim in dims)
        subSelector = tuple((subSlice if dim == pivotID else allSlice) for dim in dims)
        # insert the subrom results into the correct place in the final history
        result[target][fullSelector] = values[subSelector]
        # loop back to the next target
      # update next subdomain storage location
      nextEntry += entries
    # place pivot, other index values
    ## TODO this assumes other dimensions are completely synched!!!
    for dim in dimensionVars:
      if dim == pivotID:
        result[pivotID] = self._indexValues[pivotID]
      else:
        result[dim] = subResults[dim]
    # add the indexMap
    if indexMap:
      result['_indexMap'] = indexMap
    return result

  def _getSequentialRoms(self):
    """
      Returns ROMs in sequential order. Trivial for Segmented.
      @ In, None
      @ Out, list, list of ROMs in order (pointer, not copy)
    """
    return self._roms

  def _subdivideDomain(self, divisionInstructions, trainingSet):
    """
      Creates markers for subdividing the pivot parameter domain, either based on number of subdivisions
      or on requested pivotValue lengths.
      @ In, divisionInstructions, dict, dictionary of inputs/indices to cluster on mapped to either
               number of subdivisions to make or length of the pivot value segments to include
      @ In, trainingSet, dict or list, data used to train the ROM; if a list is provided a temporal ROM is generated.
      @ Out, counter, list(tuple), indices that belong to each division; at minimum (first index, last index)
      @ Out, unclustered, list(tuple), as "counter" but for segments that will not be clustered
    """
    unclustered = []
    # division instructions are as {subspace: (mode, value)}
    ## where "value" is the number of segments in "split" mode
    ## or the length of pivot values per segment in "value" mode
    self.raiseADebug('Training segmented subspaces for "{}" ...'.format(self._romName))
    for subspace, (mode, value) in divisionInstructions.items():
      dataLen = len(trainingSet[subspace][0]) # TODO assumes syncronized histories, or single history
      self._divisionInfo['historyLength'] = dataLen # TODO assumes single pivotParameter
      if mode == 'split':
        numSegments = value # renamed for clarity
        # divide the subspace into equally-sized segments, store the indexes for each segment
        counter = np.array_split(np.arange(dataLen), numSegments)
        # only store bounds, not all indices in between -> note that this is INCLUSIVE!
        counter = list((c[0], c[-1]) for c in counter)
        # Note that "segmented" doesn't have "unclustered" since chunks are evenly sized
      elif mode == 'value':
        segmentValue = value # renamed for clarity
        # divide the subspace into segments with roughly the same pivot length (e.g. time length)
        pivot = trainingSet[subspace][0]
        # find where the data passes the requested length, and make dividers
        floor = 0                # where does this pivot segment start?
        nextOne = segmentValue + pivot[0]   # how high should this pivot segment go?
        counter = []
        # TODO speedup; can we do this without looping?
        dt = pivot[1] - pivot[0]
        while floor < dataLen - 1:

          cross = np.searchsorted(pivot, nextOne-0.5*dt) # half dt if for machine percision error
          # if the next crossing point is past the end, put the remainder piece
          ## into the "unclustered" grouping, since it might be very oddly sized
          ## and throw off segmentation (specifically for clustering)
          if cross == len(pivot):
            remaining = pivot[-1] - pivot[floor-1]
            oneLess = pivot[-2] - pivot[floor-1]
            test1 = abs(remaining-segmentValue)/segmentValue
            test2 = abs(oneLess-segmentValue)/segmentValue
            if not (test1 or test2):
              unclustered.append((floor, cross - 1))
              break
            cross = len(pivot)
          # add this segment, only really need to know the first and last index (inclusive)
          counter.append((floor, cross - 1)) # Note: indices are INCLUSIVE
          # update search parameters
          floor = cross
          if floor >= len(pivot):
            break
          nextOne = pivot[floor] + segmentValue
        # #
        # if counter[-1][1] == dataLen-2:
        #   counter[-1]=(counter[-1][0],counter[-1][1]+1)

      self.raiseADebug('Dividing {:^20s} into {:^5d} divisions for training ...'.format(subspace, len(counter) + len(unclustered)))
    # return the counter indicies as well as any odd-piece-out parts
    return counter, unclustered

  def _trainBySegments(self, divisions, trainingSet):
    """
      Train ROM by training many ROMs depending on the input/index space clustering.
      @ In, divisions, tuple, (division slice indices, unclustered spaces)
      @ In, trainingSet, dict or list, data used to train the ROM; if a list is provided a temporal ROM is generated.
      @ Out, None
    """
    # train the subdomain ROMs
    counter, remainder = divisions
    roms = self._trainSubdomainROMs(self._templateROM, counter, trainingSet, self._romGlobalAdjustments)
    # if there were leftover domain segments that didn't go with the rest, train those now
    if remainder:
      unclusteredROMs = self._trainSubdomainROMs(self._templateROM, remainder, trainingSet, self._romGlobalAdjustments)
      roms = np.hstack([roms, unclusteredROMs])
    self._roms = roms

  def _trainSubdomainROMs(self, templateROM, counter, trainingSet, romGlobalAdjustments):
    """
      Trains the ROMs on each clusterable subdomain
      @ In, templateROM, SupervisedLEarning.supervisedLearning instance, template ROM
      @ In, counter, list(tuple), instructions for dividing subspace into subdomains
      @ In, trainingSet, dict, data on which ROMs should be trained
      @ In, romGlobalAdjustments, object, arbitrary container created by ROMs and passed to ROM training
      @ Out, roms, np.array(supervisedLearning), trained ROMs for each subdomain
    """
    targets = templateROM.target[:]
    # clear indices from teh training list, since they're independents
    # TODO assumes pivotParameter is the only subspace being divided
    pivotID = templateROM.pivotParameterID
    targets.remove(pivotID)
    # stash pivot values, since those will break up while training segments
    # TODO assumes only pivot param
    if pivotID not in self._indexValues:
      self._indexValues[pivotID] = trainingSet[pivotID][0]
    # loop over clusters and train data
    roms = []
    for i, subdiv in enumerate(counter):
      # slicer for data selection
      picker = slice(subdiv[0], subdiv[-1] + 1)
      ## TODO we need to be slicing all the data, not just one realization, once we support non-ARMA segmentation.
      data = dict((var, [copy.deepcopy(trainingSet[var][0][picker])]) for var in trainingSet)
      # renormalize the pivot if requested, e.g. by shifting values
      norm = self._divisionPivotShift[pivotID]
      if norm:
        if norm == 'zero':
          # left-shift pivot so subspace starts at 0 each time
          delta = data[pivotID][0][0]
        elif norm == 'first':
          # left-shift so that first entry is equal to pivot's first value (maybe not zero)
          delta = data[pivotID][0][0] - trainingSet[pivotID][0][0]
        data[pivotID][0] -= delta
      # create a new ROM and train it!
      newROM = copy.deepcopy(templateROM)
      newROM.name = '{}_seg{}'.format(self._romName, i)
      newROM.adjustLocalRomSegment(self._romGlobalAdjustments, picker)
      self.raiseADebug('Training segment', i, picker)
      newROM.train(data)
      roms.append(newROM)
    # format array for future use
    roms = np.array(roms)
    return roms

  def _writeSegmentsRealization(self, writeTo):
    """
      Writes pointwise data about segmentation to a realization.
      @ In, writeTo, DataObject, data structure into which data should be written
      @ Out, None
    """

    # realization to add eventually
    rlz = {}
    segmentNames = range(len(self._divisionInfo['delimiters']))
    # pivot for all this stuff is the segment number
    rlz['segment_number'] = np.asarray(segmentNames)
    iS, iE, pS, pE = self._getSegmentData(full=True) # (i)ndex | (p)ivot, (S)tarts | (E)nds
    # start indices
    varName = 'seg_index_start'
    writeTo.addVariable(varName, np.array([]), classify='meta', indices=['segment_number'])
    rlz[varName] = iS
    # end indices
    varName = 'seg_index_end'
    writeTo.addVariable(varName, np.array([]), classify='meta', indices=['segment_number'])
    rlz[varName] = iE
    # pivot start values
    varName = 'seg_{}_start'.format(self._templateROM.pivotParameterID)
    writeTo.addVariable(varName, np.array([]), classify='meta', indices=['segment_number'])
    rlz[varName] = pS
    # pivot end values
    varName = 'seg_{}_end'.format(self._templateROM.pivotParameterID)
    writeTo.addVariable(varName, np.array([]), classify='meta', indices=['segment_number'])
    rlz[varName] = pE
    return rlz

  def _getSegmentData(self, full=None):
    if full is None:
      full = True # TODO this is just for clustered ....
    pivotID = self._templateROM.pivotParameterID
    pivot = self._indexValues[pivotID]
    indexStarts = np.asarray(list(d[0] for d in self._divisionInfo['delimiters']))
    pivotStarts = np.asarray(list(pivot[i] for i in indexStarts))
    indexEnds = np.asarray(list(d[-1] for d in self._divisionInfo['delimiters']))
    pivotEnds = np.asarray(list(pivot[i] for i in indexEnds))
    return indexStarts, indexEnds, pivotStarts, pivotEnds

#
#
#
#
class Clusters(Segments):
  """
    A container that handles ROMs that use clustering to subdivide their space

    Some design notes:
    The individual SupervisedLearning algorithms need to be able to contribute to how a ROM
    collection gets trained, clustered, and evaluated. As such, there's communication between
    three entities: the Collection (this class), the templateROM (a single instance of the SVL), and
    the segment ROMs (the group of SVLs).

    The templateROM is allowed to perform arbitrary global modifications to the training signal before
    the signal is subdivided and sent to individual ROMs. For instance, some global training may not
    apply at a local level. The method "getGlocalRomSegmentSettings" is called on the templateROM to
    get both the modified training data as well as the "settings", which won't ever be read by the
    Collection but will be provided to the segment ROMs at several times.

    Before training, the "settings" from the global training may need to make modifications in the
    input parameters of the segment ROMs, so these settings are passed to "adjustLocalRomSegment" on
    each segment ROM so it can update its state to reflect the global settings.

    Upon evaluating the collection, first the individual segment ROMs are evaluated, and then first
    local then global finalizing modifications are allowed based on the global training "setings". These
    are managed by calling finalizeLocalRomSegmentEvaluation on each segment ROM, and
    finalizeGlovalRomSegmentEvaluation on the templateROM.
  """
  ## Constructors ##
  def __init__(self, messageHandler, **kwargs):
    """
      Constructor.
      @ In, messageHandler, MesageHandler.MessageHandler, message tracker
      @ In, kwargs, dict, options and initialization settings (from XML)
      @ Out, None
    """
    Segments.__init__(self, messageHandler, **kwargs)
    self.printTag = 'Clustered ROM'
    self._divisionClassifier = None      # Classifier to cluster subdomain ROMs
    self._metricClassifiers = None       # Metrics for clustering subdomain ROMs
    self._clusterInfo = {}               # contains all the useful clustering results
    self._evaluationMode = None          # evaluations returning full histories or truncated ones?
    self._clusterFeatures = None         # dict of lists, features to cluster on
    self._featureTemplate = '{target}|{metric}|{id}' # created feature ID template
    # check if ROM has methods to cluster on (errors out if not)
    if not self._templateROM.isClusterable():
      self.raiseAnError(NotImplementedError, 'Requested ROM "{}" does not yet have methods for clustering!'.format(self._romName))

    segmentNode = kwargs['paramInput'].findFirst('Segment')
    # evaluation mode
    evalModeNode = segmentNode.findFirst('evalMode')
    if evalModeNode is not None:
      self._evaluationMode = evalModeNode.value
    else:
      self.raiseAMessage('No evalMode specified for clustered ROM, so defaulting to "truncated".')
      self._evaluatoinMode = 'truncated'
    self.raiseADebug('Clustered ROM evaluation mode set to "{}"'.format(self._evaluationMode))

    # interpret clusterable parameter requests, if any
    inputRequestsNode = segmentNode.findFirst('clusterFeatures')
    if inputRequestsNode is None:
      userRequests = None
    else:
      inputRequests = inputRequestsNode.value
      userRequests = self._extrapolateRequestedClusterFeatures(inputRequests)
    self._clusterFeatures = self._templateROM.checkRequestedClusterFeatures(userRequests)
<<<<<<< HEAD
    print('debuggggg_clusterFeatures',self._clusterFeatures)

=======
>>>>>>> be0aab29b1fb2103f559546c8afe18732e9f47bf
  def readAssembledObjects(self):
    """
      Collects the entities from the Assembler as needed.
      Clusters need the classifer to cluster by, as well as any additional clustering metrics
      @ In, None
      @ Out, None
    """
    # get the classifier to use, if any, from the Assembler
    ## this is used to cluster the ROM segments
    classifier = self._assembledObjects.get('Classifier', [[None]*4])[0][3]
    if classifier is not None:
      classifier = classifier.interface.unSupervisedEngine
    else:
      self.raiseAnError(IOError, 'Clustering was requested, but no <Classifier> provided!')
    self._divisionClassifier = classifier
    self._metricClassifiers = self._assembledObjects.get('Metric', None)

  ## API ##
  def setAdditionalParams(self, params):
    """
      Stores (and later passes through) additional parameters to the sub-roms
      @ In, params, dict, parameters to set, dependent on ROM
      @ Out, None
    """
    evalMode = params.pop('clusterEvalMode', None)
    if evalMode:
      self._evaluationMode = evalMode
    Segments.setAdditionalParams(self, params)

  def evaluate(self, edict):
    """
      Method to evaluate a point or set of points via surrogate.
      Overwritten for special needs in this ROM
      @ In, edict, dict, evaluation dictionary
      @ Out, result, np.array, evaluated points
    """
    if self._evaluationMode == 'full':
      # TODO there's no input-based way to request this mode right now.
      ## It has been manually tested, but needs a regression tests once this is opened up.
      ## Right now consider it as if it wasn't an available feature, cuz it kinda isn't.
      result = Segments.evaluate(self, edict)
    elif self._evaluationMode == 'truncated':
      result, weights = self._createTruncatedEvaluation(edict)
      bgId=[0]
      for r, rom in enumerate(self._roms):
        # "r" is the cluster label
        # find ROM in cluster
        clusterIndex = list(self._clusterInfo['map'][r]).index(rom)

        # find ROM in full history
        segmentIndex = self._getSegmentIndexFromClusterIndex(r, self._clusterInfo['labels'], clusterIndex=clusterIndex)
        # make local modifications based on global settings
        delim = self._divisionInfo['delimiters'][segmentIndex[0]]
        picker = slice(delim[0], delim[-1] + 1)

        result = rom.finalizeLocalRomSegmentEvaluation(self._romGlobalAdjustments, result, picker, bgId=bgId[-1])
        bgId.append(bgId[-1]+picker.stop-picker.start)
      # make global modifications based on global settings

      result = self._templateROM.finalizeGlobalRomSegmentEvaluation(self._romGlobalAdjustments, result, weights=weights)
    elif self._evaluationMode == 'clustered':
      result, weights = self._createNDEvaluation(edict)
      eeeeeee # how to fix ARMA finalizeLocalRomSegmentEvaluation to work with both modes?
      eeeeeee # how to fix ARMA finalizeGlobalRomSegmentEvaluation to work with both modes?
    # TODO add clusterWeights to "result" as meta to the output? This would be handy!
    return result

  def writePointwiseData(self, writeTo):
    """
      Writes pointwise data about this ROM to the data object.
      @ In, writeTo, DataObject, data structure into which data should be written
      @ Out, None
    """
    rlz = self._writeSegmentsRealization(writeTo)
    # modify the segment entries to have the correct length
    ## this is because segmenting doesn't throw out excess bits, but clustering sure does
    correctLength = len(self._clusterInfo['labels'])
    for key, value in rlz.items():
      rlz[key] = value[:correctLength]
    # add some cluster stuff
    # cluster features
    ## both scaled and unscaled
    featureNames = sorted(list(self._clusterInfo['features']['unscaled'].keys()))
    for scaling in ['unscaled', 'scaled']:
      for name in featureNames:
        varName = 'ClusterFeature|{}|{}'.format(name, scaling)
        writeTo.addVariable(varName, np.array([]), classify='meta', indices=['segment_number'])
        rlz[varName] = np.asarray(self._clusterInfo['features'][scaling][name])
    varName = 'ClusterLabels'
    writeTo.addVariable(varName, np.array([]), classify='meta', indices=['segment_number'])
    rlz[varName] = np.asarray(self._clusterInfo['labels'])
    writeTo.addRealization(rlz)

  def writeXML(self, writeTo, targets=None, skip=None):
    """
      Write out ARMA information
      @ In, writeTo, xmlUtils.StaticXmlElement, entity to write to
      @ In, targets, list, optional, unused
      @ In, skip, list, optional, unused
      @ Out, None
    """
    # do everything that Segments do
    Segments.writeXML(self, writeTo, targets, skip)
    # add some stuff specific to clustering
    indStart, indEnd, pivStart, pivEnd = self._getSegmentData()
    main = writeTo.getRoot()
    labels = self._clusterInfo['labels']
    for i, repRom in enumerate(self._roms):
      # find associated node
      modify = xmlUtils.findPath(main, 'SegmentROM[@segment={}]'.format(i))
      # make changes to reflect being a cluster
      modify.tag = 'ClusterROM'
      modify.attrib['cluster'] = modify.attrib.pop('segment')
      modify.append(xmlUtils.newNode('segments_represented',
                                     text=', '.join(str(x) for x in np.arange(len(labels))[labels==i])))
      # delimiters (since we can't really use the pointwise data for this)
      starts = xmlUtils.newNode('indices')
      starts.text = ', '.join(str(x) for x in (indStart[i], indEnd[i]))
      modify.append(starts)
      # TODO pivot values, index delimiters as well?

  def getSegmentRoms(self, full=False):
    if full:
      return list(self._roms[label] for label in self._clusterInfo['labels'])
    else:
      return self._roms

  ## Utilities ##
  def _classifyROMs(self, classifier, features, clusterFeatures):
    """
      Classifies the subdomain ROMs.
      @ In, classifier, Models.PostProcessor, classification model to use
      @ In, features, list(str), ordered list of features
      @ In, clusterFeatures, dict, data on which to train classifier
      @ Out, labels, list(int), ordered list of labels corresponding to ROM subdomains
    """
    # "classifier" is a unSupervisedLearning object (i.e. SciKitLearn or similar)
    # update classifier features
    classifier.updateFeatures(features)
    # make the clustering instance)
    classifier.train(clusterFeatures)
    # label the training data
    labels = classifier.evaluate(clusterFeatures)
    return labels

  def _collectClusteredEvaluations(self, evaluationDict, pivotID):
    """
      Collect evaluations from each clustered ROM and return them.
      @ In, evaluationDict, dict, realization to evaluate
      @ In, pivotID, str, name of pivot variable
      @ Out, result, dict, dictionary of results (arrays of nparrays)
      @ Out, indexMap, dict, example index map from one sample
      @ Out, sampleWeights, np.array, array of cluster weights (normalized)
      @ Out, pivotLen, int, total length of sampled ROMs (for truncated expression)
    """
    result = None       # populate on first sample -> could use defaultdict, but that's more lenient
    sampleWeights = []  # importance of each cluster
    # sample signal, one piece for each segment
    labelMap = self._clusterInfo['labels']
    clusters = sorted(list(set(labelMap)))
    pivotLen = 0
    #pivotIndex = 0
    #pivotIndices = []
    for cluster in clusters:
      # choose a ROM
      chooseRomMode = 'first' # TODO user option? alternative is random, or ? centroids ?
      if chooseRomMode == 'first':
        ## option 1: just take the first one
        segmentIndex, clusterIndex = self._getSegmentIndexFromClusterIndex(cluster, labelMap, clusterIndex=0)
      elif chooseRomMode == 'random':
        ## option 2: choose randomly
        segmentIndex, clusterIndex = self._getSegmentIndexFromClusterIndex(cluster, labelMap, chooseRandom=True)
      # grab the Chosen ROM to represent this cluster
      rom = self._clusterInfo['map'][cluster][clusterIndex] # the Chosen ROM
      # get the slice opject that picks out the history range associated to the Chosen Segment
      #delimiter = self._divisionInfo['delimiters'][segmentIndex]
      #picker = slice(delimiter[0], delimiter[-1] + 1)
      # evaluate the ROM
      subResults = rom.evaluate(evaluationDict)
      # TODO FIXME should add "cluster" as an indexMap dimension!
      ## INSTEAD, for now, just pile the realizations together, with no regard.
      newLen = len(subResults[pivotID])
      pivotLen += newLen
      #pivotIndices.append(pivotIndex)
      #pivotIndex += newLen
      # if we're getting ND objects, identify indices and target-index dependence
      indexMap = subResults.pop('_indexMap', {})
      allIndices = set()
      for target, indices in indexMap.items():
        allIndices.update(indices)
      # populate results storage
      if result is None:
        result = dict((target, []) for target in subResults if target not in allIndices)
        indexValues = dict((index, subResults[index]) for index in allIndices if index != pivotID)
      # populate weights
      sampleWeights.append(np.ones(len(subResults[pivotID])) * len(self._clusterInfo['map'][cluster]))
      for target, values in subResults.items():
        if target in allIndices:
          continue
        result[target].append(values)
    # TODO can we reduce the number of things we return? This is a little ridiculous.
    return result, indexMap, indexValues, sampleWeights, pivotLen

  def _createTruncatedEvaluation(self, evaluationDict):
    """
      Evaluates truncated representation of ROM
      @ In, evaluationDict, dict, realization to evaluate
      @ Out, result, dict, dictionary of results
      @ Out, sampleWeights, np.array, array of cluster weights (normalized)
    """
    pivotID = self._templateROM.pivotParameterID
    result, indexMap, indexValues, sampleWeights, pivotLen = self._collectClusteredEvaluations(evaluationDict, pivotID)
    allIndices = set()
    for target, indices in indexMap.items():
      allIndices.update(indices)

    # combine histories (we stored each one as a distinct array during collecting)
    for target, values in result.items():
      stackIndex = indexMap.get(target, [pivotID]).index(pivotID)
      result[target] = np.concatenate(values, axis=stackIndex)
    # put in the indexes
    for index in allIndices:
      if index == pivotID:
        result[pivotID] = self._indexValues[pivotID][:pivotLen]
      else:
        # NOTE this assumes all the non-pivot dimensions are synchronized between segments!!
        result[index] = indexValues[index]
    if indexMap:
      result['_indexMap'] = indexMap
    # combine history weights
    sampleWeights = np.hstack(sampleWeights)
    sampleWeights /= sum(sampleWeights)
    return result, sampleWeights

  def _createNDEvaluation(self, evaluationDict):
    """
      Evaluates truncated representation of ROM
      @ In, evaluationDict, dict, realization to evaluate
      @ Out, result, dict, dictionary of results
      @ Out, sampleWeights, np.array, array of cluster weights (normalized)
    """
    pivotID = self._templateROM.pivotParameterID
<<<<<<< HEAD
    result, indexMap, indexValues, sampleWeights, pivotLen = self._collectClusteredEvaluations(evaluationDict, pivotID)
=======
    result, indexMap, indexValues, sampleWeights, _ = self._collectClusteredEvaluations(evaluationDict, pivotID)
>>>>>>> 1cc9faa9
    allIndices = set()
    for target, indices in indexMap.items():
      allIndices.update(indices)

    for target, values in result.items():
      indexMap[target] = np.asarray(['_Cluster'] + list(indexMap.get(target, [pivotID])))
      result[target] = np.asarray(values)
    for index in allIndices:
      result[index] = indexValues[index] # TODO what are these pivot vals? Is it ok as is?
    result['_indexMap'] = indexMap
    # TODO how to handle sampleWeights in this cluster-style formatting?
    ## for now, let's just return them.
    return result, sampleWeights

  def _extrapolateRequestedClusterFeatures(self, requests):
    """
      Extrapolates from user input (or similar) which clustering features should be used.
      @ In, requests, list(str), requests from input as [featureSet.feature] <or> [featureSet]
      @ Out, reqFeatures, dict(list), by featureSet which cluster features should be used
    """
    # extrapolate which parameters are going to be used in clustering
    reqFeatures = defaultdict(list)
    # this should end up looking like:
    #   reqFeatures {'Fourier': [sin, cos],
    #                'ARMA':    [arparams, maparams, sigma]
    #               } etc
    for feature in requests: # for example, Fourier.arparams, Fourier
      hierarchy = feature.split('.')
      featureSet = hierarchy[0].lower()
      if len(hierarchy) == 1:
        # we want the whole feature set
        reqFeatures[featureSet] = 'all'
      else:
        subFeat = hierarchy[1].lower()
        if reqFeatures[featureSet] == 'all':
          # this is redundant, we already are doing "all", so ignore the request
          continue
        reqFeatures[featureSet].append(subFeat)
    return reqFeatures

  def _getSegmentIndexFromClusterIndex(self, cluster, labelMap, clusterIndex=None, chooseRandom=False):
    """
      Given the index of a rom WITHIN a cluster, get the index of that rom's segment in the full history
      @ In, cluster, int, label of cluster that ROM is within
      @ In, labelMap, list(int), map of where clusters appear in order of full history
      @ In, clusterIndex, int, optional, index of ROM within the cluster
      @ In, chooseRandom, bool, optional, if True then choose randomly from eligible indices
      @ Out, segmentIndex, int, position of rom's segment in full history
      @ Out, clusterIndex, int, position of rom within cluster (returned in event of random)
    """
    # Need to either provide the index, or let it be random, but not both
    ## TODO modify to use internal RNG from randUtils
    assert not (clusterIndex is None and chooseRandom is False)
    assert not (clusterIndex is not None and chooseRandom is True)
    # indices of all segments
    indices = np.arange(len(labelMap))
    # indices who belong to this cluster
    eligible = indices[labelMap == cluster]
    # if random, choose now
    if chooseRandom:
      i = randomUtils.randomIntegers(0, len(eligible) - 1, self)
      clusterIndex = eligible[i]
    # global index
    segmentIndex = eligible[clusterIndex]
    return segmentIndex, clusterIndex

  def _gatherClusterFeatures(self, roms, counter, clusterParams=None):
    """
      Collects features of the ROMs for clustering purposes
      @ In, roms, list, list of segmented SVL ROMs
      @ In, counter, list(tuple), instructions for dividing subspace into subdomains
      @ Out, clusterFeatures, dict, clusterable parameters as {feature: [rom values]}
    """

    targets = self._templateROM.target[:]
    pivotID = self._templateROM.pivotParameterID
    targets.remove(pivotID)
    clusterFeatures = defaultdict(list)

    for r, rom in enumerate(roms):
      # select pertinent data
      ## NOTE assuming only "leftover" roms are at the end, so the rest are sequential and match "counters"
      picker = slice(counter[r][0], counter[r][-1]+1)
      # get ROM-specific metrics
      romData = rom.getLocalRomClusterFeatures(self._featureTemplate, self._romGlobalAdjustments, self._clusterFeatures, picker=picker)

      for feature, val in romData.items():
        clusterFeatures[feature].append(val)
    return clusterFeatures

  def _getSequentialRoms(self):
    """
      Returns ROMs in sequential order.
      @ In, None
      @ Out, _getSequentialRoms, list of ROMs in order (pointer, not copy)
    """
    # Always returns the first cluster currently. Could be done differently.
    return list(self._roms[l] for l in self._clusterInfo['labels'])

  def _trainBySegments(self, divisions, trainingSet):
    """
      Train ROM by training many ROMs depending on the input/index space clustering.
      @ In, divisions, tuple, (division slice indices, unclustered spaces)
      @ In, trainingSet, dict or list, data used to train the ROM; if a list is provided a temporal ROM is generated.
      @ Out, None
    """
    # subdivide domain and train subdomain ROMs, as with the segmentation
    ## TODO can we increase the inheritance more here, or is this the minimum cutset?
    counter, remainder = divisions
    #self.divisions = divisions
    # store delimiters
    if len(remainder):
      self.raiseADebug('"{}" division(s) are being excluded from clustering consideration.'.format(len(remainder)))
    ## train ROMs for each segment
    roms = self._trainSubdomainROMs(self._templateROM, counter, trainingSet, self._romGlobalAdjustments)
    self._clusterSegments(roms, divisions)
    # if there were some segments that won't compare well (e.g. leftovers), handle those separately
    if len(remainder):
      unclusteredROMs = self._trainSubdomainROMs(self._templateROM, remainder, trainingSet, self._romGlobalAdjustments)
    else:
      unclusteredROMs = []
    ## unclustered
    self._clusterInfo['map']['unclustered'] = unclusteredROMs

  def _clusterSegments(self, roms, divisions):
    counter, remainder = divisions
    # collect ROM features (basic stats, etc)
    clusterFeatures = self._gatherClusterFeatures(roms, counter)
    # future: requested metrics
    ## TODO someday
    # store clustering info, unweighted
    self._clusterInfo['features'] = {'unscaled': copy.deepcopy(clusterFeatures)}
    # weight and scale data
    ## create hierarchy for cluster params
    features = sorted(clusterFeatures.keys())
    hierarchFeatures = defaultdict(list)
    for feature in features:
      _, metric, ident = feature.split('|', 2)
      # the same identifier might show up for multiple targets
      if ident not in hierarchFeatures[metric]:
        hierarchFeatures[metric].append(ident)
    ## weighting strategy, TODO make optional for the user
    weightingStrategy = 'uniform'
    clusterFeatures = self._weightAndScaleClusters(features, hierarchFeatures, clusterFeatures, weightingStrategy)
    self._clusterInfo['features']['scaled'] = copy.deepcopy(clusterFeatures)
    # perform clustering
    labels = self._classifyROMs(self._divisionClassifier, features, clusterFeatures)
    uniqueLabels = sorted(list(set(labels))) # note: keep these ordered! Many things hinge on this.
    self.raiseAMessage('Identified {} clusters while training clustered ROM "{}".'.format(len(uniqueLabels), self._romName))
    # make cluster information dict
    self._clusterInfo['labels'] = labels
    ## clustered
    self._clusterInfo['map'] = dict((label, roms[labels == label]) for label in uniqueLabels)
    # TODO what about the unclustered ones? We throw them out in truncated representation, of necessity.
    self._roms = list(self._clusterInfo['map'][label][0] for label in uniqueLabels)

  def _weightAndScaleClusters(self, features, featureGroups, clusterFeatures, weightingStrategy):
    """
      Applies normalization and weighting to cluster training features.
      @ In, features, list(str), ordered list of features
      @ In, featureGroups, dict, hierarchal structure of requested features
      @ In, clusterFeaturs, dict, features mapped to arrays of values (per ROM)
      @ In, weightingStrategy, str, weighting strategy to use in ROM metrics
      @ Out, clusterFeatures, dict, weighted and scaled feature space (destructive on original dict)
    """
    # initialize structure
    weights = np.zeros(len(features))
    for f, feature in enumerate(features):
      # scale the data
      data = np.asarray(clusterFeatures[feature])
      # using Z normalization allows the data that is truly far apart to be streched,
      ## while data that is close together remains clustered.
      ## This does not work well if SMALL relative differences SHOULD make a big difference in clustering,
      ##    or if LARGE relative distances should NOT make a big difference in clustering!
      loc, scale = mathUtils.normalizationFactors(data, mode='z')
      clusterFeatures[feature] = (data - loc)/scale
      # weight the data --> NOTE doesn't really work like we think it does!
      _, metric, ID = feature.split('|', 2)
      if weightingStrategy == 'uniform':
        weight = 1.0
      else:
        # TODO when this gets moved to an input spec, we won't need to check it here.
        ## for now, though, it's the only option.
        self.raiseAnError(RuntimeError, 'Unrecognized weighting strategy: "{}"!'.format(weightingStrategy))
      weights[f] = weight
    for f, feature in enumerate(features):
      clusterFeatures[feature] = clusterFeatures[feature] * weights[f]
    return clusterFeatures

  def _getSegmentData(self, full=None):
    """ TODO """
    # default to the same segment data as the evaluation mode.
    if full is None:
      full = self._evaluationMode == 'full'
    # if full segmentation data, then Segments knows how to do that.
    if full:
      return Segments._getSegmentData(self, full=True)
    # otherwise, return the indices corresponding to the clustered roms
    roms = self.getSegmentRoms(full=False)
    pivotID = self._templateROM.pivotParameterID
    indexEdges = np.zeros(len(roms)+1, dtype=int)
    pivotEdges = np.zeros(len(roms)+1, dtype=int)
    pivotVals = self._indexValues[pivotID]
    pivotIndex = 0
    for r, rom in enumerate(roms):
      indexEdges[r] = pivotIndex
      pivotEdges[r] = pivotVals[pivotIndex]
      pivotIndex += len(rom.pivotParameterValues)
    indexEdges[-1] = pivotIndex
    pivotEdges[-1] = pivotVals[pivotIndex]
    #print('DEBUGG indexes, values:')
    #for r in range(len(indexEdges)):
    #  print('  ', indexEdges[r], pivotEdges[r])
    return indexEdges[:-1], indexEdges[1:], pivotEdges[:-1], pivotEdges[1:]









#
#
#
#
class Interpolated(supervisedLearning):
  """ In addition to clusters for each history, interpolates between histories. """
  def __init__(self, messageHandler, **kwargs):
    supervisedLearning.__init__(self, messageHandler, **kwargs)
    self.printTag = 'Interp. Cluster ROM'
    # notation: "pivotParameter" is for micro-steps (e.g. within-year, with a Clusters ROM representing each year)
    #           "macroParameter" is for macro-steps (e.g. from year to year)
    inputSpecs = kwargs['paramInput'].findFirst('Segment')
    self._macroParameter = inputSpecs.findFirst('macroParameter').value # pivot parameter for macro steps (e.g. years)
    self._macroTemplate = Clusters(messageHandler, **kwargs)            # example "yearly" SVL engine collection
    self._macroSteps = {}                                               # collection of macro steps (e.g. each year)

  # passthrough to template
  def setAssembledObjects(self, *args, **kwargs):
    self._macroTemplate.setAssembledObjects(*args, **kwargs)

  def readAssembledObjects(self):
    for step in self._macroSteps.values():
      step.readAssembledObjects()

  def writePointwiseData(self, writeTo):
    """
    Writes pointwise data about this ROM to the data object.
    @ In, writeTo, DataObject, data structure into which data should be written
    @ Out, None
    """
    # for year, model in self._macroSteps.items():
    #   print('')
    #   print('year indices',year)
    #   iS, iE, pS, pE = model._getSegmentData() # (i)ndex | (p)ivot, (S)tarts | (E)nds
    #   for i in range(len(iS)):
    #     print(i, iS[i], iE[i], pS[i], pE[i])

  def writeXML(self, writeTo, targets=None, skip=None):
    """
      Write out ARMA information
      @ In, writeTo, xmlUtils.StaticXmlElement, entity to write to
      @ In, targets, list, optional, unused
      @ In, skip, list, optional, unused
      @ Out, None
    """
    # write global information
    newNode = xmlUtils.StaticXmlElement('InterpolatedMultiyearROM')
    ## macro steps information
    newNode.getRoot().append(xmlUtils.newNode('MacroParameterID', text=self._macroParameter))
    newNode.getRoot().append(xmlUtils.newNode('MacroSteps', text=len(self._macroSteps)))
    newNode.getRoot().append(xmlUtils.newNode('MacroFirstStep', text=min(self._macroSteps)))
    newNode.getRoot().append(xmlUtils.newNode('MacroLastStep', text=max(self._macroSteps)))
    writeTo.getRoot().append(newNode.getRoot())
    # write info about EACH macro step
    main = writeTo.getRoot()
    for macroID, step in self._macroSteps.items():
      newNode = xmlUtils.StaticXmlElement('MacroStepROM', attrib={self._macroParameter: str(macroID)})
      step.writeXML(newNode, targets, skip)
      main.append(newNode.getRoot())



  ############### TRAINING ####################
  def train(self, tdict):
    """
      Trains the SVL and its supporting SVLs etc. Overwrites base class behavior due to
        special clustering and macro-step needs.
      @ In, trainDict, dict, dicitonary with training data
      @ Out, None
    """
    # tdict should have two parameters, the pivotParameter and the macroParameter -> one step per realization
    if self._macroParameter not in tdict:
      self.raiseAnError(IOError, 'The <macroParameter> "{}" was not found in the training DataObject! Training is not possible.'.format(self._macroParameter))
    ## TODO how to handle multiple realizations that aren't progressive, e.g. sites???
    # create each progressive step
    self._macroTemplate.readAssembledObjects()
    for macroID in tdict[self._macroParameter]:
      macroID = macroID[0]
      new = self._copyAssembledModel(self._macroTemplate)
      self._macroSteps[macroID] = new

    # train the existing steps
    for s, step in enumerate(self._macroSteps.values()):
      self.raiseADebug('Training Statepoinp t Year {} ...'.format(s))
      trainingData = dict((var, [tdict[var][s]]) for var in tdict.keys())
      step.train(trainingData, skipAssembly=True)
    self.raiseADebug('  Statepoints trained ')
    # interpolate missing steps
    self._interpolateSteps(tdict)
    self.amITrained = True

  def _interpolateSteps(self, trainingDict):
    """ Master method for interpolating missing ROMs for steps """
    # acquire interpolatable information
    exampleModel = list(self._macroSteps.values())[0] # example MACRO model (e.g. example year)
    ### TODO FIXME WORKING
    # the exampleModel has self._divisionInfo, but the macroTemplate does not!
    # HOWEVER, you can't currently retrain the macroTemplate, but the copied newModel
    # interpolated ROMS don't have the divisionInfo! Apparently there's a missing step in
    # here somewhere. Right now we raise an error with the already-trained Classifier,
    # maybe we can just reset that sucker.
    exampleRoms = exampleModel.getSegmentRoms(full=True)
    numSegments = len(exampleModel._clusterInfo['labels'])
    ## TODO can we reduce the number of unique transitions between clusters?
    ## For example, if the clusters look like this for years 1 and 3:
    ##   Year 1: A1 B1 A1 B1 A1 B1 A1 B1
    ##   Year 2: A2 B2 C2 A2 B2 C2 A2 B2
    ## the total transition combinations are: A1-A2, A1-B2, A1-C2, B1-A2, B1-B2, B1-C2
    ## which is 6 interpolations, but doing all of them we do 8 (or more in a full example).
    ## This could speed up the creation of the interpolated clustered ROMs possibly.
    ## Then, whenever we interpolate, we inquire from whom to whom?
    ## Wait, if you have more than 2 statepoints, this will probably not be worth it.
    ##         - rambling thoughts, talbpaul, 2019
    interps = [] # by segment, the interpreter to make new data
    ## NOTE interps[0] is the GLOBAL PARAMS interpolator!!!
    # statepoint years
    statepoints = list(self._macroSteps.keys())
    # all years
    allYears = list(range(min(statepoints), max(statepoints)))
    # what years are missing?
    missing = list(y for y in allYears if y not in statepoints)
    # if any years are missing, make the interpolators for each segment of each statepoint ROM
    if missing:
      # interpolate global features
      globalInterp = self._createSVLInterpolater(self._macroSteps, index='global')
      # interpolate each segment
      for segment in range(numSegments):
        interp = self._createSVLInterpolater(self._macroSteps, index=segment)
        # store interpolators, by segment
        interps.append(interp)
    self.raiseADebug('Interpolator trained')
    # interpolate new data
    ## now we have interpolators for every segment, so for each missing segment, we
    ## need to make a new Cluster model and assign its subsequence ROMs (pre-clustering).
    years = list(self._macroSteps.keys())
    models = []
    # TODO assuming integer years! And by years we mean MacroSteps, except we leave it as years right now!
    for y in range(min(years), max(years)):
      # don't replace statepoint years
      if y in years:
        self.raiseADebug('Year {} is a statepoint, so no interpolation needed.'.format(y))
        models.append(self._macroSteps[y])
        continue
      # otherwise, create new instances
      else:
        self.raiseADebug('Interpolating year {}'.format(y))
        newModel = self._interpolateSVL(trainingDict, exampleRoms, exampleModel, self._macroTemplate, numSegments, globalInterp, interps, y)
        models.append(newModel)
        self._macroSteps[y] = newModel
    # now what?

  def _createSVLInterpolater(self, modelDict, index=None):
    # index is the segment
    interp = {}
    df = None
    for step, model in modelDict.items():
      # step is the macro step, e.g. year
      if index is None:
        raise NotImplementedError
      # if the input model is not clustered (maybe impossible currently?), no segmenting consideration
      elif index == 'global':
        params = model._roms[0].parametrizeGlobalRomFeatures(model._romGlobalAdjustments)
      # otherwise, need to capture segment information as well as the global information
      else:
        params = model.getSegmentRoms(full=True)[index].getFundamentalFeatures(None)
      newDf = pd.DataFrame(params, index=[step])
      if df is None:
        df = newDf
      else:
        df = df.append(newDf)

    df.fillna(0.0) # FIXME is 0 really the best for all signals??
    # create interpolators
    interp['method'] = {}
    for header in params:
      interp['method'][header] = interp1d(df.index.values, df[header].values)
    #fname = 'debug_statepoints_{}.pk'.format(index)
    # DEBUGG
    #with open(fname, 'wb') as f:
    #  df.index.name = 'year'
    #  pk.dump(df, f)
    #print('DEBUGG interpolation data has been dumped to', fname)
    #### OLD #### do it all at once
    #data = df.values
    #interp['headers'] = list(params.keys())
    #interp['method'] = interp1d(df.index.values, data.transpose())
    return interp

  def _interpolateSVL(self, trainingDict, exampleRoms, exampleModel, template, N, globalInterp, segmentInterps, index):
    """ interpolates a single engine for a single macro step (e.g. a single year) """
    newModel = copy.deepcopy(exampleModel) #copy.deepcopy(template)
    segmentRoms = [] # FIXME speedup, make it a numpy array from the start
    for segment in range(N):

      params = dict((param, interp(index)) for param, interp in segmentInterps[segment]['method'].items())
      # DEBUGG
      #fname = 'debugg_interp_y{}_s{}.pk'.format(index, segment)
      #with open(fname, 'wb') as f:
      #  print('Dumping interpolated params to', fname)
      #  pk.dump(params, f)
      #### OLD #### do it all at once
      #for param, interp in segmentInterps[segment]['method'].items():
      #  params[param] = interp(index)

      #data = segmentInterps[segment]['method'](index)
      #data = data.transpose()
      #headers = segmentInterps[segment]['headers']
      #params = dict((headers[d], data[d]) for d in range(len(data)))

      newRom = copy.deepcopy(exampleRoms[segment])
      inputs = newRom.readFundamentalFeatures(params)
      newRom.setFundamentalFeatures(inputs)
      segmentRoms.append(newRom)

    segmentRoms = np.asarray(segmentRoms)
    # add global params
    params = dict((param, interp(index)) for param, interp in globalInterp['method'].items())
    #with open('debugg_interp_y{}_sglobal.pk'.format(index), 'wb') as f:
    #  pk.dump(params, f)

    #### OLD #### do it all at once
    #data = globalInterp['method'](index)
    #data = data.transpose()
    #headers = globalInterp['headers']
    #params = dict((headers[d], data[d]) for d in range(len(data)))
    # TODO assuming histories!
    pivotID = exampleModel._templateROM.pivotParameterID
    pivotValues = trainingDict[pivotID][0] # FIXME assumes pivot is the same for each year
    params = exampleModel._roms[0].setGlobalRomFeatures(params, pivotValues)
    newModel._romGlobalAdjustments = params
    # finish training by clustering
    newModel._clusterSegments(segmentRoms, exampleModel.divisions)
    newModel.amITrained = True # template.amITrained
    return newModel

  def _copyAssembledModel(self, model):
    new = copy.deepcopy(model)
    # because assembled objects are excluded from deepcopy, add them back here
    # new.setAssembledObjects(copy.deepcopy(self._macroTemplate._assembledObjects))
    new.setAssembledObjects({})
    return new

  ############### EVALUATING ####################
  def evaluate(self, edict):
    """
      Evaluate the set of interpolated models
    """
    # can we run SupervisedLearning.evaluate? Should this be an evaluateLocal?
    ## set up the results dict with the correct dimensionality
    ### actually, let's wait for the first sample to come in.
    self.raiseADebug('Evaluating interpolated ROM ...')
    results = None
    ## TODO set up right for ND??
    numMacro = len(self._macroSteps)
    macroIndexValues = []
    for m, (macroStep, model) in enumerate(sorted(self._macroSteps.items(), key=lambda x: x[0])):
      # m is an index of the macro step, in order of the macro values (e.g. in order of years)
      # macroStep is the actual macro step value (e.g. the year)
      # model is the ClusterROM instance for this macro step
      macroIndexValues.append(macroStep)
      self.raiseADebug(' ... evaluating macro step "{}" of "{}"'.format(macroStep+1, numMacro))
      subResult = model.evaluate(edict) # TODO same input for all macro steps? True for ARMA at least...
      indexMap = subResult.get('_indexMap', {})
      # if not set up yet, then frame results structure
      if results is None:
        results = {}
        finalIndexMap = indexMap # in case every rlz doesn't use same order, which would be lame
        pivotID = model._templateROM.pivotParameterID
        indices = set([pivotID, self._macroParameter])
        for indexes in finalIndexMap.values():
          indices.update(set(indexes))
        #pivotVals = subResult[pivotID]
        #numPivot = len(pivotVals)
        for target, values in subResult.items():
          # if an index, just set the values now # FIXME assuming always the same!
          ## FIXME thing is, they're not always the same, we're clustering, so sometimes there's diff num days!
          ## TODO for now, we simply require using a classifier that always has the same number of entries.
          if target in [pivotID, '_indexMap'] or target in indices:
            results[target] = values
          else:
            results[target] = np.zeros([numMacro] + list(values.shape))
      # END setting up results structure, if needed
      # FIXME reshape in case indexMap is not the same as finalIndexMap?
      for target, values in subResult.items():
        if target in [pivotID, '_indexMap'] or target in indexMap:
          continue
        indexer = tuple([m] + [None]*len(values.shape))
        try:
          results[target][indexer] = values
        except ValueError:
          self.raiseAnError(RuntimeError, 'The shape of the histories along the pivot parameter is not consistent! Try using a clustering classifier that always returns the same number of clusters.')
    results['_indexMap'] = {} #finalIndexMap
    for target, vals in results.items():
      if target not in indices and target not in ['_indexMap']:
        default = [] if vals.size == 1 else [pivotID]
        results['_indexMap'][target] = [self._macroParameter] + finalIndexMap.get(target, default)
    results[self._macroParameter] = macroIndexValues
    return results


  ############### DUMMY ####################
  # dummy methods that are required by SVL and not generally used
  def __confidenceLocal__(self, featureVals):
    """
      This should return an estimation of the quality of the prediction.
      This could be distance or probability or anything else, the type needs to be declared in the variable cls.qualityEstType
      @ In, featureVals, 2-D numpy array , [n_samples,n_features]
      @ Out, __confidenceLocal__, float, the confidence
    """
    pass

  def __resetLocal__(self):
    """
      Reset ROM. After this method the ROM should be described only by the initial parameter settings
      @ In, None
      @ Out, None
    """
    pass

  def __returnCurrentSettingLocal__(self):
    """
      Returns a dictionary with the parameters and their current values
      @ In, None
      @ Out, params, dict, dictionary of parameter names and current values
    """
    return {}

  def __returnInitialParametersLocal__(self):
    """
      Returns a dictionary with the parameters and their initial values
      @ In, None
      @ Out, params, dict,  dictionary of parameter names and initial values
    """
    return {}

  # Are private-ish so should not be called directly, so we don't implement them, as they don't fit the collection.
  def __evaluateLocal__(self, featureVals):
    """
      @ In,  featureVals, np.array, 2-D numpy array [n_samples,n_features]
      @ Out, targetVals , np.array, 1-D numpy array [n_samples]
    """
    pass

  def __trainLocal__(self, featureVals, targetVals):
    """
      Perform training on samples in featureVals with responses y.
      For an one-class model, +1 or -1 is returned.
      @ In, featureVals, {array-like, sparse matrix}, shape=[n_samples, n_features],
        an array of input feature values
      @ Out, targetVals, array, shape = [n_samples], an array of output target
        associated with the corresponding points in featureVals
    """
    pass



#
#
#
#
# DEBUGGING TOOLS
def _plotSignalsClustered(labels, clusterFeatures, slices, trainingSet):
  # dump training parameters
  import pandas as pd
  trainDF = pd.DataFrame(clusterFeatures)
  trainDF['labels'] = labels
  trainDF.to_csv('debug_clustering.csv')
  # plot
  import matplotlib.pyplot as plt
  for target in trainingSet:
    if target in ['Time', 'scaling']:
      continue
    print('DEBUGG plotting target "{}"'.format(target))
    fig, ax = plt.subplots(figsize=(12, 10))
    ymin = trainingSet[target][0].min()
    ymax = trainingSet[target][0].max()
    lim = (ymin, ymax)
    cluster_hist = list(np.zeros(len(trainingSet['Time'][0]))*np.nan for _ in range(max(labels)+1))
    for l, label in enumerate(labels):
      picker = slice(slices[l][0], slices[l][-1]+1)
      data = dict((var, [trainingSet[var][0][picker]]) for var in trainingSet)
      end = data['Time'][0][1]
      ax.plot([end, end], lim, 'k:', alpha=0.2)
      if l == 0:
        start = data['Time'][0][0]
        ax.plot([start, start], lim, 'k:', alpha=0.2)
      ax.plot(data['Time'][0], data[target][0], '-', color='C{}'.format(label%10), label='C {}'.format(label))
      cluster_hist[label][picker] = data[target][0]
    ax.set_ylabel(target)
    ax.set_xlabel('Time (s)')
    ax.set_title('{} Clustered Training Data'.format(target))
    xlims = ax.get_xlim()
    ylims = ax.get_ylim()
    ax.legend(loc=0)
    fig.savefig('{}_all_clusters.png'.format(target))

    # plot cluster histories, by cluster
    for l in range(max(labels)):
      fig, ax = plt.subplots(figsize=(12, 10))
      ax.plot(trainingSet['Time'][0], cluster_hist[l], color='C{}'.format(l%10), label=str(l))
      ax.legend(loc=0)
      ax.set_xlim(xlims)
      ax.set_ylim(ylims)
      ax.set_xlabel('Time (s)')
      ax.set_ylabel(target)
      ax.set_title('{} cluster {}'.format(target, l))
      fig.savefig('{}_cluster_{}.png'.format(target, l))


    #print('DEBUGG showing plot (close to continue) ...')
    #plt.show()



<|MERGE_RESOLUTION|>--- conflicted
+++ resolved
@@ -639,11 +639,7 @@
       inputRequests = inputRequestsNode.value
       userRequests = self._extrapolateRequestedClusterFeatures(inputRequests)
     self._clusterFeatures = self._templateROM.checkRequestedClusterFeatures(userRequests)
-<<<<<<< HEAD
-    print('debuggggg_clusterFeatures',self._clusterFeatures)
-
-=======
->>>>>>> be0aab29b1fb2103f559546c8afe18732e9f47bf
+
   def readAssembledObjects(self):
     """
       Collects the entities from the Assembler as needed.
@@ -886,11 +882,7 @@
       @ Out, sampleWeights, np.array, array of cluster weights (normalized)
     """
     pivotID = self._templateROM.pivotParameterID
-<<<<<<< HEAD
-    result, indexMap, indexValues, sampleWeights, pivotLen = self._collectClusteredEvaluations(evaluationDict, pivotID)
-=======
     result, indexMap, indexValues, sampleWeights, _ = self._collectClusteredEvaluations(evaluationDict, pivotID)
->>>>>>> 1cc9faa9
     allIndices = set()
     for target, indices in indexMap.items():
       allIndices.update(indices)
