--- conflicted
+++ resolved
@@ -716,17 +716,6 @@
     # if using zero-filter, cut the parts of the Fourier and values that correspond to the zero-value portions
     if zeroFilter:
       values = values[self.zeroFilterMask]
-<<<<<<< HEAD
-      # TODO is this right?
-      fourierSignals = fourierSignalsFull[self.zeroFilterMask, :]
-      # OLD fourierSignals = dict((period, vals[self.zeroFilterMask]) for period, vals in fourierSeriesOriginal.items())
-    else:
-      fourierSignals = fourierSignalsFull
-
-    # fit the signal
-    fourierEngine.fit(fourierSignals, values)
-
-=======
       fourierSignals = fourierSignalsFull[self.zeroFilterMask, :]
     else:
       fourierSignals = fourierSignalsFull
@@ -734,12 +723,10 @@
     # fit the signal
     fourierEngine.fit(fourierSignals, values)
 
->>>>>>> b179f4bb
     # get Fourier superimposed signal
     fitSignal = np.asarray(fourierEngine.predict(fourierSignals))
     # get signal intercept
     intercept = fourierEngine.intercept_
-<<<<<<< HEAD
     # get coefficient map for A*sin(ft) + B*cos(ft)
     waveCoefMap = collections.defaultdict(dict) # {period: {sin:#, cos:#}}
     for c, coef in enumerate(fourierEngine.coef_):
@@ -755,14 +742,6 @@
       B = coefs['cos']
       C, s = mathUtils.convertSinCosToSinPhase(A, B)
       coefMap[period] = {'amplitude': C, 'phase': s}
-=======
-    # get coefficient map
-    coefMap = collections.defaultdict(dict) # {period: {sin:#, cos:#}}
-    for c, coef in enumerate(fourierEngine.coef_):
-      period = periods[c//2]
-      waveform = 'sin' if c % 2 == 0 else 'cos'
-      coefMap[period][waveform] = coef
->>>>>>> b179f4bb
 
     # re-add zero-filtered
     if zeroFilter:
@@ -895,13 +874,8 @@
         periodNode = xmlUtils.newNode('period', text='{:1.9e}'.format(period))
         fourierNode.append(periodNode)
         periodNode.append(xmlUtils.newNode('frequency', text='{:1.9e}'.format(1.0/period)))
-<<<<<<< HEAD
         for stat, value in fourier['regression']['coeffs'][period].items():
           periodNode.append(xmlUtils.newNode(stat, text='{:1.9e}'.format(value)))
-=======
-        for waveform, coeff in fourier['regression']['coeffs'][period].items():
-          periodNode.append(xmlUtils.newNode(waveform, text='{:1.9e}'.format(coeff)))
->>>>>>> b179f4bb
     # - ARMA std
     for target, arma in self.armaResult.items():
       targetNode = root.find(target)
