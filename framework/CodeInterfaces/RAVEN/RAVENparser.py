--- conflicted
+++ resolved
@@ -202,16 +202,6 @@
     # copy SLAVE raven files in case they are needed
     for slaveInput in self.slaveInputFiles:
       # check if exists
-<<<<<<< HEAD
-      if os.path.exists(slaveInputFullPath):
-        slaveInputBaseDir = os.path.dirname(slaveInput)
-        slaveDir = os.path.join(currentDirName,slaveInputBaseDir.replace(currentDirName,""))
-        if not os.path.exists(slaveDir):
-          os.makedirs(slaveDir,exist_ok=True)
-        shutil.copy(slaveInputFullPath,slaveDir)
-      else:
-        raise IOError(self.printTag+' ERROR: File "' +slaveInputFullPath+'" has not been found!!!')
-=======
       #if os.path.exists(slaveInput): #FullPath):
         #slaveInputBaseDir = os.path.dirname(slaveInput)
         # OLDs laveDir = os.path.join(currentDirName, slaveInputBaseDir.replace(currentDirName,""))
@@ -227,7 +217,6 @@
         #raise IOError(self.printTag+' ERROR: File "' +slaveInputFullPath+'" has not been found!!!')
       #else:
       #  raise IOError(self.printTag+' ERROR: File "' +slaveInputFullPath+'" has not been found!!!')
->>>>>>> 97c1f0b1
 
 
   def printInput(self,rootToPrint,outfile=None):
