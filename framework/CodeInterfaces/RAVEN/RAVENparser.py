--- conflicted
+++ resolved
@@ -242,9 +242,7 @@
                   # it is a locator
                   attribName  = attribComp.split(":")[0].strip()
                   attribValue = attribComp.split(":")[1].strip()
-
                   attribPath +='[@'+attribName+('="'+attribValue+'"]')
-
                 else:
                   # it is actually the attribute that needs to be changed
                   # check if it is the last component
@@ -302,7 +300,6 @@
           if mathUtils.isSingleValued(val):
             val = str(val).strip()
           else:
-<<<<<<< HEAD
             if len(val.shape) > 1:
               raise IOError(self.printTag+'ERROR: RAVEN interface is not prepared to handle matrix value passing yet!')
             val = ','.join(str(i) for i in val)
@@ -325,35 +322,4 @@
             nodeToChange.text = val
           else:
             nodeToChange.attrib[attribName] = val
-=======
-            subElement =  ET.Element(nodeWithAttributeName, attrib=allowAddNodesPath[nodeWithAttributeName])
-          getFirstElement.append(subElement)
-          getFirstElement = subElement
-        # in the event of vector entries, handle those here
-        if mathUtils.isSingleValued(val):
-          val = str(val).strip()
-        else:
-          if len(val.shape) > 1:
-            raise IOError(self.printTag+'ERROR: RAVEN interface is not prepared to handle matrix value passing yet!')
-          val = ','.join(str(i) for i in val)
-        if changeTheNode:
-          subElement.text = val
-        else:
-          subElement.attrib[attribConstruct.keys()[-1]] = val
-
-      else:
-        nodeToChange = foundNodes[0]
-        pathNode     = './/'
-        # in the event of vector entries, handle those here
-        if mathUtils.isSingleValued(val):
-          val = str(val).strip()
-        else:
-          if len(val.shape) > 1:
-            raise IOError(self.printTag+'ERROR: RAVEN interface is not prepared to handle matrix value passing yet!')
-          val = ','.join(str(i) for i in val)
-        if changeTheNode:
-          nodeToChange.text = val
-        else:
-          nodeToChange.attrib[attribName] = val
->>>>>>> 5df10c25
     return returnElement