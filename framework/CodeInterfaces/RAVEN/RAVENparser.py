# Copyright 2017 Battelle Energy Alliance, LLC
#
# Licensed under the Apache License, Version 2.0 (the "License");
# you may not use this file except in compliance with the License.
# You may obtain a copy of the License at
#
# http://www.apache.org/licenses/LICENSE-2.0
#
# Unless required by applicable law or agreed to in writing, software
# distributed under the License is distributed on an "AS IS" BASIS,
# WITHOUT WARRANTIES OR CONDITIONS OF ANY KIND, either express or implied.
# See the License for the specific language governing permissions and
# limitations under the License.
"""
Created on Sept 10, 2017

@author: alfoa
"""
from __future__ import division, print_function, unicode_literals, absolute_import

import xml.etree.ElementTree as ET
import xml.dom.minidom
import os
import shutil
import copy
from collections import OrderedDict
from utils import utils, xmlUtils, mathUtils
import MessageHandler # to give VariableGroups a messageHandler and handle messages

class RAVENparser():
  """
    Import the RAVEN input as xml tree, provide methods to add/change entries and print it back
  """
  def __init__(self, inputFile):
    """
      Constructor
      @ In, inputFile, string, input file name
      @ Out, None
    """
    self.printTag  = 'RAVEN_PARSER' # print tag
    self.inputFile = inputFile      # input file name
    self.outStreamsNames = {}       # {'outStreamName':[DataObjectName,DataObjectType]}
    self.databases = {}             # {name: full rel path to file with filename}
    self.varGroups = {}             # variable groups, names and values
    if not os.path.exists(inputFile):
      raise IOError(self.printTag+' ERROR: Not found RAVEN input file')
    try:
      tree = ET.parse(open(inputFile,'r'))
    except IOError as e:
      raise IOError(self.printTag+' ERROR: Input Parsing error!\n' +str(e)+'\n')
    self.tree = tree.getroot()

    # expand the ExteranlXML nodes
    cwd = os.path.dirname(inputFile)
    xmlUtils.expandExternalXML(self.tree,cwd)

    # get the NAMES of the variable groups
    variableGroupNode = self.tree.find('VariableGroups')
    if variableGroupNode is not None:
      # make a messageHandler and messageUsesr to handle variable group creation
      ## if made generally available to this parser, this can be relocated and used generally
      messageHandler = MessageHandler.MessageHandler()
      messageHandler.initialize({'verbosity':'quiet'})
      messageUser = MessageHandler.MessageUser()
      self.varGroups = mathUtils.readVariableGroups(variableGroupNode,messageHandler,messageUser)

    # do some sanity checks
    sequence = [step.strip() for step in self.tree.find('.//RunInfo/Sequence').text.split(",")]
    # firstly no multiple sublevels of RAVEN can be handled now
    for code in self.tree.findall('.//Models/Code'):
      if 'subType' not in code.attrib:
        raise IOError(self.printTag+' ERROR: Not found subType attribute in <Code> XML blocks!')
      if code.attrib['subType'].strip() == 'RAVEN':
        raise IOError(self.printTag+' ERROR: Only one level of RAVEN runs are allowed (Not a chain of RAVEN runs). Found a <Code> of subType RAVEN!')
    # find steps and check if there are active outstreams (Print)
    foundOutStreams = False
    foundDatabases = False
    for step in self.tree.find('.//Steps'):
      if step.attrib['name'] in sequence:
        for role in step:
          if role.tag.strip() == 'Output':
            mainClass, subType = role.attrib['class'].strip(), role.attrib['type'].strip()
            if mainClass == 'OutStreams' and subType == 'Print':
              outStream = self.tree.find('.//OutStreams/Print[@name="'+role.text.strip()+ '"]'+'/source')
              if outStream is None:
                continue # can have an outstream in inner but still use database return
                # raise IOError(self.printTag+' ERROR: The OutStream of type "Print" named "'+role.text.strip()+'" has not been found!')
              dataObjectType = None
              linkedDataObjectPointSet = self.tree.find('.//DataObjects/PointSet[@name="'+outStream.text.strip()+ '"]')
              if linkedDataObjectPointSet is None:
                linkedDataObjectHistorySet = self.tree.find('.//DataObjects/HistorySet[@name="'+outStream.text.strip()+ '"]')
                if linkedDataObjectHistorySet is None:
                  # try dataset
                  linkedDataObjectHistorySet = self.tree.find('.//DataObjects/DataSet[@name="'+outStream.text.strip()+ '"]')
                  if linkedDataObjectHistorySet is None:
                    raise IOError(self.printTag+' ERROR: The OutStream of type "Print" named "'+role.text.strip()+'" is linked to not existing DataObject!')
                dataObjectType, xmlNode = "HistorySet", linkedDataObjectHistorySet
              else:
                dataObjectType, xmlNode = "PointSet", linkedDataObjectPointSet
              self.outStreamsNames[role.text.strip()] = [outStream.text.strip(),dataObjectType,xmlNode]
              foundOutStreams = True
            elif mainClass == 'Databases' and subType == 'NetCDF':
              rName = role.text.strip()
              db = self.tree.find(f'.//Databases/NetCDF[@name="{rName}"]')
              if db is None:
<<<<<<< HEAD
                continue # can have a database in inner but still use outsream return
                # raise IOError(f'{self.printTag} ERROR: The NetCDF Database "{role.text.strip()}" in Inner Steps was not found!')
=======
                raise IOError(f'{self.printTag} ERROR: The NetCDF Database "{role.text.strip()}" in Inner Steps was not found!')
>>>>>>> 7c8f351a
              if db.attrib['readMode'] == 'overwrite':
                dirs = db.attrib.get('directory', 'DatabaseStorage')
                name = db.attrib.get('filename', db.attrib['name']+'.nc')
                full = os.path.join(dirs, name)
                self.databases[rName] = full
                foundDatabases = True

    if not foundOutStreams and not foundDatabases:
      raise IOError(self.printTag+' ERROR: No <OutStreams><Print> or <Databases><NetCDF readMode="overwrite"> found in the active <Steps> of inner RAVEN!')

    # Now we grep the paths of all the inputs the SLAVE RAVEN contains in the workind directory.
    self.workingDir = self.tree.find('.//RunInfo/WorkingDir').text.strip()
    # Find the Files
    self.slaveInputFiles = self.findSlaveFiles(self.tree, self.workingDir)

  def findSlaveFiles(self, tree, workingDir):
    """
      find Slave Files
      @ In, tree, xml.etree.ElementTree.Element, main node of RAVEN
      @ In, workingDir, string, current working directory
      @ Out, slaveFiles, list, list of slave input files
    """
    slaveFiles = [] # NOTE: this is only perturbable files
    # check in files
    filesNode = tree.find('.//Files')
    if filesNode is not None:
      for child in tree.find('.//Files'):
        # if the file is noted to be in a subdirectory, grab that
        subDirectory = child.attrib.get('subDirectory','')
        # this is the absolute path of the file on the system
        absPath = os.path.abspath(os.path.expanduser(os.path.join(workingDir, subDirectory, child.text.strip())))
        # is this file meant to be perturbed? Default to true.
        perturbable = utils.stringIsTrue(child.attrib.get('perturbable', 't'))
        if perturbable:
          # since it will be perturbed, track it so we can copy it to the eventual inner workdir
          slaveFiles.append(absPath)
          # we're going to copy it to the working dir, so just leave the file name
          child.text = os.path.basename(absPath)
        else:
          # change the path to be absolute so the inner workflow still knows where it is
          ## make sure we don't have a subdirectory messing with stuff
          child.attrib.pop('subDirectory', None)
          child.text = absPath
    # check in external models
    externalModels = tree.findall('.//Models/ExternalModel')
    if len(externalModels) > 0:
      for extModel in externalModels:
        if 'ModuleToLoad' in extModel.attrib:
          moduleToLoad = extModel.attrib['ModuleToLoad']
          if not moduleToLoad.endswith("py"):
            moduleToLoad += ".py"
          if self.workingDir not in moduleToLoad:
            absPath = os.path.abspath(os.path.expanduser(os.path.join(workingDir, moduleToLoad)))
          else:
            absPath = os.path.abspath(os.path.expanduser(moduleToLoad))
          # because ExternalModels aren't perturbed, just update the path to be absolute
          extModel.attrib['ModuleToLoad'] = absPath
        else:
          if 'subType' not in extModel.attrib or len(extModel.attrib['subType']) == 0:
            raise IOError(self.printTag+' ERROR: ExternalModel "'+extModel.attrib['name']+'" does not have any attribute named "ModuleToLoad" or "subType" with an available plugin name!')
    # check in external functions
    externalFunctions = tree.findall('.//Functions/External')
    if len(externalFunctions) > 0:
      for extFunct in externalFunctions:
        if 'file' in extFunct.attrib:
          moduleToLoad = extFunct.attrib['file']
          if not moduleToLoad.endswith("py"):
            moduleToLoad += ".py"
          if workingDir not in moduleToLoad:
            absPath = os.path.abspath(os.path.expanduser(os.path.join(workingDir, moduleToLoad)))
          else:
            absPath = os.path.abspath(os.path.expanduser(moduleToLoad))
          # because ExternalFunctions aren't perturbed, just update the path to be absolute
          extFunct.attrib['file'] = absPath
        else:
          raise IOError(self.printTag+' ERROR: Functions/External ' +extFunct.attrib['name']+ ' does not have any attribute named "file"!!')
    # make the paths absolute
    return slaveFiles

  def returnOutputs(self):
    """
      Method to return the Outstreams names and linked DataObject name
      @ In, None
      @ Out, outStreamsNames, dict, the dictionary of outstreams of type print {'outStreamName':[DataObjectName,DataObjectType]}
    """
    return self.outStreamsNames, self.databases

  def returnVarGroups(self):
    """
      Method to return the variable groups'
      @ In, None
      @ Out, varGroups, list, the list of var group names
    """
    return self.varGroups

  def copySlaveFiles(self, currentDirName):
    """
      Method to copy the slave input files
      @ In, currentDirName, str, the current directory (destination of the copy procedure)
      @ Out, None
    """
    # the dirName is actually in workingDir/StepName/prefix => we need to go back 2 dirs
    # copy SLAVE raven files in case they are needed
    for slaveInput in self.slaveInputFiles:
      slaveDir = os.path.join(currentDirName, self.workingDir)
      # if not exist then make the directory
      try:
        os.makedirs(slaveDir)
      # if exist, print message, since no access to message handler
      except FileExistsError:
        print('current working dir {}'.format(slaveDir))
        print('already exists, this might imply deletion of present files')
      try:
        shutil.copy(slaveInput, slaveDir)
      except FileNotFoundError:
        raise IOError('{} ERROR: File "{}" has not been found!'.format(self.printTag, slaveInput))

  def printInput(self,rootToPrint,outfile=None):
    """
      Method to print out the new input
      @ In, rootToPrint, xml.etree.ElementTree.Element, the Element containing the input that needs to be printed out
      @ In, outfile, string, optional, output file root
      @ Out, None
    """
    xmlObj = xml.dom.minidom.parseString(ET.tostring(rootToPrint))
    inputAsString = xmlObj.toprettyxml()
    inputAsString = "".join([s for s in inputAsString.strip().splitlines(True) if s.strip()])
    if outfile==None:
      outfile =self.inputfile
    IOfile = open(outfile,'w+')
    IOfile.write(inputAsString)
    IOfile.close()

  def modifyOrAdd(self,modiDictionary={},save=True, allowAdd = False):
    """
      modiDictionary a dict of dictionaries of the required addition or modification
      {"variableToChange":value }
      @ In, modiDictionary, dict, dictionary of variables to modify
            syntax:
            {'Node|SubNode|SubSubNode:value1','Node|SubNode|SubSubNode@attribute:attributeValue|SubSubSubNode':value2
                      'Node|SubNode|SubSubNode@attribute':value3}
             TODO: handle added XML nodes
      @ In, save, bool, optional, True if the original tree needs to be saved
      @ In, allowAdd, bool, optional, True if the nodes that are not found should be added (additional piece of input)
      @ Out, returnElement, xml.etree.ElementTree.Element, the tree that got modified
    """
    if save:
      returnElement = copy.deepcopy(self.tree)            #make a copy if save is requested
    else:
      returnElement = self.tree                           #otherwise return the original modified

    for fullNode, val in modiDictionary.items():
      # might be comma-separated ("fully correlated") variables
      nodes = [x.strip() for x in fullNode.split(',')]
      for node in nodes:
        # make sure node is XML-tree-parsable
        if "|" not in node:
          raise IOError(self.printTag+' ERROR: the variable '+node.strip()+' does not contain "|" separator and can not be handled!!')
        changeTheNode = True
        allowAddNodes, allowAddNodesPath = [], OrderedDict()
        if "@" in node:
          # there are attributes that are needed to locate the node
          splittedComponents = node.split("|")
          # check the first
          pathNode = './'
          attribName = ''
          for cnt, subNode in enumerate(splittedComponents):
            splittedComp = subNode.split("@")
            component = splittedComp[0]
            attribPath = ""
            attribConstruct = OrderedDict()
            if "@" in subNode:
              # more than an attribute locator
              for attribComp in splittedComp[1:]:
                attribValue = None
                if ":" in attribComp.strip():
                  # it is a locator
                  attribName  = attribComp.split(":")[0].strip()
                  attribValue = attribComp.split(":")[1].strip()
                  attribPath +='[@'+attribName+('="'+attribValue+'"]')
                else:
                  # it is actually the attribute that needs to be changed
                  # check if it is the last component
                  if cnt+1 != len(splittedComponents):
                    raise IOError(self.printTag+' ERROR: the variable '+node.strip()+' follows the syntax "Node|SubNode|SubSubNode@attribute"'+
                                                ' but the attribute is not the last component. Please check your input!')
                  attribName = attribComp.strip()
                  attribPath +='[@'+attribName+']'
                if allowAdd:
                  attribConstruct[attribName]  = attribValue
            pathNode += "/" + component.strip()+attribPath
            if allowAdd:
              if len(returnElement.findall(pathNode)) > 0:
                allowAddNodes.append(pathNode)
              else:
                allowAddNodes.append(None)
              allowAddNodesPath[component.strip()] = attribConstruct
          if pathNode.endswith("]") and list(attribConstruct.values())[-1] is None:
            changeTheNode = False
          else:
            changeTheNode = True
        else:
          # there are no attributes that are needed to track down the node to change
          pathNode = './/' + node.replace("|","/").strip()
          if allowAdd:
            pathNodeTemp = './'
            for component in node.replace("|","/").split("/"):
              pathNodeTemp += '/'+component
              if len(returnElement.findall(pathNodeTemp)) > 0:
                allowAddNodes.append(pathNodeTemp)
              else:
                allowAddNodes.append(None)
              allowAddNodesPath[component.strip()] = None
        # look for the node with XPath directives
        foundNodes = returnElement.findall(pathNode)
        if len(foundNodes) > 1:
          raise IOError(self.printTag+' ERROR: multiple nodes have been found corresponding to path -> '+node.strip()+'. Please use the attribute identifier "@" to nail down to a specific node !!')
        if len(foundNodes) == 0 and not allowAdd:
          raise IOError(self.printTag+' ERROR: no node has been found corresponding to path -> '+node.strip()+'. Please check the input!!')
        if len(foundNodes) == 0:
          # this means that the allowAdd is true (=> no error message has been raised)
          indexFirstUnknownNode = allowAddNodes.index(None)
          if indexFirstUnknownNode == 0:
            raise IOError(self.printTag+' ERROR: at least the main XML node should be present in the RAVEN template input -> '+node.strip()+'. Please check the input!!')
          getFirstElement = returnElement.findall(allowAddNodes[indexFirstUnknownNode-1])[0]
          for i in range(indexFirstUnknownNode,len(allowAddNodes)):
            nodeWithAttributeName = list(allowAddNodesPath.keys())[i]
            if not allowAddNodesPath[nodeWithAttributeName]:
              subElement =  ET.Element(nodeWithAttributeName)
            else:
              subElement =  ET.Element(nodeWithAttributeName, attrib=allowAddNodesPath[nodeWithAttributeName])
            getFirstElement.append(subElement)
            getFirstElement = subElement
          # in the event of vector entries, handle those here
          if mathUtils.isSingleValued(val):
            val = str(val).strip()
          else:
            if len(val.shape) > 1:
              raise IOError(self.printTag+'ERROR: RAVEN interface is not prepared to handle matrix value passing yet!')
            val = ','.join(str(i) for i in val)
          if changeTheNode:
            subElement.text = val
          else:
            subElement.attrib[attribConstruct.keys()[-1]] = val

        else:
          nodeToChange = foundNodes[0]
          pathNode     = './/'
          # in the event of vector entries, handle those here
          if mathUtils.isSingleValued(val):
            val = str(val).strip()
          else:
            if len(val.shape) > 1:
              raise IOError(self.printTag+'ERROR: RAVEN interface is not prepared to handle matrix value passing yet!')
            val = ','.join(str(i) for i in val)
          if changeTheNode:
            nodeToChange.text = val
          else:
            nodeToChange.attrib[attribName] = val
    return returnElement<|MERGE_RESOLUTION|>--- conflicted
+++ resolved
@@ -84,7 +84,6 @@
               outStream = self.tree.find('.//OutStreams/Print[@name="'+role.text.strip()+ '"]'+'/source')
               if outStream is None:
                 continue # can have an outstream in inner but still use database return
-                # raise IOError(self.printTag+' ERROR: The OutStream of type "Print" named "'+role.text.strip()+'" has not been found!')
               dataObjectType = None
               linkedDataObjectPointSet = self.tree.find('.//DataObjects/PointSet[@name="'+outStream.text.strip()+ '"]')
               if linkedDataObjectPointSet is None:
@@ -103,12 +102,7 @@
               rName = role.text.strip()
               db = self.tree.find(f'.//Databases/NetCDF[@name="{rName}"]')
               if db is None:
-<<<<<<< HEAD
                 continue # can have a database in inner but still use outsream return
-                # raise IOError(f'{self.printTag} ERROR: The NetCDF Database "{role.text.strip()}" in Inner Steps was not found!')
-=======
-                raise IOError(f'{self.printTag} ERROR: The NetCDF Database "{role.text.strip()}" in Inner Steps was not found!')
->>>>>>> 7c8f351a
               if db.attrib['readMode'] == 'overwrite':
                 dirs = db.attrib.get('directory', 'DatabaseStorage')
                 name = db.attrib.get('filename', db.attrib['name']+'.nc')
