# Copyright 2017 Battelle Energy Alliance, LLC
#
# Licensed under the Apache License, Version 2.0 (the "License");
# you may not use this file except in compliance with the License.
# You may obtain a copy of the License at
#
# http://www.apache.org/licenses/LICENSE-2.0
#
# Unless required by applicable law or agreed to in writing, software
# distributed under the License is distributed on an "AS IS" BASIS,
# WITHOUT WARRANTIES OR CONDITIONS OF ANY KIND, either express or implied.
# See the License for the specific language governing permissions and
# limitations under the License.
"""
Created on Sept 10, 2017

@author: alfoa
"""
import os
import numpy as np
from sys import platform
from utils import utils
from CodeInterfaceBaseClass import CodeInterfaceBase
import DataObjects
import Databases

class RAVEN(CodeInterfaceBase):
  """
    this class is used as part of a code dictionary to specialize Model.Code for RAVEN
  """
  def __init__(self):
    CodeInterfaceBase.__init__(self)
    self.preCommand = "" # this is the precommand (bash.exe in case of win)
    self.printTag  = 'RAVEN INTERFACE'
    self.outputPrefix = 'out~'
    self.outStreamsNamesAndType = {} # Outstreams names and type {'outStreamName':[DataObjectName,DataObjectType]}
    self.outDatabases = {} # as outStreams, but {name: path/and/file} for databases
    # path to the module that contains the function to modify and convert the sampled vars (optional)
    # 2 methods are going to be inquired (if present and needed):
    # - convertNotScalarSampledVariables
    # - manipulateScalarSampledVariables
    self.extModForVarsManipulationPath = None
    # 'noscalar' = True if convertNotScalarSampledVariables exists in extModForVarsManipulation module
    # 'scalar'   = True if manipulateScalarSampledVariables exists in extModForVarsManipulation module
    self.hasMethods                = {'noscalar':False, 'scalar':False}
    # inner workind directory
    self.innerWorkingDir = ''
    # linked DataObjects and Databases
    self.linkedDataObjectOutStreamsNames = None
    self.linkedDatabaseName = None
    # input manipulation module
    self.inputManipulationModule = None
    self.printFailedRuns = False  # whether to print failed runs to the screen

  def addDefaultExtension(self):
    """
      This method sets a list of default extensions a specific code interface accepts for the input files.
      This method should be overwritten if these are not acceptable defaults.
      @ In, None
      @ Out, None
    """
    self.addInputExtension(['xml'])

  def _readMoreXML(self, xmlNode):
    """
      Function to read the portion of the xml input that belongs to this specialized class and initialize
      some members based on inputs. This can be overloaded in specialize code interface in order to
      read specific flags.
      In this case, this is used for locating an external python module where the variables can be modified and the "vector" variables
      can be splitted in multiple single variables
      @ In, xmlNode, xml.etree.ElementTree.Element, Xml element node
      @ Out, None.
    """
    baseName = os.path.basename(xmlNode.find("executable").text)
    if baseName not in ['raven_framework','Driver.py']:
      raise IOError(self.printTag+' ERROR: executable must be "raven_framework" (in whatever location)! Got "'+baseName+'"!')

    linkedDataObjects = xmlNode.find("outputExportOutStreams")
    linkedDatabases = xmlNode.find('outputDatabase')
    if linkedDataObjects is None and linkedDatabases is None:
      raise IOError(self.printTag+' ERROR: Neither <outputExportOutStreams> nor <outputDatabase> node is present. '+
                    'You must indicate an output from the inner run!')
    if linkedDataObjects is not None and linkedDatabases is not None:
      raise IOError(self.printTag+' ERROR: Only one of <outputExportOutStreams> or <outputDatabase> can be present!')
    if linkedDataObjects is not None:
      self.linkedDataObjectOutStreamsNames = linkedDataObjects.text.split(",")
    elif linkedDatabases is not None:
      self.linkedDatabaseName = linkedDatabases.text.strip()

    if self.linkedDataObjectOutStreamsNames is not None and len(self.linkedDataObjectOutStreamsNames) > 2:
      raise IOError(self.printTag+' ERROR: outputExportOutStreams node. The maximum number of linked OutStreams are 2 (1 for PointSet and 1 for HistorySet)!')
    if self.linkedDatabaseName is not None and len(self.linkedDatabaseName.split(',')) > 1:
      raise IOError(self.printTag+' ERROR: outputExportOutStreams node. The maximum number of linked OutStreams are 2 (1 for PointSet and 1 for HistorySet)!')

    # load conversion modules
    self.conversionDict = {} # {modulePath : {'variables': [], 'noScalar': 0, 'scalar': 0}, etc }
    child = xmlNode.find("conversion")
    if child is not None:
      for moduleNode in child:
        # get the module to be used for conversion
        source = moduleNode.attrib.get('source', None)
        if source is None:
          raise IOError(self.printTag+' ERROR: no module "source" listed in "conversion" subnode attributes!')
        # fix up the path
        ## should be relative to the working dir!
        source = os.path.expanduser(source)
        if not os.path.isabs(source):
          source = os.path.abspath(os.path.join(self._ravenWorkingDir, source))
        # check for existence
        if not os.path.exists(source):
          raise IOError(self.printTag+' ERROR: the conversionModule "{}" was not found!'
                        .format(source))
        # check module is imported
        checkImport = utils.importFromPath(source)
        if checkImport is None:
          raise IOError(self.printTag+' ERROR: the conversionModule "{}" failed on import!'
                        .format(source))
        # variable conversion modules
        if moduleNode.tag == 'module':
          # check methods are in place
          noScalar = 'convertNotScalarSampledVariables' in checkImport.__dict__
          scalar = 'manipulateScalarSampledVariables' in checkImport.__dict__
          if not (noScalar or scalar):
            raise IOError(self.printTag +' ERROR: the conversionModule "'+source
                          +'" does not contain any of the usable methods! Expected at least '
                          +'one of: "manipulateScalarSampledVariables" and/or "manipulateScalarSampledVariables"!')
          # acquire the variables to be modified
          varNode = moduleNode.find('variables')
          if varNode is None:
            raise IOError(self.printTag+' ERROR: no node "variables" listed in "conversion|module" subnode!')
          variables = [x.strip() for x in varNode.text.split(',')]
          self.conversionDict[source] = {'variables':variables, 'noScalar':noScalar, 'scalar':scalar}

        # custom input file manipulation
        elif moduleNode.tag == 'input':
          self.inputManipulationModule = source

  def __findInputFile(self,inputFiles):
    """
      Method to return the index of the RAVEN input file (error out in case it is not found)
      @ In, inputFiles, list, List of input files (length of the list depends on the number of inputs that have been added in the Step is running this code)
      @ Out, inputFileIndex, int, index of the RAVEN input file
    """
    found = False
    for index, inputFile in enumerate(inputFiles):
      if inputFile.getType().lower() == 'raven':
        inputFileIndex = index
        if found:
          raise IOError(self.printTag+" ERROR: Currently the RAVEN interface allows only one input file (xml). ExternalXML and Merging Files will be added in the future!")
        found = True
    if not found:
      raise IOError(self.printTag+' ERROR: None of the input files are tagged with the "type" "raven" (e.g. <Input name="aName" type="raven">inputFileName.xml</Input>)')
    return inputFileIndex

  def generateCommand(self,inputFiles,executable,clargs=None,fargs=None, preExec=None):
    """
      See base class.  Collects all the clargs and the executable to produce the command-line call.
      Returns tuple of commands and base file name for run.
      Commands are a list of tuples, indicating parallel/serial and the execution command to use.
      This method is used to retrieve the command (in tuple format) needed to launch the Code.
      @ In, inputFiles, list, List of input files (length of the list depends on the number of inputs that have been added in the Step is running this code)
      @ In, executable, string, executable name with absolute path (e.g. /home/path_to_executable/code.exe)
      @ In, clargs, dict, optional, dictionary containing the command-line flags the user can specify in the input (e.g. under the node < Code >< clargstype =0 input0arg =0 i0extension =0 .inp0/ >< /Code >)
      @ In, fargs, dict, optional, a dictionary containing the axuiliary input file variables the user can specify in the input (e.g. under the node < Code >< clargstype =0 input0arg =0 aux0extension =0 .aux0/ >< /Code >)
      @ In, preExec, string, optional, a string the command that needs to be pre-executed before the actual command here defined
      @ Out, returnCommand, tuple, tuple containing the generated command. returnCommand[0] is the command to run the code (string), returnCommand[1] is the name of the output root
    """

    index = self.__findInputFile(inputFiles)
    outputfile = self.outputPrefix+inputFiles[index].getBase()
    # we set the command type to serial since the SLAVE RAVEN handles the parallel on its own
    pre = ""
    if "python" not in executable.lower() or not executable.endswith(".py"):
      pre = self.preCommand.strip() + " "
    executeCommand = [('serial',pre + executable+ ' '+inputFiles[index].getFilename())]
    returnCommand = executeCommand, outputfile
    return returnCommand

  def initialize(self, runInfo, oriInputFiles):
    """
      Method to initialize the run of a new step
      @ In, runInfo, dict,  dictionary of the info in the <RunInfo> XML block
      @ In, oriInputFiles, list, list of the original input files
      @ Out, None
    """
    import RAVENparser
    index = self.__findInputFile(oriInputFiles)
    parser = RAVENparser.RAVENparser(oriInputFiles[index].getAbsFile())
    # get the OutStreams names
    self.outStreamsNamesAndType, self.outDatabases = parser.returnOutputs()
    # check if the linked DataObjects are among the Outstreams
    if self.linkedDataObjectOutStreamsNames:
      pointSetNumber, historySetNumber = 0, 0
      for outstream, dataObj in self.outStreamsNamesAndType.items():
        if outstream in self.linkedDataObjectOutStreamsNames:
          if dataObj[1].strip() == 'PointSet':
            pointSetNumber+=1
          else:
            historySetNumber+=1
          if pointSetNumber > 1 or historySetNumber > 1:
            raise IOError(self.printTag+' ERROR: Only one OutStream for PointSet and/or one for HistorySet can be linked as output export!')
      if pointSetNumber == 0 and historySetNumber == 0:
        raise IOError(self.printTag+' ERROR: No one of the OutStreams linked to this interface have been found in the SLAVE RAVEN!'
                                  +' Expected: "'+' '.join(self.linkedDataObjectOutStreamsNames)+'" but found "'
                                  +' '.join(self.outStreamsNamesAndType.keys())+'"!')
    else: # self.linkedDatabaseName
      for dbName, dbXml in self.outDatabases.items():
        if dbName == self.linkedDatabaseName:
          break
      else:
        # the one we want wasn't found!
        raise IOError(f'{self.printTag} ERROR: The Database named "{self.linkedDatabaseName}" listed '+
                      'in <outputDatabase> was not found among the written Databases in active Steps in the inner RAVEN! '+
                      f'Found: {list(self.outDatabases.keys())}')

    # get variable groups
    varGroupNames = parser.returnVarGroups()
    ## store globally
    self.variableGroups = varGroupNames
    # get inner working dir
    self.innerWorkingDir = parser.workingDir
    # check operating system and define prefix if needed
    if platform.startswith("win") and utils.which("bash.exe") is not None:
      self.preCommand = 'bash.exe'

  def createNewInput(self, currentInputFiles, oriInputFiles, samplerType, **Kwargs):
    """
      this generates a new input file depending on which sampler has been chosen
      @ In, currentInputFiles, list,  list of current input files (input files from last this method call)
      @ In, oriInputFiles, list, list of the original input files
      @ In, samplerType, string, Sampler type (e.g. MonteCarlo, Adaptive, etc. see manual Samplers section)
      @ In, Kwargs, dictionary, kwarded dictionary of parameters. In this dictionary there is another dictionary called "SampledVars"
             where RAVEN stores the variables that got sampled (e.g. Kwargs['SampledVars'] => {'var1':10,'var2':40})
      @ Out, newInputFiles, list, list of newer input files, list of the new input files (modified and not)
    """
    import RAVENparser
    if 'dynamiceventtree' in str(samplerType).strip().lower():
      raise IOError(self.printTag+' ERROR: DynamicEventTree-based sampling not supported!')
    index = self.__findInputFile(currentInputFiles)
    parser = RAVENparser.RAVENparser(currentInputFiles[index].getAbsFile())
    # get sampled variables
    modifDict = Kwargs['SampledVars']

    # apply conversion scripts
    for source, convDict in self.conversionDict.items():
      module = utils.importFromPath(source)
      varVals = dict((var,np.asarray(modifDict[var])) for var in convDict['variables'])
      # modify vector+ variables that need to be flattened
      if convDict['noScalar']:
        # call conversion
        newVars = module.convertNotScalarSampledVariables(varVals)
        # check type
        if type(newVars).__name__ != 'dict':
          raise IOError(self.printTag+' ERROR: convertNotScalarSampledVariables in "{}" must return a dictionary!'.format(source))
        # apply new and/or updated values
        modifDict.update(newVars)
      # modify scalar variables
      if convDict['scalar']:
        # call conversion, value changes happen in-place
        module.manipulateScalarSampledVariables(modifDict)
    # we work on batchSizes here
    newBatchSize = Kwargs['NumMPI']
    internalParallel = Kwargs.get('internalParallel',False)
    if int(Kwargs['numberNodes']) > 0:
      # we are in a distributed memory machine => we allocate a node file
      nodeFileToUse = os.path.join(Kwargs['BASE_WORKING_DIR'],"node_" +str(Kwargs['INDEX']))
      if not os.path.exists(nodeFileToUse):
        if "PBS_NODEFILE" not in os.environ:
          raise IOError(self.printTag+' ERROR: The nodefile "'+str(nodeFileToUse)+'" and PBS_NODEFILE enviroment var do not exist!')
        else:
          nodeFileToUse = os.environ["PBS_NODEFILE"]
      modifDict['RunInfo|mode'           ] = 'mpi'
      modifDict['RunInfo|mode|nodefile'  ] = nodeFileToUse
    if internalParallel or newBatchSize > 1:
      # either we have an internal parallel or NumMPI > 1
      modifDict['RunInfo|batchSize'] = newBatchSize

    if 'headNode' in Kwargs:
      modifDict['RunInfo|headNode'] = Kwargs['headNode']
      modifDict['RunInfo|redisPassword'] = Kwargs['redisPassword']
    if 'remoteNodes' in Kwargs:
      if Kwargs['remoteNodes'] is not None and len(Kwargs['remoteNodes']):
        modifDict['RunInfo|remoteNodes'] = ','.join(Kwargs['remoteNodes'])
<<<<<<< HEAD
=======

>>>>>>> 6ea2879a
    #modifDict['RunInfo|internalParallel'] = internalParallel
    # make tree
    modifiedRoot = parser.modifyOrAdd(modifDict, save=True, allowAdd=True)
    # modify tree
    if self.inputManipulationModule is not None:
      module = utils.importFromPath(self.inputManipulationModule)
      modifiedRoot = module.modifyInput(modifiedRoot,modifDict)
    # write input file
    parser.printInput(modifiedRoot, currentInputFiles[index].getAbsFile())
    # copy slave files
    parser.copySlaveFiles(currentInputFiles[index].getPath())
    return currentInputFiles

  def checkForOutputFailure(self,output,workingDir):
    """
      This method is called by the RAVEN code at the end of each run  if the return code is == 0.
      This method needs to be implemented by the codes that, if the run fails, return a return code that is 0
      This can happen in those codes that record the failure of the job (e.g. not converged, etc.) as normal termination (returncode == 0)
      This method can be used, for example, to parse the outputfile looking for a special keyword that testifies that a particular job got failed
      (e.g. in RAVEN would be the keyword "raise")
      @ In, output, string, the Output name root
      @ In, workingDir, string, current working dir
      @ Out, failure, bool, True if the job is failed, False otherwise
    """
    failure = False
    # check for log file
    ## NOTE this can be falsely accepted if the run dir isn't cleared before running,
    ##      which it automatically is but can be disabled
    toCheck = os.path.join(workingDir, self.innerWorkingDir, '.ravenStatus')
    if not os.path.isfile(toCheck):
      print(f'RAVENInterface WARNING: Could not find {toCheck}, assuming failed RAVEN run.')
      return True
    # check for output CSV (and data)
    if not failure:
      if self.linkedDataObjectOutStreamsNames:
        for filename in self.linkedDataObjectOutStreamsNames:
          outStreamFile = os.path.join(workingDir,self.innerWorkingDir,filename+".csv")
          try:
            fileObj = open(outStreamFile,"r")
          except IOError:
            print(self.printTag+' ERROR: The RAVEN INNER output file "'+str(outStreamFile)+'" does not exist!')
            failure = True
          if not failure:
            readLines = fileObj.readlines()
            if any("nan" in x.lower() for x in readLines):
              failure = True
              print(self.printTag+' ERROR: Found nan in RAVEN INNER output "'+str(outStreamFile)+'!')
              break
            del readLines
      else:
        dbName = self.linkedDatabaseName
        path = self.outDatabases[dbName]
        fullPath = os.path.join(workingDir, self.innerWorkingDir, path)
        if not os.path.isfile(fullPath):
          print(f'{self.printTag} ERROR: The RAVEN INNER output file "{os.path.abspath(fullPath)}" was not found!')
          failure = True
    return failure

  def finalizeCodeOutput(self,command,output,workingDir):
    """
      this method is called by the RAVEN code at the end of each run (if the method is present, since it is optional).
      It can be used for those codes, that do not create CSV files to convert the whatever output formats into a csv
      @ In, command, string, the command used to run the just ended job
      @ In, output, string, the Output name root
      @ In, workingDir, string, current working dir
      @ Out, dataObjectsToReturn, dict, optional, this is a special case for RAVEN only. It returns the constructed dataobjects
                                                 (internally we check if the return variable is a dict and if it is returned by RAVEN (if not, we error out))
    """
    ##### TODO This is an exception to the way CodeInterfaces usually run.
    # The return dict for this CodeInterface is a dictionary of data objects (either one or two of them, up to one each point set and history set).
    # Normally, the end result of this method is producing a CSV file with the data to load.
    # When data objects are returned, this triggers an "if" path in Models/Code.py in evaluateSample().  There's an "else"
    # that can be found by searching for the comment "we have the DataObjects -> raven-runs-raven case only so far".
    # See more details there.
    #####
    dataObjectsToReturn = {}
    numRlz = None
    if self.linkedDataObjectOutStreamsNames:
      for filename in self.linkedDataObjectOutStreamsNames:
        # load the output CSV into a data object, so we can return that
        ## load the XML initialization information and type
        dataObjectInfo = self.outStreamsNamesAndType[filename]
        # create an instance of the correct data object type
        data = DataObjects.factory.returnInstance(dataObjectInfo[1])
        # initialize the data object by reading the XML
        data.readXML(dataObjectInfo[2], variableGroups=self.variableGroups)
        # set the name, then load the data
        data.name = filename
        data.load(os.path.join(workingDir,self.innerWorkingDir,filename),style='csv')
        # check consistency of data object number of realizations
        if numRlz is None:
          # set the standard if you're the first data object
          numRlz = len(data)
        else:
          # otherwise, check that the number of realizations is appropriate
          if len(data) != numRlz:
            raise IOError('The number of realizations in output CSVs from the inner RAVEN run are not consistent!  In "{}" received "{}" realization(s), but other data objects had "{}" realization(s)!'.format(data.name,len(data),numRlz))
        # store the object to return
        dataObjectsToReturn[dataObjectInfo[0]] = data
    else: # self.linkedDatabaseName
      dbName = self.linkedDatabaseName
      path = self.outDatabases[dbName]
      fullPath = os.path.join(workingDir, self.innerWorkingDir, path)
      data = DataObjects.factory.returnInstance('DataSet')
      info = {'WorkingDir': self._ravenWorkingDir}
      db = Databases.factory.returnInstance('NetCDF')
      db.applyRunInfo(info)
      db.databaseDir, db.filename = os.path.split(fullPath)
      db.loadIntoData(data)
      dataObjectsToReturn[dbName] = data
    return dataObjectsToReturn<|MERGE_RESOLUTION|>--- conflicted
+++ resolved
@@ -281,10 +281,6 @@
     if 'remoteNodes' in Kwargs:
       if Kwargs['remoteNodes'] is not None and len(Kwargs['remoteNodes']):
         modifDict['RunInfo|remoteNodes'] = ','.join(Kwargs['remoteNodes'])
-<<<<<<< HEAD
-=======
-
->>>>>>> 6ea2879a
     #modifDict['RunInfo|internalParallel'] = internalParallel
     # make tree
     modifiedRoot = parser.modifyOrAdd(modifDict, save=True, allowAdd=True)
