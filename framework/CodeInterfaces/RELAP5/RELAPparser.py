# Copyright 2017 Battelle Energy Alliance, LLC
#
# Licensed under the Apache License, Version 2.0 (the "License");
# you may not use this file except in compliance with the License.
# You may obtain a copy of the License at
#
# http://www.apache.org/licenses/LICENSE-2.0
#
# Unless required by applicable law or agreed to in writing, software
# distributed under the License is distributed on an "AS IS" BASIS,
# WITHOUT WARRANTIES OR CONDITIONS OF ANY KIND, either express or implied.
# See the License for the specific language governing permissions and
# limitations under the License.
"""
Created on July 11, 2013
@author: nieljw
@modified: alfoa
"""
import os
import fileinput
import re
import math
from collections import defaultdict
import copy

def _splitRecordAndRemoveComments(line, delimiter=None):
  """
    Method to split a record (relap5 input line) removing the comments if present
    @ In, line, str, the line to be splitted
    @ In, delimiter, str, optional, the delimiter to split by (default None -> white spaces)
    @ Out, splitted, list, the list containing the splitted line (without comments)
  """
  splitted = []
  for component in line.split(delimiter):
    stripped = component.strip()
    if stripped.startswith("*"):
      break
    splitted.append(stripped)
  return splitted

class RELAPparser():
  """
    Import the RELAP5 input as list of lines, provide methods to add/change entries and print it back
  """
  def __init__(self,inputFile,addMinorEdits=False):
    """
      Constructor
      @ In, inputFile, string, input file name
      @ In, addMinorEdits, bool, flag to add Minor Edits in case there are trips and the variables in the trip is not among the minor edits (generally for DET)
      @ Out, None
    """
    self.printTag = 'RELAP5 PARSER'
    if not os.path.exists(inputFile):
      raise IOError(self.printTag+'ERROR: not found RELAP input file')
    lines                 = open(inputFile,'r').readlines()
    self.inputfile        = inputFile
    self.inputTrips       = {}    #  {deckNumber:{'variableTrips':{},'logicalTrips':{}}}
    self.inputMinorEdits  = {}
    self.inputControlVars = {}
    self.hasLogicalTrips  = False
    self.hasVariableTrips = False
    self.inputStopTrips   = None
    self.lastTripLine     = {}
    self.lastCntrLine     = {}
    self.lastMinorEditLine= {}
    self.controlVarType   = {}    # {deckNum:1 CCC format or 2 CCCC format}
    self.deckLines        = {}
    self.maxNumberOfDecks = 0
    self.presentStopTrip = {}
    prevDeckLineNum       = 0
    self.addMinorEdits    = addMinorEdits
    pStop = None
    for lineNum, line in enumerate(lines):
      if line.strip().startswith("."):
        self.maxNumberOfDecks += 1
        self.deckLines[self.maxNumberOfDecks] = lines[prevDeckLineNum:lineNum]
        self.presentStopTrip[self.maxNumberOfDecks] = copy.deepcopy(pStop)
        pStop = None
        prevDeckLineNum = lineNum + 1
      elif line.strip().startswith("600 "):
        pStop = [el.strip() for el in line.strip()[3:].split()]
        lines[lineNum] = "*"

    if self.maxNumberOfDecks < 1:
      raise IOError(self.printTag+ "ERROR: the file "+inputFile+" does not contain a end case fullstop '.'!")

    if addMinorEdits:
      # add Minor Edits in case there are trips and the variables in the trip is not among the minor edits
      self.getTripsMinorEditsAndControlVars()

  def addControlVariablesForStoppingCoditions(self, monitoredTrips, excludeFromStop=None):
    """
      Method to add the control variables to make any trip in the input list to cause a stop of the code
      @ In, monitoredTrips, dict, dictionary of list of monitored trips {deckNum:[trips]}
      @ In, excludeFromStop, dict, optional, dictionary of list of monitored trips {deckNum:[trips]} that should be excluded from the stop condition
      @ Out, None
    """
    exclTrips = excludeFromStop if excludeFromStop is not None else dict.fromkeys(monitoredTrips.keys(), [])
    self.additionalControlVariables = {}
    for deckNum in self.inputControlVars.keys():
      originalStopping = [] if self.presentStopTrip[deckNum] is None else self.presentStopTrip[deckNum]
      if len(originalStopping) > 1:
        raise IOError("One slot for the stopping trip 600 must be left out for the DET! Number of trips specified for card 600 is: "+str(len(originalStopping)))
      self.additionalControlVariables[deckNum] = {}
      (rangeLow, rangeUp, fill) = (1,999,3) if self.controlVarType[deckNum] == 1 else (1,9999,4)
      #if self.controlVarType[deckNum] == 1: rangeLow, rangeUp, fill = 1,999,3
      #else                                : rangeLow, rangeUp, fill = 1,9999,4
      availableControlVars  = [str(y).zfill(fill) for y in range(rangeLow,rangeUp)
                               if y not in [int(x) for x in self.inputControlVars[deckNum].keys()]]
      if len(availableControlVars) < len(monitoredTrips)+1:
        raise IOError("Not enough control variables' slots are available. We need at least "+str(len(monitoredTrips)+1)+" free slots!")

      presentTrips, cnt = self.inputTrips[deckNum]['variableTrips'].keys(), 501
      while any([str(cnt) in s for s in presentTrips]) and cnt < 600:
        cnt+=1
      if cnt == 600:
        raise IOError("All the Trip slots are used! We need at least " +str(len(monitoredTrips)+1)+" slots to specify the stop conditions!!!!")
      else:
        stopTripNumber, stopCntrVar = str(max(cnt,599)), availableControlVars.pop()
      self.deckLines[deckNum].append("* START -- CONTROL VARIABLES ADDED BY RAVEN *\n")
      # should we exclude all?
      excludeAll = len(exclTrips[deckNum]) == len(monitoredTrips[deckNum])
      if excludeAll:
        # 414  time  0  ge  null  0  1.00000e+01  l
        self.deckLines[deckNum].append(stopTripNumber + " time 0 le null 0 -1.0 l"+"\n")
      else:
        self.deckLines[deckNum].append(stopTripNumber + " cntrlvar "+stopCntrVar+" gt null 0 0.0 l "+"\n")

      self.deckLines[deckNum].append("600 "+' '.join([stopTripNumber]+originalStopping)+" \n")
      # convert trips in tripunit for control variables
      controlledControlVars = {}
      for cnt, trip in enumerate(monitoredTrips[deckNum]):
        controlVar = availableControlVars.pop()
        controlledControlVars[trip] = controlVar
        self.deckLines[deckNum].append("205"+controlVar.strip()+"0".zfill(2 if self.controlVarType[deckNum] == 1 else 1 ) + " r_"+str(trip)+" tripunit 1.0 0.0 0 \n")
        self.additionalControlVariables[deckNum][controlVar.strip()] = trip
        self.deckLines[deckNum].append("205"+controlVar.strip()+"1".zfill(2 if self.controlVarType[deckNum] == 1 else 1 ) + " " + str(list(monitoredTrips[deckNum])[cnt])+" \n")
      # to fix. the following can handle only 50 trips
      self.lastCntrLine[deckNum]+=2
      # if len(exclTrips[deckNum]) != len(monitoredTrips[deckNum]):
      if not excludeAll:
        self.deckLines[deckNum].append("205"+stopCntrVar.strip()+"0".zfill(2 if self.controlVarType[deckNum] == 1 else 1 )
                                     +" tripstop sum 1.0 0.0 0 \n")
      else:
        self.deckLines[deckNum].append("205"+stopCntrVar.strip()+"0".zfill(2 if self.controlVarType[deckNum] == 1 else 1 )
                                     +" tripstop constant 0.0 \n")
      if not excludeAll:
        tripCnt = 0
        for tripLine in range(int(math.ceil(float(len(monitoredTrips[deckNum]))/3.0))):
          toWrite="205"+stopCntrVar.strip()+str(tripLine+1).strip().zfill(2 if self.controlVarType[deckNum] == 1 else 1 )+ (" 0.0 " if tripLine==0 else "")
          stoppingTrips = sorted(list(set(monitoredTrips[deckNum]) - set(exclTrips[deckNum])))
          for x in range(3):
            if tripCnt+1<= len(stoppingTrips):
              toWrite += " 1.0 cntrlvar " + controlledControlVars[stoppingTrips[tripCnt]]
              tripCnt+=1
          toWrite += " \n"
          self.deckLines[deckNum].append(toWrite)
      self.deckLines[deckNum].append("* END -- CONTROL VARIABLES ADDED BY RAVEN *\n")

  def addTripsVarsInMinorEdits(self):
    """
      This method is aimed to check if the variables that can activate trips (variable trips), are part of the minor
      edits section. In case they are not, those variables are added automatically
      @ In, None
      @ Out, None
    """
    try:
      cntrVars =  self.additionalControlVariables
    except:
      cntrVars = None
    for deckNum in self.inputTrips.keys():
      alreadyAvailableEdits = self.inputMinorEdits[deckNum].values()
      availableMinorEditsCards = [x for x in range(301,399) if str(x) not in self.inputMinorEdits[deckNum].keys()]
      addedVars = []
      self.deckLines[deckNum].append("* START -- MINOR EDITS TRIPS ADDED BY RAVEN *\n")
      for tripID, trip in self.inputTrips[deckNum]['variableTrips'].items():
        found = False
        for edit in alreadyAvailableEdits:
          if trip['variable'] != 'time' and trip['component'] in edit['component'] and trip['variable'] in edit['component']:
            found = True
          elif trip['variable'] == 'time' and "timeof" in edit['variable'] and tripID in edit['component']:
            found = True
        if not found and trip['variable']+"_"+trip['component'] not in addedVars:
          if len(availableMinorEditsCards) == 0: raise IOError("Number of minor edits reached already the upper bound of RELAP5. There are no available cards to monitor the trips!")
          if trip['variable'] != 'time':
            addedVars.append(trip['variable']+"_"+trip['component'])
            self.deckLines[deckNum].append(str(availableMinorEditsCards.pop()) + " "+trip['variable']+" "+trip['component'] +"\n")
          else:
            addedVars.append("timeof"+"_"+tripID)
            self.deckLines[deckNum].append(str(availableMinorEditsCards.pop()) + " "+"timeof"+" "+tripID +"\n")
      if cntrVars is not None:
        for cntrVar in cntrVars[deckNum]:
          self.deckLines[deckNum].append(str(availableMinorEditsCards.pop()) + " "+"cntrlvar"+" "+cntrVar +"\n")
      self.deckLines[deckNum].append("* END --  MINOR EDITS TRIPS ADDED BY RAVEN *\n")

  def getTripsMinorEditsAndControlVars(self):
    """
      Method to store the Trips, Minor edits and Control Variables in RELAP5
      @ In, None
      @ Out, None
    """
    for deckNum in self.deckLines.keys():
      self.lastTripLine[deckNum]     = -1
      self.lastCntrLine[deckNum]     = -1
      self.lastMinorEditLine[deckNum]= -1
      for lineNum, line in enumerate(self.deckLines[deckNum]):
        splitted = _splitRecordAndRemoveComments(line)
        if len(splitted) > 0 and splitted[0].strip().isdigit():
          isMinor = self.storeMinorEdit(deckNum,splitted)
          isTrip  = self.storeTrip(deckNum,splitted)
          isCntr  = self.storeControlVars(deckNum,splitted)
          if isMinor:
            self.lastMinorEditLine[deckNum] = lineNum+1
          if isTrip :
            self.lastTripLine[deckNum]      = lineNum+1
          if isCntr :
            self.lastCntrLine[deckNum]      = lineNum+1

  def getMinorEditsInfo(self):
    """
      This method is aimed to retrieve and store (in self.inputMinorEdits)
      the information linked to minor edits (control variables, trips, etc.)
      @ In, None
      @ Out, None
    """
    for deckNum in self.deckLines.keys():
      for lineNum, line in enumerate(self.deckLines[deckNum]):
        splitted = _splitRecordAndRemoveComments(line)
        if len(splitted) > 0 and splitted[0].strip().isdigit():
          isMinor = self.storeMinorEdit(deckNum, splitted)
          if isMinor: self.lastMinorEditLine[deckNum] = lineNum+1

  def storeControlVars(self,deckNum, splitted):
    """
      This method is aimed to store the control variables info (id, operation, etc.)
      in self (i.e. self.inputControlVars, self.controlVarType)
      @ In, deckNum, int, the deck number that should be scanned and for which the info must be retrieved/stored
      @ In, splitted, list, list of line splitted (splitted[0] == card id, splitted[1:n_words] card words)
      @ Out, isCntr, bool, boolean True if this card is a control vars (and consequentially the info are stored), False otherwise
    """
    isCntr = False
    if int(splitted[0]) == 20500000:
      self.controlVarType[deckNum] = 1 if splitted[1].strip() == '999' else 2
      return isCntr
    if deckNum not in self.inputControlVars.keys():
      self.inputControlVars[deckNum] = {}
      self.controlVarType[deckNum] = 1
    if 20500010 <= int(splitted[0]) <= 20599990:
      isCntr = True
      if splitted[0].endswith('0'):
        controlVar = splitted[0][3:6] if self.controlVarType[deckNum] == 1 else splitted[0][3:7]
        if controlVar not in self.inputControlVars[deckNum].keys():
          self.inputControlVars[deckNum][controlVar] = {'alphaNumId': splitted[1], 'cardId':splitted[0]}
    return isCntr

  def storeMinorEdit(self,deckNum, splitted):
    """
      This method is aimed to store the minor edits info (which variables, etc)
      in self (i.e. self.inputMinorEdits)
      @ In, deckNum, int, the deck number that should be scanned and for which the info must be retrieved/stored
      @ In, splitted, list, list of line splitted (splitted[0] == card id, splitted[1:n_words] card words)
      @ Out, isMinor, bool, boolean True if this card is a minor edit card(and consequentially the info are stored), False otherwise
    """
    isMinor = False
    if deckNum not in self.inputMinorEdits.keys():
      self.inputMinorEdits[deckNum] = {}
    if 301 <= int(splitted[0]) <= 399:

      if not len(splitted) == 3:
        raise IOError(self.printTag+ "ERROR: in RELAP5 input file the number of words in minor edits section needs to be 2. Edit= "+splitted[0])
      self.inputMinorEdits[deckNum][splitted[0].strip()], isMinor = {'variable':splitted[1].strip(),'component':splitted[2].strip()}, True
    return isMinor

  def storeTrip(self,deckNum, splitted):
    """
      This method is aimed to store the trips info (which variables, etc)
      in self (i.e. self.inputTrips)
      @ In, deckNum, int, the deck number that should be scanned and for which the info must be retrieved/stored
      @ In, splitted, list, list of line splitted (splitted[0] == card id, splitted[1:n_words] card words)
      @ Out, isTrip, bool, boolean True if this card is a trip card(and consequentially the info are stored), False otherwise
    """
    isTrip = False
    if deckNum not in self.inputTrips.keys():
      self.inputTrips[deckNum] = {'variableTrips':{},'logicalTrips':{}}
    if (401 <= int(splitted[0]) <= 599) or (20600010 <= int(splitted[0]) <= 20610000):
      if  not (8 <= len(splitted)<= 9):
        raise IOError(self.printTag+ "ERROR: in RELAP5 input file the number of words in variable trip section needs to be 7 or 8 . Trip= "+splitted[0])
      tripNumber = splitted[0].strip()
      isTrip     = True
      self.inputTrips[deckNum]['variableTrips'][tripNumber] = {}
      self.inputTrips[deckNum]['variableTrips'][tripNumber]['variable'] = splitted[1].strip()
      self.inputTrips[deckNum]['variableTrips'][tripNumber]['component'] = splitted[2].strip()
      self.inputTrips[deckNum]['variableTrips'][tripNumber]['operator'] = splitted[3].strip()
      self.inputTrips[deckNum]['variableTrips'][tripNumber]['variableCode'] = splitted[4].strip()
      self.inputTrips[deckNum]['variableTrips'][tripNumber]['parameter'] = splitted[5].strip()
      self.inputTrips[deckNum]['variableTrips'][tripNumber]['additiveConstant'] = splitted[6].strip()
      self.inputTrips[deckNum]['variableTrips'][tripNumber]['latch'] = splitted[7].strip()
      self.hasVariableTrips = True
      if len(splitted) == 9:
        self.inputTrips[deckNum]['variableTrips'][tripNumber]['timeOf'] =  splitted[8].strip()
    if (601 <= int(splitted[0]) <= 799) or (20610010 <= int(splitted[0]) <= 20620000):
      if  not (5 <= len(splitted)<= 6):
        raise IOError(self.printTag+ "ERROR: in RELAP5 input file the number of words in logical trip section needs"
                      +" to be 4 or 5 . Trip= "+splitted[0])
      tripNumber = splitted[0].strip()
      isTrip     = True
      self.inputTrips[deckNum]['logicalTrips'][tripNumber] = {}
      self.inputTrips[deckNum]['logicalTrips'][tripNumber]['tripNumber1'] = splitted[1].strip()
      self.inputTrips[deckNum]['logicalTrips'][tripNumber]['operator'] = splitted[2].strip()
      self.inputTrips[deckNum]['logicalTrips'][tripNumber]['tripNumber2'] = splitted[3].strip()
      self.inputTrips[deckNum]['logicalTrips'][tripNumber]['latch'] = splitted[4].strip()
      if len(splitted) == 6:
        self.inputTrips[deckNum]['logicalTrips'][tripNumber]['timeOf'] =  splitted[5].strip()
      self.hasLogicalTrips = True
    if int(splitted[0]) == 600:
      # it already has a stop trip
      self.inputStopTrips = [splitted[1]] if len(splitted) == 2 else [splitted[1],splitted[2]]
    return isTrip

  def getTrips(self, deckNum=None):
    """
     Method to retrieve the read trips
     @ In, deckNum, int, optional, the deck number (if None, self.maxNumberOfDecks)
     @ Out, trips, dict, the dictionary of the trips for deck 'deckNum'
    """
    deckN = deckNum if deckNum is not None else self.maxNumberOfDecks
    trips = self.inputTrips[deckN]
    return trips

  def printInput(self,outfile=None):
    """
      Method to print out the new input
      @ In, outfile, string, optional, output file root
      @ Out, None
    """
    if outfile==None:
      outfile =self.inputfile
    outfile.open('w')
    for deckNum in self.deckLines.keys():
      for i in self.deckLines[deckNum]+['.\n']:
        outfile.write('%s' %(i))
    outfile.close()

  def retrieveCardValues(self, listOfCards):
    """
      This method is to retrieve the card values contained in the list
      @ In, listOfCards, list, list of cards ([deck,card,word])
      @ Out, cardValues, dict, dictionary containing the card and the value
    """
    foundAllCards = {}
    deckCards     = {}
    cardValues    = {}
    # check all the decks
    for deck,card,word in listOfCards:
      if deck not in self.deckLines:
        raise IOError("RELAP5 Interface: The number of deck found in the original input file is "
                      +str(self.maxNumberOfDecks)+" while the user requested to modify the deck number "+str(deck))
      if deck not in foundAllCards:
        foundAllCards[deck] = {}
        deckCards[deck] = defaultdict(list)
      foundAllCards[deck][card] = False
      deckCards[deck][card].append(word)
    for deck in deckCards:
      for lineNum, line in enumerate(self.deckLines[deck]):
        if all(foundAllCards[deck].values()):
          break
        if not re.match(r'^\s*\n',line):
          readCard = line.split()[0].strip()
          if readCard in deckCards[deck].keys():
            foundWord = False
            foundAllCards[deck][readCard] = True
            numberOfWords = self.countNumberOfWords(line)
            for word in deckCards[deck][readCard]:
              if int(word) <= numberOfWords:
                cardValues[(deck,readCard,word)] = line.split()[word]
                foundWord = True
              else:
                moveToNextLine            = True
                cnt                       = 1
                while moveToNextLine:
                  if self.deckLines[deck][lineNum+cnt].strip().startswith("+"):
                    currentNumberWords = self.countNumberOfWords(self.deckLines[deck][lineNum+cnt])
                    if int(word) <= numberOfWords+currentNumberWords:
                      cardValues[(deck,readCard,word)] = line.split()[word-currentNumberWords]
                      foundWord = True
                      moveToNextLine = False
                    numberOfWords+=currentNumberWords
                  else:
                    moveToNextLine=False
              if not foundWord:
                raise IOError("RELAP5 Interface: The number of words found for card "+str(readCard)
                              +" is "+str(numberOfWords)+"while the user requested to modify the word number "+str(word))
      # check if all cards have been found
      if not all(foundAllCards[deck].values()):
        cardsNotFound = ""
        for card,found in foundAllCards[deck].items():
          if not found: cardsNotFound+= card +" "
        raise IOError("RELAP5 Interface: The following cards have not been found in the original input files: "+cardsNotFound)
    return cardValues

  def modifyOrAdd(self,modifyDict,save=True):
    """
      dictionaryList is a list of dictionaries of the required addition or modification
      the method looks in self.lines for a card number matching the card in modiDictionaryList
      and modifies the word from dictionaryList at needed
      @ In, modifyDict, dict, dictionary containing the info to modify the XML tree
      @ In, save, bool, optional, True if the original tree needs to be saved
      @ Out, lines, list, list of modified lines (of the original input)
    """
    decks              = {}
    toAdd              = {} # for DET
    lines              = []
    if 'decks' not in modifyDict:
      raise IOError(self.printTag+"ERROR: no card inputs found!!")
    else:
      decks = modifyDict['decks']
    for deckNum in decks.keys():
      if deckNum not in self.deckLines.keys():
        raise IOError("RELAP5 Interface: The number of deck found in the original input file is "
                      +str(self.maxNumberOfDecks)+" while the user requested to modify the deck number "+str(deckNum))
      temp               = []
      modiDictionaryList = decks[deckNum]
      temp.append('*RAVEN INPUT VALUES\n')
      if self.maxNumberOfDecks > 1:
        temp.append('*'+' deckNum: '+str(deckNum)+'\n')
      for j in sorted(modiDictionaryList):
        for var in modiDictionaryList[j]:
          try:
            temp.append('* card: '+j+' word: '+str(var['position'])+' value: '+'{:.7e}'.format(var['value'])+'\n')
          except ValueError:
            temp.append('* card: '+j+' word: '+str(var['position'])+' value: '+var['value']+'\n')
      temp.append('*RAVEN INPUT VALUES\n')

      temp+=self.deckLines[deckNum]
      cardLines = {}
      foundAllCards = dict.fromkeys(modiDictionaryList.keys(),False)
      cnt = 0
      for lineNum, line in enumerate(temp):
        if all(foundAllCards.values()):
          break
        if not re.match(r'^\s*\n',line):
<<<<<<< HEAD
          card = line.split()[0].strip()
=======
          splitted = _splitRecordAndRemoveComments(line)
          card = splitted[0].strip() if len(splitted) > 0 else '*-None-*'
>>>>>>> 541cc648
          if card in modiDictionaryList.keys():
            cardLines[card] = {'lineNumber':lineNum,'numberOfLevels':1,'numberOfAvailableWords':self.countNumberOfWords(line)}
            foundAllCards[card] = True
            moveToNextLine      = True
            cnt                 = 1
            while moveToNextLine:
              if lineNum+cnt < len(temp) and temp[lineNum+cnt].strip().startswith("+"):
                cardLines[card]['numberOfLevels'        ]+=1
                cardLines[card]['numberOfAvailableWords']+=self.countNumberOfWords(temp[lineNum+cnt])
                cnt+=1
              else:
                moveToNextLine=False
      # modify the cards
      for card in cardLines.keys():
        for var in modiDictionaryList[card]:
          if cardLines[card]['numberOfAvailableWords'] >= var['position']:
            totalNumberOfWords = 0
            for i in range(cardLines[card]['numberOfLevels']):
              numberOfWords = self.countNumberOfWords(temp[cardLines[card]['lineNumber']+i])
              if totalNumberOfWords+numberOfWords>=var['position']:
                temp[cardLines[card]['lineNumber']+i] = self.replaceword(temp[cardLines[card]['lineNumber']+i],var['position']-totalNumberOfWords,var['value'])
                break
              totalNumberOfWords+=numberOfWords
          else:
            raise IOError("RELAP5 Interface: The word that needs to be sampled is in a position ("+str(var['position'])+") > then the actual number of words ("+str(cardLines[card]['numberOfAvailableWords'])+")!!")
      if save:
        self.deckLines[deckNum]=temp
        if self.addMinorEdits:
          self.lastCntrLine[deckNum]      +=cnt
          self.lastMinorEditLine[deckNum] +=cnt
          self.lastTripLine[deckNum]      +=cnt
          detVars = modifyDict.get('DETvariables', None)
          if detVars is not None:
            toAdd[deckNum] = []
            for var in detVars:
              splitted =  var.split(":")
              if "|" not in splitted[0] and len(decks) == deckNum:
                toAdd[deckNum].append(splitted[0].strip())
              elif "|" in splitted[0] and int(splitted[0].split("|")[0]) == deckNum:
                toAdd[deckNum].append(splitted[0].split("|")[1].strip())
            if toAdd[deckNum]:
              self.addControlVariablesForStoppingCoditions(toAdd, modifyDict.get('excludeTrips'))
            else:
              if self.presentStopTrip[deckNum] is not None:
                self.deckLines[deckNum].append("600 "+" ".join(self.presentStopTrip[deckNum]) + "\n")
          # add trips and control variables
          self.addTripsVarsInMinorEdits()
        else:
          if self.presentStopTrip[deckNum] is not None:
            self.deckLines[deckNum].append("600 "+" ".join(self.presentStopTrip[deckNum]) + "\n")
      lines = lines + temp
    return lines

  def countNumberOfWords(self,line,additionFactor=-1):
    """
      Method to count the number of words in a certain line
      @ In, line, string, line to be evaluated
      @ In, additionFactor, int, addition factor
      @ Out, number, int, the number of words
    """
    number = len(_splitRecordAndRemoveComments(line))+additionFactor
    return number

  def replaceword(self,line,position,value):
    """
      Method to replace a word value with the a new value
      @ In, line, string, line to be modified
      @ In, position, int, word position that needs to be changed
      @ In, value, float, new value
      @ Out, newline, string, modified line
    """
    temp=line.split()
    try:
      temp[int(position)]='{:.7e}'.format(value)
    except ValueError:
      temp[int(position)]=value
    newline=temp.pop(0)
    for i in temp:
      newline=newline+'  '+i
    newline=newline+'\n'
    return newline<|MERGE_RESOLUTION|>--- conflicted
+++ resolved
@@ -439,12 +439,8 @@
         if all(foundAllCards.values()):
           break
         if not re.match(r'^\s*\n',line):
-<<<<<<< HEAD
-          card = line.split()[0].strip()
-=======
           splitted = _splitRecordAndRemoveComments(line)
           card = splitted[0].strip() if len(splitted) > 0 else '*-None-*'
->>>>>>> 541cc648
           if card in modiDictionaryList.keys():
             cardLines[card] = {'lineNumber':lineNum,'numberOfLevels':1,'numberOfAvailableWords':self.countNumberOfWords(line)}
             foundAllCards[card] = True
