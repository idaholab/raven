--- conflicted
+++ resolved
@@ -113,17 +113,13 @@
           tempArray.append([]);     #   allocates array for data block
         i=i+4
         while not re.match('^\s*1 time|^1RELAP5|^\s*\n|^\s*1RELAP5|^\s*MINOR EDIT',lines[i]):
-<<<<<<< HEAD
           tempData=lines[i].split()
-          takeIt = False if re.match("^\d+?\.\d+?$", tempData[0]) is None else True
-          if takeIt:
-            for k in range(len(tempArray)): tempArray[k].append(tempData[k])
-=======
-          tempdata=lines[i].split()
+          #takeIt = False if re.match("^\d+?\.\d+?$", tempData[0]) is None else True
+          #if takeIt:
+          #  for k in range(len(tempArray)): tempArray[k].append(tempData[k])
           # Here I check that none of the keywords contained in errorKeywords are contained in tempdata
-          if not list(set(tempdata) & set(errorKeywords)):
-            for k in range(len(temparray)): temparray[k].append(tempdata[k])
->>>>>>> 20faadc7
+          if not list(set(tempData) & set(errorKeywords)):
+            for k in range(len(temparray)): temparray[k].append(tempData[k])
           i=i+1
           if re.match('^\s*1 time|^\s*1\s*R5|^\s*\n|^1RELAP5',lines[i]) or re.match('^\s*0Final time',lines[i]) or re.match('^\s*Final time',lines[i]): break
         for l in range(len(tempkeys)): minorDict.update({tempkeys[l]:tempArray[l]})
