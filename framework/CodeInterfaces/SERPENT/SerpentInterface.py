--- conflicted
+++ resolved
@@ -104,7 +104,6 @@
         raise IOError('No InputFile with extension '+ext+' found!')
       return index,inputFile
 
-<<<<<<< HEAD
     #prepend
     todo = ''
     todo += clargs['pre']+' '
@@ -175,100 +174,14 @@
     # this is the file produced by RAVEN
     resfile = os.path.join(workDir, filename+"_res.m")
     bumatfile = os.path.join(workDir, filename+".bumat1")
-=======
-        # check all required input files are there
-        inFiles = inputFiles[:]
-        for exts in list(clargs['input'][flag] for flag in clargs['input'].keys()) + list(fargs['input'][var] for var in fargs['input'].keys()):
-            for ext in exts:
-                found = False
-                for inf in inputFiles:
-                    if '.' + inf.getExt() == ext:
-                        found = True
-                        inFiles.remove(inf)
-                        break
-                if not found:
-                    raise IOError('input extension "' + ext +
-                                  '" listed in input but not in inputFiles!')
-        # TODO if any remaining, check them against valid inputs
-
-        # PROBLEM this is limited, since we can't figure out which .xml goes to
-        # -i and which to -d, for example.
-        def getFileWithExtension(fileList, ext):
-            """
-            Just a script to get the file with extension ext from the fileList.
-            @ In, fileList, the string list of filenames to pick from.
-            @ Out, ext, the string extension that the desired filename ends with.
-            """
-            found = False
-            for index, inputFile in enumerate(fileList):
-                if inputFile.getExt() == ext:
-                    found = True
-                    break
-            if not found:
-                raise IOError('No InputFile with extension ' + ext + ' found!')
-            return index, inputFile
-
-        # prepend
-        todo = ''
-        todo += clargs['pre'] + ' '
-        todo += executable
-        index = None
-        # inputs
-        for flag, exts in clargs['input'].items():
-            if flag == 'noarg':
-                for ext in exts:
-                    idx, fname = getFileWithExtension(
-                        inputFiles, ext.strip('.'))
-                    todo += ' ' + fname.getFilename()
-                    if index == None:
-                        index = idx
-                continue
-            todo += ' ' + flag
-            for ext in exts:
-                idx, fname = getFileWithExtension(inputFiles, ext.strip('.'))
-                todo += ' ' + fname.getFilename()
-                if index == None:
-                    index = idx
-        # outputs
-        # FIXME I think if you give multiple output flags this could result in
-        # overwriting
-        self.caseName = inputFiles[index].getBase()
-        outfile = 'out~' + self.caseName
-        if 'output' in clargs.keys():
-            todo += ' ' + clargs['output'] + ' ' + outfile
-        # text flags
-        todo += ' ' + clargs['text']
-        # postpend
-        todo += ' ' + clargs['post']
-        returnCommand = [('parallel', todo)], outfile
-        print('Execution Command: ' + str(returnCommand[0]))
-        return returnCommand
->>>>>>> fd72a9fe
-
     # get the list of isotopes to track
-    isofile = os.path.join('/projects/sciteam/bahg/projects/raven/framework/CodeInterfaces/SERPENT/iso_file')
+    script_loc = os.path.dirname(os.path.realpath(sys.argv[0]))
+    isofile = os.path.join(script_loc, 'iso_file')
     iso_list = op.read_file_into_list(isofile)
     # parse files into dictionary
     keff_dict = op.search_keff(resfile)
     # the second argument is the percent cutoff 
     bumat_dict = op.bumat_read(bumatfile, 0.01)
 
-<<<<<<< HEAD
     output_path = os.path.join(workDir, output+'.csv')
-    op.make_csv(output_path, bumat_dict, keff_dict, iso_list)
-=======
-    def finalizeCodeOutput(self, command, output, workDir):
-        print('COMMAND: %s' % command)
-        print('OUTPUT: %s' % output)
-        # filename would be 'publ_core.serpent'
-        filename = command.strip().split(' ')[-1]
-        # filename_without_extension would be 'publ_core'
-        filename_without_extension = output.split('~')[1]
-        # resfile would be 'publ_core.serpent_res.m'
-        # this is the file produced by RAVEN
-        resfile = os.path.join(workDir, filename + "_res.m")
-        keff_dict = op.search_keff(resfile)
-        # output created has to be 'publ_core.serpent.csv'
-        output_path = os.path.join(workDir, output + '.csv')
-        op.csv_render_list_dict(output_path, keff_dict)
->>>>>>> fd72a9fe
+    op.make_csv(output_path, bumat_dict, keff_dict, iso_list)