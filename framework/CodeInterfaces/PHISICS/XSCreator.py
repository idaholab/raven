--- conflicted
+++ resolved
@@ -176,27 +176,9 @@
       perturbedReactions.append(key.split('|')[5])
       perturbedGroups.append(key.split('|')[6])
 
-<<<<<<< HEAD
     myReconstructedDict = lambda: defaultdict(myReconstructedDict)
     reconstructedDict = myReconstructedDict()
     for typeKey, value in deconstructedDict.iteritems():
-=======
-    for pertPhysicalParam in perturbedPhysicalParameters:
-      reconstructedDict[pertPhysicalParam] = {}
-      for pertTabulationPoint in perturbedTabulationPoint:
-        reconstructedDict[pertPhysicalParam][pertTabulationPoint] = {}
-        for mat in perturbedMaterials:
-          reconstructedDict[pertPhysicalParam][pertTabulationPoint][mat] = {}
-          for isotope in perturbedIsotopes:
-            reconstructedDict[pertPhysicalParam][pertTabulationPoint][mat][isotope] = {}
-            for reactType in perturbedTypes:
-              reconstructedDict[pertPhysicalParam][pertTabulationPoint][mat][isotope][reactType] = {}
-              for react in perturbedReactions:
-                reconstructedDict[pertPhysicalParam][pertTabulationPoint][mat][isotope][reactType][react] = {}
-                for group in perturbedGroups:
-                  reconstructedDict[pertPhysicalParam][pertTabulationPoint][mat][isotope][reactType][react][group] = {}
-    for typeKey, value in deconstructedDict.items():
->>>>>>> 828c670e
       if typeKey in pertDictSet:
         keyWords = typeKey.split('|')
         reconstructedDict[keyWords[0]][keyWords[1]][keyWords[2]][keyWords[3]][keyWords[4]][keyWords[5]][keyWords[6]] = value
