--- conflicted
+++ resolved
@@ -292,10 +292,6 @@
     phisicsDataDict['printSpatialRR'] = self.printSpatialRR
     phisicsDataDict['printSpatialFlux'] = self.printSpatialFlux
     phisicsDataDict['pertVariablesDict'] = self.distributedPerturbedVars
-<<<<<<< HEAD
-    phisicsDataDict['writeCSV'] = self._writeCSV
-=======
->>>>>>> 5c509111
     # read outputs
     outputParser = phisicsdata.phisicsdata(phisicsDataDict)
     response = outputParser.returnData()
