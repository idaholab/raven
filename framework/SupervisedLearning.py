'''
Module containing all supported type of ROM aka Surrogate Models etc
here we intend ROM as super-visioned learning,
where we try to understand the underlying model by a set of labeled sample
a sample is composed by (feature,label) that is easy translated in (input,output)
'''
#for future compatibility with Python 3--------------------------------------------------------------
from __future__ import division, print_function, unicode_literals, absolute_import
import warnings
warnings.simplefilter('default',DeprecationWarning)
#End compatibility block for Python 3----------------------------------------------------------------

#External Modules------------------------------------------------------------------------------------
from sklearn import linear_model
from sklearn import svm
from sklearn import multiclass
from sklearn import naive_bayes
from sklearn import neighbors
from sklearn import qda
from sklearn import tree
from sklearn import lda
from sklearn import gaussian_process
import sys
import numpy as np
import numpy
import abc
import ast
#External Modules End--------------------------------------------------------------------------------

#Internal Modules------------------------------------------------------------------------------------
from utils import metaclass_insert, returnPrintTag, returnPrintPostTag, find_interpolationND,stringsThatMeanFalse
interpolationND = find_interpolationND()
#Internal Modules End--------------------------------------------------------------------------------

class superVisedLearning(metaclass_insert(abc.ABCMeta)):
  '''
  This is the general interface to any superVisedLearning learning method.
  Essentially it contains a train, and evaluate methods
  '''
  returnType      = '' #this describe the type of information generated the possibility are 'boolean', 'integer', 'float'
  qualityEstType  = [] #this describe the type of estimator returned known type are 'distance', 'probability'. The values are returned by the self.__confidenceLocal__(Features)
  ROMtype         = '' #the broad class of the interpolator

  @staticmethod
  def checkArrayConsistency(arrayin):
    '''
    This method checks the consistency of the in-array
    @ In, object... It should be an array
    @ Out, tuple, tuple[0] is a bool (True -> everything is ok, False -> something wrong), tuple[1], string ,the error mesg
    '''
    if type(arrayin) != numpy.ndarray: return (False,' The object is not a numpy array')
    if len(arrayin.shape) > 1: return(False, ' The array must be 1-d')
    return (True,'')

  def __init__(self,**kwargs):
<<<<<<< HEAD
    self.printTag = returnPrintTag('SuperVised')
=======
    self.printTag = returnPrintTag('Super Visioned')
    #booleanFlag that controls the normalization procedure. If true, the normalization is performed. Default = True
    self.normalizeData      = True
>>>>>>> 35b0aa18
    if kwargs != None: self.initOptionDict = kwargs
    else             : self.initOptionDict = {}
    if 'Features' not in self.initOptionDict.keys(): raise IOError(self.printTag + ': ' +returnPrintPostTag('ERROR') + '-> Feature names not provided')
    if 'Target'   not in self.initOptionDict.keys(): raise IOError(self.printTag + ': ' +returnPrintPostTag('ERROR') + '-> Target name not provided')
    if 'NormalizeData' in self.initOptionDict.keys():
      if self.initOptionDict['NormalizeData'].lower() in stringsThatMeanFalse(): self.normalizeData = False
      self.initOptionDict.pop('NormalizeData')
    self.features = self.initOptionDict['Features'].split(',')
    self.target   = self.initOptionDict['Target'  ]
    self.initOptionDict.pop('Target')
    self.initOptionDict.pop('Features')
    if self.features.count(self.target) > 0: raise IOError(self.printTag + ': ' +returnPrintPostTag('ERROR') + '-> The target and one of the features have the same name!!!!')
    #average value and sigma are used for normalization of the feature data
    #a dictionary where for each feature a tuple (average value, sigma)
    self.muAndSigmaFeatures = {}
    #these need to be declared in the child classes!!!!
    self.amITrained         = False

  def _readMoreXML(self,xmlNode):
    pass

  def initialize(self,idict):
    pass #TODO FIXME

  def train(self,tdict):
    '''
      Method to perform the training of the superVisedLearning algorithm
      NB.the superVisedLearning object is committed to convert the dictionary that is passed (in), into the local format
      the interface with the kernels requires. So far the base class will do the translation into numpy
      @ In, tdict, training dictionary
      @ Out, None
    '''
    if type(tdict) != dict: raise IOError(self.printTag + ': ' +returnPrintPostTag('ERROR') + '-> method "train". The training set needs to be provided through a dictionary. Type of the in-object is ' + str(type(tdict)))
    names, values  = list(tdict.keys()), list(tdict.values())
    if self.target in names: targetValues = values[names.index(self.target)]
    else                   : raise IOError(self.printTag + ': ' +returnPrintPostTag('ERROR') + '-> The output sought '+self.target+' is not in the training set')
    # check if the targetValues are consistent with the expected structure
    resp = self.checkArrayConsistency(targetValues)
    if not resp[0]: raise IOError(self.printTag + ': ' +returnPrintPostTag('ERROR') + '-> In training set for target '+self.target+':'+resp[1])
    # construct the evaluation matrixes
    featureValues = np.zeros(shape=(targetValues.size,len(self.features)))
    for cnt, feat in enumerate(self.features):
      if feat not in names: raise IOError(self.printTag + ': ' +returnPrintPostTag('ERROR') + '-> The feature sought '+feat+' is not in the training set')
      else:
        resp = self.checkArrayConsistency(values[names.index(feat)])
        if not resp[0]: raise IOError(self.printTag + ': ' +returnPrintPostTag('ERROR') + '-> In training set for feature '+feat+':'+resp[1])
        if values[names.index(feat)].size != featureValues[:,0].size: raise IOError(self.printTag + ': ' +returnPrintPostTag('ERROR') + '-> In training set, the number of values provided for feature '+feat+' are != number of target outcomes!')
        if self.normalizeData: self.muAndSigmaFeatures[feat] = (np.average(values[names.index(feat)]),np.std(values[names.index(feat)]))
        else                 : self.muAndSigmaFeatures[feat] = (0.0,1.0)
        if self.muAndSigmaFeatures[feat][1]==0: self.muAndSigmaFeatures[feat] = (self.muAndSigmaFeatures[feat][0],np.max(np.absolute(values[names.index(feat)])))
        if self.muAndSigmaFeatures[feat][1]==0: self.muAndSigmaFeatures[feat] = (self.muAndSigmaFeatures[feat][0],1.0)
        featureValues[:,cnt] = (values[names.index(feat)] - self.muAndSigmaFeatures[feat][0])/self.muAndSigmaFeatures[feat][1]
    self.__trainLocal__(featureValues,targetValues)
    self.amITrained = True

  def confidence(self,edict):
    '''
    This call is used to get an estimate of the confidence in the prediction.
    The base class self.confidence will translate a dictionary into numpy array, then call the local confidence
    '''
    if type(edict) != dict: raise IOError(self.printTag + ': ' +returnPrintPostTag('ERROR') + '-> method "confidence". The inquiring set needs to be provided through a dictionary. Type of the in-object is ' + str(type(edict)))
    names, values   = list(edict.keys()), list(edict.values())
    for index in range(len(values)):
      resp = self.checkArrayConsistency(values[index])
      if not resp[0]: raise IOError(self.printTag + ': ' +returnPrintPostTag('ERROR') + '-> In evaluate request for feature '+names[index]+':'+resp[1])
    featureValues = np.zeros(shape=(values[0].size,len(self.features)))
    for cnt, feat in enumerate(self.features):
      if feat not in names: raise IOError(self.printTag + ': ' +returnPrintPostTag('ERROR') + '-> The feature sought '+feat+' is not in the evaluate set')
      else:
        resp = self.checkArrayConsistency(values[names.index(feat)])
        if not resp[0]: raise IOError(self.printTag + ': ' +returnPrintPostTag('ERROR') + '-> In training set for feature '+feat+':'+resp[1])
        featureValues[:,cnt] = values[names.index(feat)]
    return self.__confidenceLocal__(featureValues)

  def evaluate(self,edict):
    '''
    Method to perform the evaluation of a point or a set of points through the previous trained superVisedLearning algorithm
    NB.the superVisedLearning object is committed to convert the dictionary that is passed (in), into the local format
    the interface with the kernels requires.
    @ In, tdict, evaluation dictionary
    @ Out, numpy array of evaluated points
    '''
    if type(edict) != dict: raise IOError(self.printTag + ': ' +returnPrintPostTag('ERROR') + '-> method "evaluate". The evaluate request/s need/s to be provided through a dictionary. Type of the in-object is ' + str(type(edict)))
    names, values  = list(edict.keys()), list(edict.values())
    for index in range(len(values)):
      resp = self.checkArrayConsistency(values[index])
      if not resp[0]: raise IOError(self.printTag + ': ' +returnPrintPostTag('ERROR') + '-> In evaluate request for feature '+names[index]+':'+resp[1])
    # construct the evaluation matrix
    featureValues = np.zeros(shape=(values[0].size,len(self.features)))
    for cnt, feat in enumerate(self.features):
      if feat not in names: raise IOError(self.printTag + ': ' +returnPrintPostTag('ERROR') + '-> The feature sought '+feat+' is not in the evaluate set')
      else:
        resp = self.checkArrayConsistency(values[names.index(feat)])
        if not resp[0]: raise IOError(self.printTag + ': ' +returnPrintPostTag('ERROR') + '-> In training set for feature '+feat+':'+resp[1])
        featureValues[:,cnt] = ((values[names.index(feat)] - self.muAndSigmaFeatures[feat][0]))/self.muAndSigmaFeatures[feat][1]
    return self.__evaluateLocal__(featureValues)

  def reset(self):
    '''override this method to re-instance the ROM'''
    self.amITrained = False
    self.__resetLocal__()

  def returnInitialParameters(self):
    '''override this method to return the fix set of parameters of the ROM'''
    iniParDict = dict(self.initOptionDict.items() + {'returnType':self.__class__.returnType,'qualityEstType':self.__class__.qualityEstType,'Features':self.features,
                                             'Target':self.target,'returnType':self.__class__.returnType}.items() + self.__returnInitialParametersLocal__().items())
    return iniParDict

  def returnCurrentSetting(self):
    '''return the set of parameters of the ROM that can change during simulation'''
    return dict({'Trained':self.amITrained}.items() + self.__CurrentSettingDictLocal__().items())

  @abc.abstractmethod
  def __trainLocal__(self,featureVals,targetVals):
    '''@ In, featureVals, 2-D numpy array [n_samples,n_features]'''

  @abc.abstractmethod
  def __confidenceLocal__(self,featureVals):
    '''
    This should return an estimation of the quality of the prediction.
    This could be distance or probability or anything else, the type needs to be declared in the variable cls.qualityEstType
    @ In, featureVals, 2-D numpy array [n_samples,n_features]
    '''

  @abc.abstractmethod
  def __evaluateLocal__(self,featureVals):
    '''
    @ In,  featureVals, 2-D numpy array [n_samples,n_features]
    @ Out, targetVals , 1-D numpy array [n_samples]
    '''

  @abc.abstractmethod
  def __resetLocal__(self,featureVals):
    '''After this method the ROM should be described only by the initial parameter settings'''

  @abc.abstractmethod
  def __returnInitialParametersLocal__(self):
    '''this should return a dictionary with the parameters that could be possible not in self.initOptionDict'''

  @abc.abstractmethod
  def __returnCurrentSettingLocal__(self):
    '''override this method to pass the set of parameters of the ROM that can change during simulation'''
#
#
#
class NDinterpolatorRom(superVisedLearning):
  def __init__(self,**kwargs):
    superVisedLearning.__init__(self,**kwargs)
    self.interpolator = None
    self.printTag = returnPrintTag('ND Interpolation ROM')

  def __trainLocal__(self,featureVals,targetVals):
    """
    Perform training on samples in X with responses y.
    For an one-class model, +1 or -1 is returned.
    Parameters: featureVals : {array-like, sparse matrix}, shape = [n_samples, n_features]
    Returns   : targetVals : array, shape = [n_samples]
    """
    featv = interpolationND.vectd2d(featureVals[:][:])
    targv = interpolationND.vectd(targetVals)
    self.interpolator.fit(featv,targv)

  def __confidenceLocal__(self,featureVals):
    raise NotImplemented('NDinterpRom   : __confidenceLocal__ method must be implemented!!!!!')

  def __evaluateLocal__(self,featureVals):
    '''
    Perform regression on samples in featureVals.
    For an one-class model, +1 or -1 is returned.
    @ In, numpy.array 2-D, features
    @ Out, numpy.array 1-D, predicted values
    '''
    prediction = np.zeros(featureVals.shape[0])
    for n_sample in range(featureVals.shape[0]):
      featv = interpolationND.vectd(featureVals[n_sample][:])
      prediction[n_sample] = self.interpolator.interpolateAt(featv)
      print('NDinterpRom   : Prediction by ' + self.__class__.ROMtype + '. Predicted value is ' + str(prediction[n_sample]))
    return prediction

  def __returnInitialParametersLocal__(self):
    '''there are no possible default parameters to report'''
    localInitParam = {}
    return localInitParam

  def __returnCurrentSettingLocal__(self):
    raise NotImplemented('NDinterpRom   : __returnCurrentSettingLocal__ method must be implemented!!!!!')

class GaussPolynomialRom(NDinterpolatorRom):
  def __confidenceLocal__(self,edict):pass #TODO
  def __resetLocal__(self):pass
  def __returnCurrentSettingLocal__(self):pass
  def __returnInitialParametersLocal__(self):pass

  def __init__(self,**kwargs):
    superVisedLearning.__init__(self,**kwargs)
    self.interpolator = None #FIXME what's this?
    self.printTag     = returnPrintTag('GAUSS gPC ROM')
    self.indexSetType = None
    self.maxPolyOrder = None
    self.itpDict      = {}   #dict of quad,poly,weight choices keyed on varName
    self.norm         = None

  def _readMoreXML(self,xmlNode):
    NDinterpolatorRom._readMoreXML(self,xmlNode)
    if xmlNode.find('IndexSet')!=None: self.indexSetType = xmlNode.find('IndexSet').text
    else: raise IOError(self.printTag+' No IndexSet specified!')
    if xmlNode.find('PolynomialOrder')!=None: self.maxPolyOrder = int(xmlNode.find('PolynomialOrder').text)
    else: raise IOError(self.printTag+' No PolynomialOrder specified!')
    self.itpDict={}
    for child in xmlNode:
      if child.tag=='Interpolation':
        var = child.text
        self.itpDict[var]={'poly'  :'DEFAULT',
                           'quad'  :'DEFAULT',
                           'weight':'1',
                           'cdf'   :'False'}
        for atr in ['poly','quad','weight','cdf']:
          if atr in child.attrib.keys(): self.itpDict[var][atr]=child.attrib[atr]
          else: raise IOError(self.printTag+' Unrecognized option: '+child.attrib[atr])

  def interpolationInfo(self):
    return dict(self.itpDict)

  def initialize(self,idict):
    for key,value in idict.items():
      if   key == 'SG'   : self.sparseGrid = value
      elif key == 'dists': self.distDict   = value
      elif key == 'quads': self.quads      = value
      elif key == 'polys': self.polys      = value
      elif key == 'iSet' : self.indexSet   = value
    print('DEBUG',self.sparseGrid)

  def _multiDPolyBasisEval(self,orders,pts):
    tot=1
    for i,(o,p) in enumerate(zip(orders,pts)):
      #print('        poly',o,'\n',self.polys.values()[i][o])
      tot*=self.polys.values()[i](o,p)
    #print('        order',orders,'polytot:',tot)
    return tot

  def train(self,tdict):
    #mimic SVL.train without messing with data #FIXME will be fixed in issue 19
    if type(tdict) != dict: raise IOError(self.printTag + ': ' +returnPrintPostTag('ERROR') + '-> method "train". The training set needs to be provided through a dictionary. Type of the in-object is ' + str(type(tdict)))
    names, values  = list(tdict.keys()), list(tdict.values())
    if self.target in names: targetValues = values[names.index(self.target)]
    else                   : raise IOError(self.printTag + ': ' +returnPrintPostTag('ERROR') + '-> The output sought '+self.target+' is not in the training set')
    # check if the targetValues are consistent with the expected structure
    resp = self.checkArrayConsistency(targetValues)
    if not resp[0]: raise IOError(self.printTag + ': ' +returnPrintPostTag('ERROR') + '-> In training set for target '+self.target+':'+resp[1])
    # construct the evaluation matrixes
    featureValues = np.zeros(shape=(targetValues.size,len(self.features)))
    for cnt, feat in enumerate(self.features):
      if feat not in names: raise IOError(self.printTag + ': ' +returnPrintPostTag('ERROR') + '-> The feature sought '+feat+' is not in the training set')
      else:
        resp = self.checkArrayConsistency(values[names.index(feat)])
        if not resp[0]: raise IOError(self.printTag + ': ' +returnPrintPostTag('ERROR') + '-> In training set for feature '+feat+':'+resp[1])
        if values[names.index(feat)].size != featureValues[:,0].size: raise IOError(self.printTag + ': ' +returnPrintPostTag('ERROR') + '-> In training set, the number of values provided for feature '+feat+' are != number of target outcomes!')
        #self.muAndSigmaFeatures[feat] = (np.average(values[names.index(feat)]),np.std(values[names.index(feat)]))
        #if self.muAndSigmaFeatures[feat][1]==0: self.muAndSigmaFeatures[feat] = (self.muAndSigmaFeatures[feat][0],np.max(np.absolute(values[names.index(feat)])))
        #if self.muAndSigmaFeatures[feat][1]==0: self.muAndSigmaFeatures[feat] = (self.muAndSigmaFeatures[feat][0],1.0)
        featureValues[:,cnt] = (values[names.index(feat)])# - self.muAndSigmaFeatures[feat][0])/self.muAndSigmaFeatures[feat][1]
    self.__trainLocal__(featureValues,targetValues)
    self.amITrained = True

  def __trainLocal__(self,featureVals,targetVals):
    self.polyCoeffDict={}
    #TODO can parallelize this!
    self.norm = np.prod(list(self.distDict[v].measureNorm(self.quads[v].type) for v in self.distDict.keys()))
    #for i,idx in enumerate(self.sparseGrid.indexSet):
    for i,idx in enumerate(self.indexSet):
      idx=tuple(idx)
      self.polyCoeffDict[idx]=0
      #for k,(pt,wt) in enumerate(self.sparseGrid): #int, tuple, float for k,pt,wt
      wtsum=0
      for pt,soln in zip(featureVals,targetVals):
        stdPt = np.zeros(len(pt))
        for i,p in enumerate(pt):
          varName = self.distDict.keys()[i]
          stdPt[i] = self.distDict[varName].convertToQuad(self.quads[varName].type,p)
        wt = self.sparseGrid.weights(pt)
        self.polyCoeffDict[idx]+=soln*self._multiDPolyBasisEval(idx,stdPt)*wt
      self.polyCoeffDict[idx]*=self.norm
    print('DEBUG norm',self.norm)
    print('DEBUG polyDict',self.printTag)
    self.printPolyDict()
    #try a moment
    r=1
    tot=0
    for pt,wt in self.sparseGrid:
      tot+=self.__evaluateLocal__(pt)**r*wt*self.norm**(1-r)
      #FIXME I don't know why the norm^(1-r) needs to be there.  It fixes uniform  at least.
    print('DEBUG','tot',tot)

  def printPolyDict(self,printZeros=False):
    data=[]
    for idx,val in self.polyCoeffDict.items():
      if val > 1e-14 or printZeros:
        data.append([idx,val])
    data.sort()
    print('polyDict:')
    for idx,val in data:
      print('    ',idx,val)

  def __evaluateLocal__(self,featureVals):
    tot=0
    stdPt = np.zeros(len(featureVals))
    for p,pt in enumerate(featureVals): #FIXME what data type is featureVals?
      varName = self.distDict.keys()[p]
      stdPt[p] = self.distDict[varName].convertToQuad(self.quads[varName].type,pt) #FIXME need to convert?
    for idx,coeff in self.polyCoeffDict.items():
      tot+=coeff*self._multiDPolyBasisEval(idx,stdPt)
    return tot

  def __returnInitialParametersLocal__(self):
    return {'IndexSet:':self.indexSetType,
            'PolynomialOrder':self.maxPolyOrder,
             'Interpolation':interpolationInfo()}
#
#
#
class NDsplineRom(NDinterpolatorRom):
  ROMtype         = 'NDsplineRom'
  def __init__(self,**kwargs):
    NDinterpolatorRom.__init__(self,**kwargs)
    self.printTag = returnPrintTag('ND-SPLINE ROM')
    self.interpolator = interpolationND.NDspline()

  def __resetLocal__(self):
    ''' The reset here erase the Interpolator while keeping the instance'''
    self.interpolator.reset()
#
#
#
class NDinvDistWeigth(NDinterpolatorRom):
  ROMtype         = 'NDinvDistWeigth'
  def __init__(self,**kwargs):
    NDinterpolatorRom.__init__(self,**kwargs)
    self.printTag = returnPrintTag('ND-INVERSEWEIGHT ROM')
    if not 'p' in self.initOptionDict.keys(): raise IOError (self.printTag + ': ' +returnPrintPostTag('ERROR') + '-> the <p> parameter must be provided in order to use NDinvDistWeigth as ROM!!!!')
    self.interpolator = interpolationND.InverseDistanceWeighting(float(self.initOptionDict['p']))

  def __resetLocal__(self):
    ''' The reset here erase the Interpolator while keeping the instance'''
    self.interpolator.reset(float(self.initOptionDict['p']))
#
#
#
class NDmicroSphere(NDinterpolatorRom):
  ROMtype         = 'NDmicroSphere'
  def __init__(self,**kwargs):
    NDinterpolatorRom.__init__(self,**kwargs)
    self.printTag = returnPrintTag('ND-MICROSPHERE ROM')
    if not 'p' in self.initOptionDict.keys(): raise IOError (self.printTag + ': ' +returnPrintPostTag('ERROR') + '-> the <p> parameter must be provided in order to use NDmicroSphere as ROM!!!!')
    if not 'precision' in self.initOptionDict.keys(): raise IOError (self.printTag + ': ' +returnPrintPostTag('ERROR') + '-> the <precision> parameter must be provided in order to use NDmicroSphere as ROM!!!!')
    self.interpolator = interpolationND.microSphere(float(self.initOptionDict['p']),int(self.initOptionDict['precision']))

  def __resetLocal__(self):
    self.interpolator.reset(float(self.initOptionDict['p']),int(self.initOptionDict['precision']))

class SciKitLearn(superVisedLearning):
  ROMtype = 'SciKitLearn'
  availImpl = {}
  availImpl['lda'] = {}
  availImpl['lda']['LDA'] = (lda.LDA, 'integer') #Quadratic Discriminant Analysis (QDA)
  availImpl['linear_model'] = {} #Generalized Linear Models
  availImpl['linear_model']['ARDRegression'               ] = (linear_model.ARDRegression               , 'float'  ) #Bayesian ARD regression.
  availImpl['linear_model']['BayesianRidge'               ] = (linear_model.BayesianRidge               , 'float'  ) #Bayesian ridge regression
  availImpl['linear_model']['ElasticNet'                  ] = (linear_model.ElasticNet                  , 'float'  ) #Linear Model trained with L1 and L2 prior as regularizer
  availImpl['linear_model']['ElasticNetCV'                ] = (linear_model.ElasticNetCV                , 'float'  ) #Elastic Net model with iterative fitting along a regularization path
  availImpl['linear_model']['Lars'                        ] = (linear_model.Lars                        , 'float'  ) #Least Angle Regression model a.k.a.
  availImpl['linear_model']['LarsCV'                      ] = (linear_model.LarsCV                      , 'float'  ) #Cross-validated Least Angle Regression model
  availImpl['linear_model']['Lasso'                       ] = (linear_model.Lasso                       , 'float'  ) #Linear Model trained with L1 prior as regularizer (aka the Lasso)
  availImpl['linear_model']['LassoCV'                     ] = (linear_model.LassoCV                     , 'float'  ) #Lasso linear model with iterative fitting along a regularization path
  availImpl['linear_model']['LassoLars'                   ] = (linear_model.LassoLars                   , 'float'  ) #Lasso model fit with Least Angle Regression a.k.a.
  availImpl['linear_model']['LassoLarsCV'                 ] = (linear_model.LassoLarsCV                 , 'float'  ) #Cross-validated Lasso, using the LARS algorithm
  availImpl['linear_model']['LassoLarsIC'                 ] = (linear_model.LassoLarsIC                 , 'float'  ) #Lasso model fit with Lars using BIC or AIC for model selection
  availImpl['linear_model']['LinearRegression'            ] = (linear_model.LinearRegression            , 'float'  ) #Ordinary least squares Linear Regression.
  availImpl['linear_model']['LogisticRegression'          ] = (linear_model.LogisticRegression          , 'float'  ) #Logistic Regression (aka logit, MaxEnt) classifier.
  availImpl['linear_model']['MultiTaskLasso'              ] = (linear_model.MultiTaskLasso              , 'float'  ) #Multi-task Lasso model trained with L1/L2 mixed-norm as regularizer
  availImpl['linear_model']['MultiTaskElasticNet'         ] = (linear_model.MultiTaskElasticNet         , 'float'  ) #Multi-task ElasticNet model trained with L1/L2 mixed-norm as regularizer
  availImpl['linear_model']['OrthogonalMatchingPursuit'   ] = (linear_model.OrthogonalMatchingPursuit   , 'float'  ) #Orthogonal Mathching Pursuit model (OMP)
  availImpl['linear_model']['OrthogonalMatchingPursuitCV' ] = (linear_model.OrthogonalMatchingPursuitCV , 'float'  ) #Cross-validated Orthogonal Mathching Pursuit model (OMP)
  availImpl['linear_model']['PassiveAggressiveClassifier' ] = (linear_model.PassiveAggressiveClassifier , 'integer') #Passive Aggressive Classifier
  availImpl['linear_model']['PassiveAggressiveRegressor'  ] = (linear_model.PassiveAggressiveRegressor  , 'float'  ) #Passive Aggressive Regressor
  availImpl['linear_model']['Perceptron'                  ] = (linear_model.Perceptron                  , 'float'  ) #Perceptron
  availImpl['linear_model']['RandomizedLasso'             ] = (linear_model.RandomizedLasso             , 'float'  ) #Randomized Lasso.
  availImpl['linear_model']['RandomizedLogisticRegression'] = (linear_model.RandomizedLogisticRegression, 'float'  ) #Randomized Logistic Regression
  availImpl['linear_model']['Ridge'                       ] = (linear_model.Ridge                       , 'float'  ) #Linear least squares with l2 regularization.
  availImpl['linear_model']['RidgeClassifier'             ] = (linear_model.RidgeClassifier             , 'float'  ) #Classifier using Ridge regression.
  availImpl['linear_model']['RidgeClassifierCV'           ] = (linear_model.RidgeClassifierCV           , 'integer') #Ridge classifier with built-in cross-validation.
  availImpl['linear_model']['RidgeCV'                     ] = (linear_model.RidgeCV                     , 'float'  ) #Ridge regression with built-in cross-validation.
  availImpl['linear_model']['SGDClassifier'               ] = (linear_model.SGDClassifier               , 'integer') #Linear classifiers (SVM, logistic regression, a.o.) with SGD training.
  availImpl['linear_model']['SGDRegressor'                ] = (linear_model.SGDRegressor                , 'float'  ) #Linear model fitted by minimizing a regularized empirical loss with SGD
  availImpl['linear_model']['lars_path'                   ] = (linear_model.lars_path                   , 'float'  ) #Compute Least Angle Regression or Lasso path using LARS algorithm [1]
  availImpl['linear_model']['lasso_path'                  ] = (linear_model.lasso_path                  , 'float'  ) #Compute Lasso path with coordinate descent
  availImpl['linear_model']['lasso_stability_path'        ] = (linear_model.lasso_stability_path        , 'float'  ) #Stabiliy path based on randomized Lasso estimates
  availImpl['linear_model']['orthogonal_mp_gram'          ] = (linear_model.orthogonal_mp_gram          , 'float'  ) #Gram Orthogonal Matching Pursuit (OMP)

  availImpl['svm'] = {} #support Vector Machines
  availImpl['svm']['LinearSVC'] = (svm.LinearSVC, 'boolean')
  availImpl['svm']['SVC'      ] = (svm.SVC      , 'boolean')
  availImpl['svm']['NuSVC'    ] = (svm.NuSVC    , 'boolean')
  availImpl['svm']['SVR'      ] = (svm.SVR      , 'boolean')

  availImpl['multiClass'] = {} #Multiclass and multilabel classification
  availImpl['multiClass']['OneVsRestClassifier' ] = (multiclass.OneVsRestClassifier , 'integer') # One-vs-the-rest (OvR) multiclass/multilabel strategy
  availImpl['multiClass']['OneVsOneClassifier'  ] = (multiclass.OneVsOneClassifier  , 'integer') # One-vs-one multiclass strategy
  availImpl['multiClass']['OutputCodeClassifier'] = (multiclass.OutputCodeClassifier, 'integer') # (Error-Correcting) Output-Code multiclass strategy
  availImpl['multiClass']['fit_ovr'             ] = (multiclass.fit_ovr             , 'integer') # Fit a one-vs-the-rest strategy.
  availImpl['multiClass']['predict_ovr'         ] = (multiclass.predict_ovr         , 'integer') # Make predictions using the one-vs-the-rest strategy.
  availImpl['multiClass']['fit_ovo'             ] = (multiclass.fit_ovo             , 'integer') # Fit a one-vs-one strategy.
  availImpl['multiClass']['predict_ovo'         ] = (multiclass.predict_ovo         , 'integer') # Make predictions using the one-vs-one strategy.
  availImpl['multiClass']['fit_ecoc'            ] = (multiclass.fit_ecoc            , 'integer') # Fit an error-correcting output-code strategy.
  availImpl['multiClass']['predict_ecoc'        ] = (multiclass.predict_ecoc        , 'integer') # Make predictions using the error-correcting output-code strategy.

  availImpl['naiveBayes'] = {}
  availImpl['naiveBayes']['GaussianNB'   ] = (naive_bayes.GaussianNB   , 'float')
  availImpl['naiveBayes']['MultinomialNB'] = (naive_bayes.MultinomialNB, 'float')
  availImpl['naiveBayes']['BernoulliNB'  ] = (naive_bayes.BernoulliNB  , 'float')

  availImpl['neighbors'] = {}
  availImpl['neighbors']['NearestNeighbors']         = (neighbors.NearestNeighbors         , 'float'  )# Unsupervised learner for implementing neighbor searches.
  availImpl['neighbors']['KNeighborsClassifier']     = (neighbors.KNeighborsClassifier     , 'integer')# Classifier implementing the k-nearest neighbors vote.
  availImpl['neighbors']['RadiusNeighbors']          = (neighbors.RadiusNeighborsClassifier, 'integer')# Classifier implementing a vote among neighbors within a given radius
  availImpl['neighbors']['KNeighborsRegressor']      = (neighbors.KNeighborsRegressor      , 'float'  )# Regression based on k-nearest neighbors.
  availImpl['neighbors']['RadiusNeighborsRegressor'] = (neighbors.RadiusNeighborsRegressor , 'float'  )# Regression based on neighbors within a fixed radius.
  availImpl['neighbors']['NearestCentroid']          = (neighbors.NearestCentroid          , 'integer')# Nearest centroid classifier.
  availImpl['neighbors']['BallTree']                 = (neighbors.BallTree                 , 'float'  )# BallTree for fast generalized N-point problems
  availImpl['neighbors']['KDTree']                   = (neighbors.KDTree                   , 'float'  )# KDTree for fast generalized N-point problems

  availImpl['qda'] = {}
  availImpl['qda']['QDA'] = (qda.QDA, 'integer') #Quadratic Discriminant Analysis (QDA)

  availImpl['tree'] = {}
  availImpl['tree']['DecisionTreeClassifier'] = (tree.DecisionTreeClassifier, 'integer')# A decision tree classifier.
  availImpl['tree']['DecisionTreeRegressor' ] = (tree.DecisionTreeRegressor , 'float'  )# A tree regressor.
  availImpl['tree']['ExtraTreeClassifier'   ] = (tree.ExtraTreeClassifier   , 'integer')# An extremely randomized tree classifier.
  availImpl['tree']['ExtraTreeRegressor'    ] = (tree.ExtraTreeRegressor    , 'float'  )# An extremely randomized tree regressor.

  availImpl['GaussianProcess'] = {}
  availImpl['GaussianProcess']['GaussianProcess'] = (gaussian_process.GaussianProcess    , 'float'  )
  #test if a method to estimate the probability of the prediction is available
  qualityEstTypeDict = {}
  for key1, myDict in availImpl.items():
    qualityEstTypeDict[key1] = {}
    for key2 in myDict:
      qualityEstTypeDict[key1][key2] = []
      if  callable(getattr(myDict[key2][0], "predict_proba", None))  : qualityEstTypeDict[key1][key2] += ['probability']
      elif  callable(getattr(myDict[key2][0], "score"        , None)): qualityEstTypeDict[key1][key2] += ['score']
      else                                                           : qualityEstTypeDict[key1][key2] = False

  def __init__(self,**kwargs):
    superVisedLearning.__init__(self,**kwargs)
    self.printTag = returnPrintTag('SCIKITLEARN')
    if 'SKLtype' not in self.initOptionDict.keys(): raise IOError(self.printTag + ': ' +returnPrintPostTag('ERROR') + '-> to define a scikit learn ROM the SKLtype keyword is needed (from ROM '+self.name+')')
    SKLtype, SKLsubType = self.initOptionDict['SKLtype'].split('|')
    self.initOptionDict.pop('SKLtype')
    if not SKLtype in self.__class__.availImpl.keys(): raise IOError (self.printTag + ': ' +returnPrintPostTag('ERROR') + '-> not known SKLtype ' + SKLtype +'(from ROM '+self.name+')')
    if not SKLsubType in self.__class__.availImpl[SKLtype].keys(): raise IOError (self.printTag + ': ' +returnPrintPostTag('ERROR') + '-> not known SKLsubType ' + SKLsubType +'(from ROM '+self.name+')')
    self.__class__.returnType     = self.__class__.availImpl[SKLtype][SKLsubType][1]
    self.ROM                      = self.__class__.availImpl[SKLtype][SKLsubType][0]()
    self.__class__.qualityEstType = self.__class__.qualityEstTypeDict[SKLtype][SKLsubType]
    for key,value in self.initOptionDict.items():
      try:self.initOptionDict[key] = ast.literal_eval(value)
      except: pass
    self.ROM.set_params(**self.initOptionDict)

  def __trainLocal__(self,featureVals,targetVals):
    """
    Perform training on samples in featureVals with responses y.
    For an one-class model, +1 or -1 is returned.
    Parameters
    ----------
    featureVals : {array-like, sparse matrix}, shape = [n_samples, n_features]
    Returns
    -------
    targetVals : array, shape = [n_samples]
    """
    #If all the target values are the same no training is needed and the moreover the self.evaluate could be re-addressed to this value
    if len(np.unique(targetVals))>1:
      self.ROM.fit(featureVals,targetVals)
      self.evaluate = lambda edict : self.__class__.evaluate(self,edict)
    else:
      myNumber = np.unique(targetVals)[0]
      self.evaluate = lambda edict : myNumber

  def __confidenceLocal__(self,edict):
    if  'probability' in self.__class__.qualityEstType: return self.ROM.predict_proba(edict)
    else            : raise IOError(self.printTag + ': ' +returnPrintPostTag('ERROR') + '-> the ROM '+str(self.name)+'has not the an method to evaluate the confidence of the prediction')

  def __evaluateLocal__(self,featureVals):
    return self.ROM.predict(featureVals)

  def __resetLocal__(self):
    self.ROM = self.ROM.__class__(**self.initOptionDict)

  def __returnInitialParametersLocal__(self):
    return self.ROM.get_params()

  def __returnCurrentSettingLocal__(self):
    print(self.printTag + ': FIXME -> here we need to collect some info on the ROM status')
    localInitParam = {}
    return localInitParam
#
#
#
__interfaceDict                         = {}
__interfaceDict['NDspline'            ] = NDsplineRom
__interfaceDict['NDinvDistWeigth'     ] = NDinvDistWeigth
__interfaceDict['microSphere'         ] = NDmicroSphere
__interfaceDict['SciKitLearn'         ] = SciKitLearn
__interfaceDict['GaussPolynomialRom'] = GaussPolynomialRom
__base                                  = 'superVisedLearning'

def addToInterfaceDict(newDict):
  for key,val in newDict.items():
    __interfaceDict[key]=val

def returnInstance(ROMclass,**kwargs):
  '''This function return an instance of the request model type'''
  try: return __interfaceDict[ROMclass](**kwargs)
  except KeyError: raise NameError('not known '+__base+' type '+str(ROMclass))

def returnClass(ROMclass):
  '''This function return an instance of the request model type'''
  try: return __interfaceDict[ROMclass]
  except KeyError: raise NameError('not known '+__base+' type '+ROMclass)<|MERGE_RESOLUTION|>--- conflicted
+++ resolved
@@ -53,13 +53,9 @@
     return (True,'')
 
   def __init__(self,**kwargs):
-<<<<<<< HEAD
     self.printTag = returnPrintTag('SuperVised')
-=======
-    self.printTag = returnPrintTag('Super Visioned')
     #booleanFlag that controls the normalization procedure. If true, the normalization is performed. Default = True
     self.normalizeData      = True
->>>>>>> 35b0aa18
     if kwargs != None: self.initOptionDict = kwargs
     else             : self.initOptionDict = {}
     if 'Features' not in self.initOptionDict.keys(): raise IOError(self.printTag + ': ' +returnPrintPostTag('ERROR') + '-> Feature names not provided')
@@ -261,6 +257,7 @@
     self.maxPolyOrder = None
     self.itpDict      = {}   #dict of quad,poly,weight choices keyed on varName
     self.norm         = None
+    self.normalizeData = False #not desirable for this ROM
 
   def _readMoreXML(self,xmlNode):
     NDinterpolatorRom._readMoreXML(self,xmlNode)
@@ -346,12 +343,8 @@
     print('DEBUG polyDict',self.printTag)
     self.printPolyDict()
     #try a moment
-    r=1
-    tot=0
-    for pt,wt in self.sparseGrid:
-      tot+=self.__evaluateLocal__(pt)**r*wt*self.norm**(1-r)
-      #FIXME I don't know why the norm^(1-r) needs to be there.  It fixes uniform  at least.
-    print('DEBUG','tot',tot)
+    r=3
+    print('DEBUG moment',r,'=',self.__evaluateMoment__(r))
 
   def printPolyDict(self,printZeros=False):
     data=[]
@@ -362,6 +355,15 @@
     print('polyDict:')
     for idx,val in data:
       print('    ',idx,val)
+
+  def __evaluateMoment__(self,r):
+    tot=0
+    for pt,wt in self.sparseGrid:
+      tot+=self.__evaluateLocal__(pt)**r*wt#*self.norm#**(1-r)
+    tot*=self.norm
+    #FIXME I don't know why the norm^(1-r) needs to be there.  It fixes uniform  at least.
+    #for normals, just *norm fixes it, without any exponent
+    return tot
 
   def __evaluateLocal__(self,featureVals):
     tot=0
