# Copyright 2017 Battelle Energy Alliance, LLC
#
# Licensed under the Apache License, Version 2.0 (the "License");
# you may not use this file except in compliance with the License.
# You may obtain a copy of the License at
#
# http://www.apache.org/licenses/LICENSE-2.0
#
# Unless required by applicable law or agreed to in writing, software
# distributed under the License is distributed on an "AS IS" BASIS,
# WITHOUT WARRANTIES OR CONDITIONS OF ANY KIND, either express or implied.
# See the License for the specific language governing permissions and
# limitations under the License.
"""
  Created on July 10, 2013

  Module containing all supported type of ROM aka Surrogate Models etc
  here we intend ROM as super-visioned learning,
  where we try to understand the underlying model by a set of labeled sample
  a sample is composed by (feature,label) that is easy translated in (input,output)
"""
#for future compatibility with Python 3--------------------------------------------------------------
from __future__ import division, print_function, unicode_literals, absolute_import
import warnings
warnings.simplefilter('default',DeprecationWarning)
#End compatibility block for Python 3----------------------------------------------------------------

from numpy import average
import sys
if sys.version_info.major > 2:
  from crow_modules.distribution1Dpy3 import CDF
else:
  from crow_modules.distribution1Dpy2 import CDF

#External Modules------------------------------------------------------------------------------------
import sklearn
from sklearn import preprocessing
from sklearn.pipeline import make_pipeline
from sklearn import linear_model
from sklearn import svm
from sklearn import multiclass
from sklearn import naive_bayes
from sklearn import neighbors
if int(sklearn.__version__.split(".")[1]) > 16:
  # FIXME: to be removed when the supported minimum version of sklearn is moved to 0.17
  from sklearn import discriminant_analysis as da
else:
  from sklearn import qda
  from sklearn import lda
# from sklearn import discriminant_analysis

# To be removed when the supported minimum version of sklearn is moved to 0.18
if int(sklearn.__version__.split(".")[1]) > 17:
  from sklearn import neural_network

from sklearn import tree

from sklearn import gaussian_process
import numpy as np
import abc
import ast
from operator import itemgetter
from collections import OrderedDict
from scipy import spatial
from scipy import optimize
from scipy.optimize import fmin_tnc, fmin_slsqp, brute
from sklearn.neighbors.kde import KernelDensity
import math
import copy
import itertools
from scipy import spatial
from collections import OrderedDict
from itertools import product
#External Modules End--------------------------------------------------------------------------------

#Internal Modules------------------------------------------------------------------------------------
from utils import utils,mathUtils,randomUtils
import sys
import MessageHandler
import Distributions
interpolationND = utils.findCrowModule("interpolationND")
#Internal Modules End--------------------------------------------------------------------------------

class supervisedLearning(utils.metaclass_insert(abc.ABCMeta),MessageHandler.MessageUser):
  """
    This is the general interface to any supervisedLearning learning method.
    Essentially it contains a train method and an evaluate method
  """
  returnType       = ''    # this describe the type of information generated the possibility are 'boolean', 'integer', 'float'
  qualityEstType   = []    # this describe the type of estimator returned known type are 'distance', 'probability'. The values are returned by the self.__confidenceLocal__(Features)
  ROMtype          = ''    # the broad class of the interpolator
  ROMmultiTarget   = False #
  ROMtimeDependent = False # is this ROM able to treat time-like (any monotonic variable) explicitly in its formulation?

  @staticmethod
  def checkArrayConsistency(arrayIn,isDynamic=False):
    """
      This method checks the consistency of the in-array
      @ In, arrayIn, object,  It should be an array
      @ In, isDynamic, bool, optional, is Dynamic?
      @ Out, (consistent, 'error msg'), tuple, tuple[0] is a bool (True -> everything is ok, False -> something wrong), tuple[1], string ,the error mesg
    """
    #checking if None provides a more clear message about the problem
    if arrayIn is None:
      return (False,' The object is None, and contains no entries!')
    if type(arrayIn).__name__ == 'list':
      if isDynamic:
        for cnt, elementArray in enumerate(arrayIn):
          resp = supervisedLearning.checkArrayConsistency(elementArray)
          if not resp[0]:
            return (False,' The element number '+str(cnt)+' is not a consistent array. Error: '+resp[1])
      else:
        return (False,' The list type is allowed for dynamic ROMs only')
    else:
      if type(arrayIn).__name__ not in ['ndarray','c1darray']:
        return (False,' The object is not a numpy array. Got type: '+type(arrayIn).__name__)
      if len(np.asarray(arrayIn).shape) > 1:
        return(False, ' The array must be 1-d. Got shape: '+str(np.asarray(arrayIn).shape))
    return (True,'')

  def __init__(self,messageHandler,**kwargs):
    """
      A constructor that will appropriately initialize a supervised learning object
      @ In, messageHandler, MessageHandler object, it is in charge of raising errors, and printing messages
      @ In, kwargs, dict, an arbitrary list of kwargs
      @ Out, None
    """
    self.printTag          = 'Supervised'
    self.messageHandler    = messageHandler
    self._dynamicHandling = False
    #booleanFlag that controls the normalization procedure. If true, the normalization is performed. Default = True
    if kwargs != None:
      self.initOptionDict = kwargs
    else:
      self.initOptionDict = {}
    if 'Features' not in self.initOptionDict.keys():
      self.raiseAnError(IOError,'Feature names not provided')
    if 'Target'   not in self.initOptionDict.keys():
      self.raiseAnError(IOError,'Target name not provided')
    self.features = self.initOptionDict['Features'].split(',')
    self.target   = self.initOptionDict['Target'  ].split(',')
    self.initOptionDict.pop('Target')
    self.initOptionDict.pop('Features')
    self.verbosity = self.initOptionDict['verbosity'] if 'verbosity' in self.initOptionDict else None
    for target in self.target:
      if self.features.count(target) > 0:
        self.raiseAnError(IOError,'The target "'+target+'" is also in the feature space!')
    #average value and sigma are used for normalization of the feature data
    #a dictionary where for each feature a tuple (average value, sigma)
    self.muAndSigmaFeatures = {}
    #these need to be declared in the child classes!!!!
    self.amITrained         = False

  def initialize(self,idict):
    """
      Initialization method
      @ In, idict, dict, dictionary of initialization parameters
      @ Out, None
    """
    pass #Overloaded by (at least) GaussPolynomialRom

  def train(self,tdict):
    """
      Method to perform the training of the supervisedLearning algorithm
      NB.the supervisedLearning object is committed to convert the dictionary that is passed (in), into the local format
      the interface with the kernels requires. So far the base class will do the translation into numpy
      @ In, tdict, dict, training dictionary
      @ Out, None
    """
    if type(tdict) != dict:
      self.raiseAnError(TypeError,'In method "train", the training set needs to be provided through a dictionary. Type of the in-object is ' + str(type(tdict)))
    names, values  = list(tdict.keys()), list(tdict.values())
    ## This is for handling the special case needed by SKLtype=*MultiTask* that
    ## requires multiple targets.

    targetValues = []
    for target in self.target:
      if target in names:
        targetValues.append(values[names.index(target)])
      else:
        self.raiseAnError(IOError,'The target '+target+' is not in the training set')

    #FIXME: when we do not support anymore numpy <1.10, remove this IF STATEMENT
    if int(np.__version__.split('.')[1]) >= 10:
      targetValues = np.stack(targetValues, axis=-1)
    else:
      sl = (slice(None),) * np.asarray(targetValues[0]).ndim + (np.newaxis,)
      targetValues = np.concatenate([np.asarray(arr)[sl] for arr in targetValues], axis=np.asarray(targetValues[0]).ndim)

    # construct the evaluation matrixes
    featureValues = np.zeros(shape=(len(targetValues),len(self.features)))
    for cnt, feat in enumerate(self.features):
      if feat not in names:
        self.raiseAnError(IOError,'The feature sought '+feat+' is not in the training set')
      else:
        valueToUse = values[names.index(feat)]
        resp = self.checkArrayConsistency(valueToUse, self.isDynamic())
        if not resp[0]:
          self.raiseAnError(IOError,'In training set for feature '+feat+':'+resp[1])
        valueToUse = np.asarray(valueToUse)
        if len(valueToUse) != featureValues[:,0].size:
          self.raiseAWarning('feature values:',featureValues[:,0].size,tag='ERROR')
          self.raiseAWarning('target values:',len(valueToUse),tag='ERROR')
          self.raiseAnError(IOError,'In training set, the number of values provided for feature '+feat+' are != number of target outcomes!')
        self._localNormalizeData(values,names,feat)
        # valueToUse can be either a matrix (for who can handle time-dep data) or a vector (for who can not)
        featureValues[:,cnt] = ( (valueToUse[:,0] if len(valueToUse.shape) > 1 else valueToUse[:]) - self.muAndSigmaFeatures[feat][0])/self.muAndSigmaFeatures[feat][1]
    self.__trainLocal__(featureValues,targetValues)
    self.amITrained = True

  def _localNormalizeData(self,values,names,feat):
    """
      Method to normalize data based on the mean and standard deviation.  If undesired for a particular ROM,
      this method can be overloaded to simply pass (see, e.g., GaussPolynomialRom).
      @ In, values, list, list of feature values (from tdict)
      @ In, names, list, names of features (from tdict)
      @ In, feat, list, list of features (from ROM)
      @ Out, None
    """
    self.muAndSigmaFeatures[feat] = mathUtils.normalizationFactors(values[names.index(feat)])

  def confidence(self,edict):
    """
      This call is used to get an estimate of the confidence in the prediction.
      The base class self.confidence will translate a dictionary into numpy array, then call the local confidence
      @ In, edict, dict, evaluation dictionary
      @ Out, confidence, float, the confidence
    """
    if type(edict) != dict:
      self.raiseAnError(IOError,'method "confidence". The inquiring set needs to be provided through a dictionary. Type of the in-object is ' + str(type(edict)))
    names, values   = list(edict.keys()), list(edict.values())
    for index in range(len(values)):
      resp = self.checkArrayConsistency(values[index], self.isDynamic())
      if not resp[0]:
        self.raiseAnError(IOError,'In evaluate request for feature '+names[index]+':'+resp[1])
    featureValues = np.zeros(shape=(values[0].size,len(self.features)))
    for cnt, feat in enumerate(self.features):
      if feat not in names:
        self.raiseAnError(IOError,'The feature sought '+feat+' is not in the evaluate set')
      else:
        resp = self.checkArrayConsistency(values[names.index(feat)], self.isDynamic())
        if not resp[0]:
          self.raiseAnError(IOError,'In training set for feature '+feat+':'+resp[1])
        featureValues[:,cnt] = values[names.index(feat)]
    return self.__confidenceLocal__(featureValues)

  def evaluate(self,edict):
    """
      Method to perform the evaluation of a point or a set of points through the previous trained supervisedLearning algorithm
      NB.the supervisedLearning object is committed to convert the dictionary that is passed (in), into the local format
      the interface with the kernels requires.
      @ In, edict, dict, evaluation dictionary
      @ Out, evaluate, numpy.array, evaluated points
    """
    if type(edict) != dict:
      self.raiseAnError(IOError,'method "evaluate". The evaluate request/s need/s to be provided through a dictionary. Type of the in-object is ' + str(type(edict)))
    names, values  = list(edict.keys()), list(edict.values())
    for index in range(len(values)):
      resp = self.checkArrayConsistency(values[index], self.isDynamic())
      if not resp[0]:
        self.raiseAnError(IOError,'In evaluate request for feature '+names[index]+':'+resp[1])
    # construct the evaluation matrix
    featureValues = np.zeros(shape=(values[0].size,len(self.features)))
    for cnt, feat in enumerate(self.features):
      if feat not in names:
        self.raiseAnError(IOError,'The feature sought '+feat+' is not in the evaluate set')
      else:
        resp = self.checkArrayConsistency(values[names.index(feat)], self.isDynamic())
        if not resp[0]:
          self.raiseAnError(IOError,'In training set for feature '+feat+':'+resp[1])
        featureValues[:,cnt] = ((values[names.index(feat)] - self.muAndSigmaFeatures[feat][0]))/self.muAndSigmaFeatures[feat][1]
    return self.__evaluateLocal__(featureValues)

  def reset(self):
    """
      Reset ROM
    """
    self.amITrained = False
    self.__resetLocal__()

  def returnInitialParameters(self):
    """
      override this method to return the fix set of parameters of the ROM
      @ In, None
      @ Out, iniParDict, dict, initial parameter dictionary
    """
    iniParDict = dict(list(self.initOptionDict.items()) + list({'returnType':self.__class__.returnType,'qualityEstType':self.__class__.qualityEstType,'Features':self.features,
                                             'Target':self.target,'returnType':self.__class__.returnType}.items()) + list(self.__returnInitialParametersLocal__().items()))
    return iniParDict

  def returnCurrentSetting(self):
    """
      return the set of parameters of the ROM that can change during simulation
      @ In, None
      @ Out, currParDict, dict, current parameter dictionary
    """
    currParDict = dict({'Trained':self.amITrained}.items() + self.__CurrentSettingDictLocal__().items())
    return currParDict

  def printXMLSetup(self,outFile,options={}):
    """
      Allows the SVE to put whatever it wants into an XML file only once (right before calling pringXML)
      @ In, outFile, Files.File, either StaticXMLOutput or DynamicXMLOutput file
      @ In, options, dict, optional, dict of string-based options to use, including filename, things to print, etc
      @ Out, None
    """
    outFile.addScalar('ROM',"type",self.printTag)
    self._localPrintXMLSetup(outFile,options)

  def _localPrintXMLSetup(self,outFile,options={}):
    """
      Specific local method for printing anything desired to xml file at the begin of the print.
      Overwrite in inheriting classes.
      @ In, outFile, Files.File, either StaticXMLOutput or DynamicXMLOutput file
      @ In, options, dict, optional, dict of string-based options to use, including filename, things to print, etc
      @ Out, None
    """
    pass

  def printXML(self,outFile,pivotVal,options={}):
    """
      Allows the SVE to put whatever it wants into an XML to print to file.
      @ In, outFile, Files.File, either StaticXMLOutput or DynamicXMLOutput file
      @ In, pivotVal, float, value of pivot parameters to use in printing if dynamic
      @ In, options, dict, optional, dict of string-based options to use, including filename, things to print, etc
      @ Out, None
    """
    self._localPrintXML(outFile,pivotVal,options)

  def _localPrintXML(self,outFile,pivotVal,options={}):
    """
      Specific local method for printing anything desired to xml file.  Overwrite in inheriting classes.
      @ In, outFile, Files.File, either StaticXMLOutput or DynamicXMLOutput file
      @ In, pivotVal, float, value of pivot parameters to use in printing if dynamic
      @ In, options, dict, optional, dict of string-based options to use, including filename, things to print, etc
      @ Out, None
    """
    outFile.addScalar('ROM',"noInfo",'ROM of type '+str(self.printTag.strip())+' has no special output options.')

  def isDynamic(self):
    """
      This method is a utility function that tells if the relative ROM is able to
      treat dynamic data (e.g. time-series) on its own or not (Primarly called by LearningGate)
      @ In, None
      @ Out, isDynamic, bool, True if the ROM is able to treat dynamic data, False otherwise
    """
    return self._dynamicHandling

  def reseed(self,seed):
    """
      Used to reset the seed of the ROM.  By default does nothing; overwrite in the inheriting classes as needed.
      @ In, seed, int, new seed to use
      @ Out, None
    """
    return

  @abc.abstractmethod
  def __trainLocal__(self,featureVals,targetVals):
    """
      Perform training on samples in featureVals with responses y.
      For an one-class model, +1 or -1 is returned.
      @ In, featureVals, {array-like, sparse matrix}, shape=[n_samples, n_features],
        an array of input feature values
      @ Out, targetVals, array, shape = [n_samples], an array of output target
        associated with the corresponding points in featureVals
    """

  @abc.abstractmethod
  def __confidenceLocal__(self,featureVals):
    """
      This should return an estimation of the quality of the prediction.
      This could be distance or probability or anything else, the type needs to be declared in the variable cls.qualityEstType
      @ In, featureVals, 2-D numpy array , [n_samples,n_features]
      @ Out, __confidenceLocal__, float, the confidence
    """

  @abc.abstractmethod
  def __evaluateLocal__(self,featureVals):
    """
      @ In,  featureVals, np.array, 2-D numpy array [n_samples,n_features]
      @ Out, targetVals , np.array, 1-D numpy array [n_samples]
    """

  @abc.abstractmethod
  def __resetLocal__(self):
    """
      Reset ROM. After this method the ROM should be described only by the initial parameter settings
      @ In, None
      @ Out, None
    """

  @abc.abstractmethod
  def __returnInitialParametersLocal__(self):
    """
      Returns a dictionary with the parameters and their initial values
      @ In, None
      @ Out, params, dict,  dictionary of parameter names and initial values
    """

  @abc.abstractmethod
  def __returnCurrentSettingLocal__(self):
    """
      Returns a dictionary with the parameters and their current values
      @ In, None
      @ Out, params, dict, dictionary of parameter names and current values
    """#
#
#
class NDinterpolatorRom(supervisedLearning):
  """
  A Reduced Order Model for interpolating N-dimensional data
  """
  def __init__(self,messageHandler,**kwargs):
    """
      A constructor that will appropriately intialize a supervised learning object
      @ In, messageHandler, MessageHandler, a MessageHandler object in charge of raising errors, and printing messages
      @ In, kwargs, dict, an arbitrary dictionary of keywords and values
      @ Out, None
    """
    supervisedLearning.__init__(self,messageHandler,**kwargs)
    self.interpolator = []    # pointer to the C++ (crow) interpolator (list of targets)
    self.featv        = None  # list of feature variables
    self.targv        = None  # list of target variables
    self.printTag = 'ND Interpolation ROM'

  def __getstate__(self):
    """
      Overwrite state (for pickle-ing)
      we do not pickle the HDF5 (C++) instance
      but only the info to re-load it
      @ In, None
      @ Out, state, dict, namespace dictionary
    """
    # capture what is normally pickled
    state = self.__dict__.copy()
    if 'interpolator' in state.keys():
      a = state.pop("interpolator")
      del a
    return state

  def __setstate__(self, state):
    """
      Initialize the ROM with the data contained in state
      @ In, state, dict, it contains all the information needed by the ROM to be initialized
      @ Out, None
    """
    self.__dict__.update(state)
    self.__initLocal__()
    #only train if the original copy was trained
    if self.amITrained:
      self.__trainLocal__(self.featv,self.targv)

  def __trainLocal__(self,featureVals,targetVals):
    """
      Perform training on samples in featureVals with responses y.
      For an one-class model, +1 or -1 is returned.

      @ In, featureVals, {array-like, sparse matrix}, shape=[n_samples, n_features],
        an array of input feature values
      @ Out, targetVals, array, shape = [n_samples], an array of output target
        associated with the corresponding points in featureVals
    """
    self.featv, self.targv = featureVals,targetVals
    featv = interpolationND.vectd2d(featureVals[:][:])
    for index, target in enumerate(self.target):
      targv = interpolationND.vectd(targetVals[:,index])
      self.interpolator[index].fit(featv,targv)

  def __confidenceLocal__(self,featureVals):
    """
      This should return an estimation of the quality of the prediction.
      @ In, featureVals, 2-D numpy array, [n_samples,n_features]
      @ Out, confidence, float, the confidence
    """
    self.raiseAnError(NotImplementedError,'NDinterpRom   : __confidenceLocal__ method must be implemented!')

  def __evaluateLocal__(self,featureVals):
    """
      Perform regression on samples in featureVals.
      For an one-class model, +1 or -1 is returned.
      @ In, featureVals, numpy.array 2-D, features
      @ Out, prediction, numpy.array 1-D, predicted values
    """
    prediction = {} #np.zeros((featureVals.shape[0]))
    for index, target in enumerate(self.target):
      prediction[target] = np.zeros((featureVals.shape[0]))
      for n_sample in range(featureVals.shape[0]):
        featv = interpolationND.vectd(featureVals[n_sample][:])
        prediction[target][n_sample] = self.interpolator[index].interpolateAt(featv)
      self.raiseAMessage('NDinterpRom   : Prediction by ' + self.__class__.ROMtype + ' for target '+target+'. Predicted value is ' + str(prediction[target][n_sample]))
    return prediction

  def __returnInitialParametersLocal__(self):
    """
      Returns a dictionary with the parameters and their initial values
      @ In, None
      @ Out, params, dict,  dictionary of parameter names and initial values
    """
    params = {}
    return params

  def __returnCurrentSettingLocal__(self):
    """
      Returns a dictionary with the parameters and their current values
      @ In, None
      @ Out, params, dict, dictionary of parameter names and current values
    """
    self.raiseAnError(NotImplementedError,'NDinterpRom   : __returnCurrentSettingLocal__ method must be implemented!')
#
#
#
#
class GaussPolynomialRom(supervisedLearning):
  """
    Gauss Polynomial Rom Class
  """
  def __confidenceLocal__(self,featureVals):
    """
      This should return an estimation of the quality of the prediction.
      @ In, featureVals, 2-D numpy array, [n_samples,n_features]
      @ Out, confidence, float, the confidence
    """
    pass

  def __resetLocal__(self):
    """
      Reset ROM. After this method the ROM should be described only by the initial parameter settings
      @ In, None
      @ Out, None
    """
    pass

  def __returnCurrentSettingLocal__(self):
    """
      Returns a dictionary with the parameters and their current values
      @ In, None
      @ Out, params, dict, dictionary of parameter names and current values
    """
    pass

  def __initLocal__(self):
    """
      Method used to add additional initialization features used by pickling
      @ In, None
      @ Out, None
    """
    pass

  def __init__(self,messageHandler,**kwargs):
    """
      A constructor that will appropriately intialize a supervised learning object
      @ In, messageHandler, MessageHandler object, it is in charge of raising errors, and printing messages
      @ In, kwargs, dict, an arbitrary list of kwargs
      @ Out, None
    """
    supervisedLearning.__init__(self,messageHandler,**kwargs)
    self.initialized   = False #only True once self.initialize has been called
    self.interpolator  = None #FIXME what's this?
    self.printTag      = 'GAUSSgpcROM('+'-'.join(self.target)+')'
    self.indexSetType  = None #string of index set type, TensorProduct or TotalDegree or HyperbolicCross
    self.indexSetVals  = []   #list of tuples, custom index set to use if CustomSet is the index set type
    self.maxPolyOrder  = None #integer of relative maximum polynomial order to use in any one dimension
    self.itpDict       = {}   #dict of quad,poly,weight choices keyed on varName
    self.norm          = None #combined distribution normalization factors (product)
    self.sparseGrid    = None #Quadratures.SparseGrid object, has points and weights
    self.distDict      = None #dict{varName: Distribution object}, has point conversion methods based on quadrature
    self.quads         = None #dict{varName: Quadrature object}, has keys for distribution's point conversion methods
    self.polys         = None #dict{varName: OrthoPolynomial object}, has polynomials for evaluation
    self.indexSet      = None #array of tuples, polynomial order combinations
    self.polyCoeffDict = None #dict{index set point, float}, polynomial combination coefficients for each combination
    self.numRuns       = None #number of runs to generate ROM; default is len(self.sparseGrid)
    self.itpDict       = {}   #dict{varName: dict{attribName:value} }
    self.featv         = None  # list of feature variables
    self.targv         = None  # list of target variables
    self.mean          = None
    self.variance      = None
    self.sdx           = None
    self.partialVariances = None
    self.sparseGridType    = 'smolyak' #type of sparse quadrature to use,default smolyak
    self.sparseQuadOptions = ['smolyak','tensor'] # choice of sparse quadrature construction methods

    for key,val in kwargs.items():
      if key=='IndexSet':
        self.indexSetType = val
      elif key=='IndexPoints':
        self.indexSetVals=[]
        strIndexPoints = val.strip()
        strIndexPoints = strIndexPoints.replace(' ','').replace('\n','').strip('()')
        strIndexPoints = strIndexPoints.split('),(')
        self.raiseADebug(strIndexPoints)
        for s in strIndexPoints:
          self.indexSetVals.append(tuple(int(i) for i in s.split(',')))
        self.raiseADebug('points',self.indexSetVals)
      elif key=='PolynomialOrder':
        self.maxPolyOrder = val
      elif key=='Interpolation':
        for var,val in val.items():
          self.itpDict[var]={'poly'  :'DEFAULT',
                             'quad'  :'DEFAULT',
                             'weight':'1'}
          for atrName,atrVal in val.items():
            if atrName in ['poly','quad','weight']:
              self.itpDict[var][atrName]=atrVal
            else:
              self.raiseAnError(IOError,'Unrecognized option: '+atrName)
      elif key == 'SparseGrid':
        if val.lower() not in self.sparseQuadOptions:
          self.raiseAnError(IOError,'No such sparse quadrature implemented: %s.  Options are %s.' %(val,str(self.sparseQuadOptions)))
        self.sparseGridType = val

    if not self.indexSetType:
      self.raiseAnError(IOError,'No IndexSet specified!')
    if self.indexSetType=='Custom':
      if len(self.indexSetVals)<1:
        self.raiseAnError(IOError,'If using CustomSet, must specify points in <IndexPoints> node!')
      else:
        for i in self.indexSetVals:
          if len(i)<len(self.features):
            self.raiseAnError(IOError,'CustomSet points',i,'is too small!')
    if not self.maxPolyOrder:
      self.raiseAnError(IOError,'No maxPolyOrder specified!')
    if self.maxPolyOrder < 1:
      self.raiseAnError(IOError,'Polynomial order cannot be less than 1 currently.')

  def _localPrintXML(self,outFile,pivotVal,options={}):
    """
      Adds requested entries to XML node.
      @ In, outFile, Files.File, either StaticXMLOutput or DynamicXMLOutput file
      @ In, pivotVal, float, value of pivot parameters to use in printing if dynamic
      @ In, options, dict, optional, dict of string-based options to use, including filename, things to print, etc
        May include:
        'what': comma-separated string list, the qualities to print out
        'pivotVal': float value of dynamic pivotParam value
      @ Out, None
    """
    if not self.amITrained:
      self.raiseAnError(RuntimeError,'ROM is not yet trained!')
    #reset stats so they're fresh for this calculation
    self.mean=None
    sobolIndices = None
    partialVars = None
    sobolTotals = None
    variance = None
    #establish what we can handle, and how
    scalars = ['mean','expectedValue','variance','samples']
    vectors = ['polyCoeffs','partialVariance','sobolIndices','sobolTotalIndices']
    canDo = scalars + vectors
    #lowercase for convenience
    scalars = list(s.lower() for s in scalars)
    vectors = list(v.lower() for v in vectors)
    #establish requests, defaulting to "all"
    if 'what' in options.keys():
      requests = list(o.strip() for o in options['what'].split(','))
    else:
      requests =['all']
    # Target
    target = options.get('Target',self.target[0])
    #handle "all" option
    if 'all' in requests:
      requests = canDo
    # loop over the requested items
    for request in requests:
      request=request.strip()
      if request.lower() in scalars:
        if request.lower() in ['mean','expectedvalue']:
          #only calculate the mean once per printing
          if self.mean is None:
            self.mean = self.__mean__(target)
          val = self.mean
        elif request.lower() == 'variance':
          if variance is None:
            variance = self.__variance__(target)
          val = variance
        elif request.lower() == 'samples':
          if self.numRuns!=None:
            val = self.numRuns
          else:
            val = len(self.sparseGrid)
        outFile.addScalar(target,request,val,pivotVal=pivotVal)
      elif request.lower() in vectors:
        if request.lower() == 'polycoeffs':
          valueDict = OrderedDict()
          valueDict['inputVariables'] = ','.join(self.features)
          keys = self.polyCoeffDict[target].keys()
          keys.sort()
          for key in keys:
            valueDict['_'+'_'.join(str(k) for k in key)+'_'] = self.polyCoeffDict[target][key]
        elif request.lower() in ['partialvariance','sobolindices','soboltotalindices']:
          if sobolIndices is None or partialVars is None:
            sobolIndices,partialVars = self.getSensitivities(target)
          if sobolTotals is None:
            sobolTotals = self.getTotalSensitivities(sobolIndices)
          #sort by value
          entries = []
          if request.lower() in ['partialvariance','sobolindices']:
            #these both will have same sort
            for key in sobolIndices.keys():
              entries.append( ('.'.join(key),partialVars[key],key) )
          elif request.lower() in ['soboltotalindices']:
            for key in sobolTotals.keys():
              entries.append( ('.'.join(key),sobolTotals[key],key) )
          entries.sort(key=lambda x: abs(x[1]),reverse=True)
          #add entries to results list
          valueDict=OrderedDict()
          for entry in entries:
            name,_,key = entry
            if request.lower() == 'partialvariance':
              valueDict[name] = partialVars[key]
            elif request.lower() == 'sobolindices':
              valueDict[name] = sobolIndices[key]
            elif request.lower() == 'soboltotalindices':
              valueDict[name] = sobolTotals[key]
        outFile.addVector(target,request,valueDict,pivotVal=pivotVal)
      else:
        self.raiseAWarning('ROM does not know how to return "'+request+'".  Skipping...')

  def _localNormalizeData(self,values,names,feat):
    """
      Overwrites default normalization procedure.
      @ In, values, list(float), unused
      @ In, names, list(string), unused
      @ In, feat, string, feature to (not) normalize
      @ Out, None
    """
    self.muAndSigmaFeatures[feat] = (0.0,1.0)

  def interpolationInfo(self):
    """
      Returns the interpolation information
      @ In, None
      @ Out, interpValues, dict, dictionary of interpolation information
    """
    interpValues = dict(self.itpDict)
    return interpValues

  def initialize(self,idict):
    """
      Initializes the instance.
      @ In, idict, dict, objects needed to initalize
      @ Out, None
    """
    self.sparseGrid     = idict.get('SG'        ,None)
    self.distDict       = idict.get('dists'     ,None)
    self.quads          = idict.get('quads'     ,None)
    self.polys          = idict.get('polys'     ,None)
    self.indexSet       = idict.get('iSet'      ,None)
    self.numRuns        = idict.get('numRuns'   ,None)
    #make sure requireds are not None
    if self.sparseGrid is None:
      self.raiseAnError(RuntimeError,'Tried to initialize without key object "SG"   ')
    if self.distDict   is None:
      self.raiseAnError(RuntimeError,'Tried to initialize without key object "dists"')
    if self.quads      is None:
      self.raiseAnError(RuntimeError,'Tried to initialize without key object "quads"')
    if self.polys      is None:
      self.raiseAnError(RuntimeError,'Tried to initialize without key object "polys"')
    if self.indexSet   is None:
      self.raiseAnError(RuntimeError,'Tried to initialize without key object "iSet" ')
    self.initialized = True

  def _multiDPolyBasisEval(self,orders,pts):
    """
      Evaluates each polynomial set at given orders and points, returns product.
      @ In orders, tuple(int), polynomial orders to evaluate
      @ In pts, tuple(float), values at which to evaluate polynomials
      @ Out, tot, float, product of polynomial evaluations
    """
    tot=1
    for i,(o,p) in enumerate(zip(orders,pts)):
      varName = self.sparseGrid.varNames[i]
      tot*=self.polys[varName](o,p)
    return tot

  def __trainLocal__(self,featureVals,targetVals):
    """
      Trains ROM.
      @ In, featureVals, np.ndarray, feature values
      @ In, targetVals, np.ndarray, target values
    """
    #check to make sure ROM was initialized
    if not self.initialized:
      self.raiseAnError(RuntimeError,'ROM has not yet been initialized!  Has the Sampler associated with this ROM been used?')
    self.raiseADebug('training',self.features,'->',self.target)
    self.featv, self.targv = featureVals,targetVals
    self.polyCoeffDict = {key: dict({}) for key in self.target}
    #check equality of point space
    self.raiseADebug('...checking required points are available...')
    fvs = []
    tvs = {key: list({}) for key in self.target}
    sgs = list(self.sparseGrid.points())
    missing=[]
    kdTree = spatial.KDTree(featureVals)
    #TODO this is slowest loop in this algorithm, by quite a bit.
    for pt in sgs:
      #KDtree way
      distances,idx = kdTree.query(pt,k=1,distance_upper_bound=1e-9) #FIXME how to set the tolerance generically?
      #KDTree repots a "not found" as at infinite distance with index len(data)
      if idx >= len(featureVals):
        found = False
      else:
        found = True
        point = tuple(featureVals[idx])
      #end KDTree way
      if found:
        fvs.append(point)
        for cnt, target in enumerate(self.target):
          tvs[target].append(targetVals[idx,cnt])
      else:
        missing.append(pt)
    if len(missing)>0:
      msg='\n'
      msg+='DEBUG missing feature vals:\n'
      for i in missing:
        msg+='  '+str(i)+'\n'
      self.raiseADebug(msg)
      self.raiseADebug('sparse:',sgs)
      self.raiseADebug('solns :',fvs)
      self.raiseAnError(IOError,'input values do not match required values!')
    #make translation matrix between lists, also actual-to-standardized point map
    self.raiseADebug('...constructing translation matrices...')
    translate={}
    for i in range(len(fvs)):
      translate[tuple(fvs[i])]=sgs[i]
    standardPoints = {}
    for pt in fvs:
      stdPt = []
      for i,p in enumerate(pt):
        varName = self.sparseGrid.varNames[i]
        stdPt.append( self.distDict[varName].convertToQuad(self.quads[varName].type,p) )
      standardPoints[tuple(pt)] = stdPt[:]
    #make polynomials
    self.raiseADebug('...constructing polynomials...')
    self.norm = np.prod(list(self.distDict[v].measureNorm(self.quads[v].type) for v in self.distDict.keys()))
    for i,idx in enumerate(self.indexSet):
      idx=tuple(idx)
      for target in self.target:
        self.polyCoeffDict[target][idx]=0
        wtsum=0
        for pt,soln in zip(fvs,tvs[target]):
          tupPt = tuple(pt)
          stdPt = standardPoints[tupPt]
          wt = self.sparseGrid.weights(translate[tupPt])
          self.polyCoeffDict[target][idx]+=soln*self._multiDPolyBasisEval(idx,stdPt)*wt
        self.polyCoeffDict[target][idx]*=self.norm
    self.amITrained=True
    self.raiseADebug('...training complete!')

  def printPolyDict(self,printZeros=False):
    """
      Human-readable version of the polynomial chaos expansion.
      @ In, printZeros, bool, optional, optional flag for printing even zero coefficients
      @ Out, None
    """
    for target in self.target:
      data=[]
      for idx,val in self.polyCoeffDict[target].items():
        if abs(val) > 1e-12 or printZeros:
          data.append([idx,val])
      data.sort()
      self.raiseADebug('polyDict for ['+target+'] with inputs '+str(self.features)+':')
      for idx,val in data:
        self.raiseADebug('    '+str(idx)+' '+str(val))

  def checkForNonzeros(self,tol=1e-12):
    """
      Checks poly coefficient dictionary for nonzero entries.
      @ In, tol, float, optional, the tolerance under which is zero (default 1e-12)
      @ Out, data, dict, {'target1':list(tuple),'target2':list(tuple)}: the indices and values of the nonzero coefficients for each target
    """
    data = dict.fromkeys(self.target,[])
    for target in self.target:
      for idx,val in self.polyCoeffDict[target].items():
        if round(val,11) !=0:
          data[target].append([idx,val])
    return data

  def __mean__(self, targ=None):
    """
      Returns the mean of the ROM.
      @ In, None
      @ In, targ, str, optional, the target for which the __mean__ needs to be computed
      @ Out, __mean__, float, the mean
    """
    return self.__evaluateMoment__(1,targ)

  def __variance__(self, targ=None):
    """
      returns the variance of the ROM.
      @ In, None
      @ In, targ, str, optional, the target for which the __variance__ needs to be computed
      @ Out, __variance__, float, variance
    """
    mean = self.__evaluateMoment__(1,targ)
    return self.__evaluateMoment__(2,targ) - mean*mean

  def __evaluateMoment__(self,r, targ=None):
    """
      Use the ROM's built-in method to calculate moments.
      @ In, r, int, moment to calculate
      @ In, targ, str, optional, the target for which the moment needs to be computed
      @ Out, tot, float, evaluation of moment
    """
    target = self.target[0] if targ is None else targ
    #TODO is there a faster way still to do this?
    if r==1:
      return self.polyCoeffDict[target][tuple([0]*len(self.features))]
    elif r==2:
      return sum(s**2 for s in self.polyCoeffDict[target].values())
    tot=0
    for pt,wt in self.sparseGrid:
      tot+=self.__evaluateLocal__([pt])[target]**r*wt
    tot*=self.norm
    return tot

  def __evaluateLocal__(self,featureVals):
    """
      Evaluates a point.
      @ In, featureVals, list, of values at which to evaluate the ROM
      @ Out, returnDict, dict, the evaluated point for each target
    """
    featureVals=featureVals[0]
    returnDict={}
    stdPt = np.zeros(len(featureVals))
    for p,pt in enumerate(featureVals):
      varName = self.sparseGrid.varNames[p]
      stdPt[p] = self.distDict[varName].convertToQuad(self.quads[varName].type,pt)
    for target in self.target:
      tot=0
      for idx,coeff in self.polyCoeffDict[target].items():
        tot+=coeff*self._multiDPolyBasisEval(idx,stdPt)
      returnDict[target] = tot
    return returnDict

  def _printPolynomial(self):
    """
      Prints each polynomial for each coefficient.
      @ In, None
      @ Out, None
    """
    for target in self.target:
      self.raiseADebug('Target:'+target+'.Coeff Idx:')
      for idx,coeff in self.polyCoeffDict[target].items():
        if abs(coeff)<1e-12:
          continue
        self.raiseADebug(str(idx))
        for i,ix in enumerate(idx):
          var = self.features[i]
          self.raiseADebug(self.polys[var][ix]*coeff,'|',var)

  def __returnInitialParametersLocal__(self):
    """
      Returns a dictionary with the parameters and their initial values
      @ In, None
      @ Out, params, dict,  dictionary of parameter names and initial values
    """
    params = {}
    return params

  def getSensitivities(self,targ=None):
    """
      Calculates the Sobol indices (percent partial variances) of the terms in this expansion.
      @ In, targ, str, optional, the target for which the moment needs to be computed
      @ Out, getSensitivities, tuple(dict), Sobol indices and partial variances keyed by subset
    """
    target = self.target[0] if targ is None else targ
    totVar = self.__variance__(target)
    partials = {}
    #calculate partial variances
    self.raiseADebug('Calculating partial variances...')
    for poly,coeff in self.polyCoeffDict[target].items():
      #use poly to determine subset
      subset = self._polyToSubset(poly)
      # skip mean
      if len(subset) < 1:
        continue
      subset = tuple(subset)
      if subset not in partials.keys():
        partials[subset] = 0
      partials[subset] += coeff*coeff
    #calculate Sobol indices
    indices = {}
    for subset,partial in partials.items():
      indices[subset] = partial / totVar
    return (indices,partials)

  def getTotalSensitivities(self,indices):
    """
      Given the Sobol global sensitivity indices, calculates the total indices for each subset.
      @ In, indices, dict, tuple(subset):float(index)
      @ Out, totals, dict, tuple(subset):float(index)
    """
    #total index is the sum of all Sobol indices in which a subset belongs
    totals={}
    for subset in indices.keys():
      setSub = set(subset)
      totals[subset] = 0
      for checkSubset in indices.keys():
        setCheck = set(checkSubset)
        if setSub.issubset(setCheck):
          totals[subset] += indices[checkSubset]
    return totals

  def _polyToSubset(self,poly):
    """
      Given a tuple with polynomial orders, returns the subset it belongs exclusively to
      @ In, poly, tuple(int), polynomial index set entry
      @ Out, subset, tuple(str), subset
    """
    boolRep = tuple(False if poly[i]==0 else True for i in range(len(poly)))
    subset = []
    for i,p in enumerate(boolRep):
      if p:
        subset.append(self.features[i])
    return tuple(subset)

#
#
#
#
class HDMRRom(GaussPolynomialRom):
  """
    High-Dimention Model Reduction reduced order model.  Constructs model based on subsets of the input space.
  """
  def __confidenceLocal__(self,featureVals):
    """
      This should return an estimation of the quality of the prediction.
      @ In, featureVals, 2-D numpy array, [n_samples,n_features]
      @ Out, confidence, float, the confidence
    """
    pass

  def __resetLocal__(self):
    """
      Reset ROM. After this method the ROM should be described only by the initial parameter settings
      @ In, None
      @ Out, None
    """
    pass

  def __returnCurrentSettingLocal__(self):
    """
      Returns a dictionary with the parameters and their current values
      @ In, None
      @ Out, params, dict, dictionary of parameter names and current values
    """
    pass

  def __init__(self,messageHandler,**kwargs):
    """
      A constructor that will appropriately intialize a supervised learning object
      @ In, messageHandler, MessageHandler object, it is in charge of raising errors, and printing messages
      @ In, kwargs, dict, an arbitrary list of kwargs
      @ Out, None
    """
    GaussPolynomialRom.__init__(self,messageHandler,**kwargs)
    self.initialized   = False #true only when self.initialize has been called
    self.printTag      = 'HDMR_ROM('+'-'.join(self.target)+')'
    self.sobolOrder    = None #depth of HDMR/Sobol expansion
    self.ROMs          = {}   #dict of GaussPolyROM objects keyed by combination of vars that make them up
    self.sdx           = None #dict of sobol sensitivity coeffs, keyed on order and tuple(varnames)
    self.mean          = None #mean, store to avoid recalculation
    self.variance      = None #variance, store to avoid recalculation
    self.anova         = None #converted true ANOVA terms, stores coefficients not polynomials
    self.partialVariances = None #partial variance contributions

    for key,val in kwargs.items():
      if key=='SobolOrder':
        self.sobolOrder = int(val)

  def _localPrintXML(self,outFile,pivotVal,options={}):
    """
      Adds requested entries to XML node.
      @ In, outFile, Files.File, either StaticXMLOutput or DynamicXMLOutput file
      @ In, pivotVal, float, value of pivot parameters to use in printing if dynamic
      @ In, options, dict, optional, dict of string-based options to use, including filename, things to print, etc
        May include:
        'what': comma-separated string list, the qualities to print out
        'pivotVal': float value of dynamic pivotParam value
      @ Out, None
    """
    #inherit from GaussPolynomialRom
    if not self.amITrained:
      self.raiseAnError(RuntimeError,'ROM is not yet trained!')
    self.mean=None
    canDo = ['mean','expectedValue','variance','samples','partialVariance','sobolIndices','sobolTotalIndices']
    if 'what' in options.keys():
      requests = list(o.strip() for o in options['what'].split(','))
      if 'all' in requests:
        requests = canDo
      #protect against things SCgPC can do that HDMR can't
      if 'polyCoeffs' in requests:
        self.raiseAWarning('HDMRRom cannot currently print polynomial coefficients.  Skipping...')
        requests.remove('polyCoeffs')
      options['what'] = ','.join(requests)
    else:
      self.raiseAWarning('No "what" options for XML printing are recognized!  Skipping...')
    GaussPolynomialRom._localPrintXML(self,outFile,pivotVal,options)

  def initialize(self,idict):
    """
      Initializes the instance.
      @ In, idict, dict, objects needed to initalize
      @ Out, None
    """
    for key,value in idict.items():
      if   key == 'ROMs':
        self.ROMs       = value
      elif key == 'dists':
        self.distDict   = value
      elif key == 'quads':
        self.quads      = value
      elif key == 'polys':
        self.polys      = value
      elif key == 'refs':
        self.references = value
      elif key == 'numRuns':
        self.numRuns    = value
    self.initialized = True

  def __trainLocal__(self,featureVals,targetVals):
    """
      Because HDMR rom is a collection of sub-roms, we call sub-rom "train" to do what we need it do.
      @ In, featureVals, np.array, training feature values
      @ In, targetVals, np.array, training target values
      @ Out, None
    """
    if not self.initialized:
      self.raiseAnError(RuntimeError,'ROM has not yet been initialized!  Has the Sampler associated with this ROM been used?')
    ft={}
    self.refSoln = {key:dict({}) for key in self.target}
    for i in range(len(featureVals)):
      ft[tuple(featureVals[i])]=targetVals[i,:]

    #get the reference case
    self.refpt = tuple(self.__fillPointWithRef((),[]))
    for cnt, target in enumerate(self.target):
      self.refSoln[target] = ft[self.refpt][cnt]
    for combo,rom in self.ROMs.items():
      subtdict = {key:list([]) for key in self.target}
      for c in combo:
        subtdict[c]=[]
      SG = rom.sparseGrid
      fvals=np.zeros([len(SG),len(combo)])
      tvals=np.zeros((len(SG),len(self.target)))
      for i in range(len(SG)):
        getpt=tuple(self.__fillPointWithRef(combo,SG[i][0]))
        #the 1e-10 is to be consistent with RAVEN's CSV print precision
        tvals[i,:] = ft[tuple(mathUtils.NDInArray(np.array(ft.keys()),getpt,tol=1e-10)[2])]
        for fp,fpt in enumerate(SG[i][0]):
          fvals[i][fp] = fpt
      for i,c in enumerate(combo):
        subtdict[c] = fvals[:,i]
      for cnt, target in enumerate(self.target):
        subtdict[target] = tvals[:,cnt]
      rom.train(subtdict)

    #make ordered list of combos for use later
    maxLevel = max(list(len(combo) for combo in self.ROMs.keys()))
    self.combos = []
    for i in range(maxLevel+1):
      self.combos.append([])
    for combo in self.ROMs.keys():
      self.combos[len(combo)].append(combo)

    #list of term objects
    self.terms = {():[]}  # each entry will look like 'x1,x2':('x1','x2'), missing the reference entry
    for l in range(1,maxLevel+1):
      for romName in self.combos[l]:
        self.terms[romName] = []
        # add subroms -> does this get referenece case, too?
        for key in self.terms.keys():
          if set(key).issubset(set(romName)) and key!=romName:
            self.terms[romName].append(key)
    #reduce terms
    self.reducedTerms = {}
    for term in self.terms.keys():
      self._collectTerms(term,self.reducedTerms)
    #remove zero entries
    self._removeZeroTerms(self.reducedTerms)

    self.amITrained = True

  def __fillPointWithRef(self,combo,pt):
    """
      Given a "combo" subset of the full input space and a partially-filled
      point within that space, fills the rest of space with the reference
      cut values.
      @ In, combo, tuple(str), names of subset dimensions
      @ In, pt, list(float), values of points in subset dimension
      @ Out, newpt, tuple(float), full point in input dimension space on cut-hypervolume
    """
    newpt=np.zeros(len(self.features))
    for v,var in enumerate(self.features):
      if var in combo:
        newpt[v] = pt[combo.index(var)]
      else:
        newpt[v] = self.references[var]
    return newpt

  def __fillIndexWithRef(self,combo,pt):
    """
       Given a "combo" subset of the full input space and a partially-filled
       polynomial order index within that space, fills the rest of index with zeros.
       @ In, combo, tuple of strings, names of subset dimensions
       @ In, pt, list of floats, values of points in subset dimension
       @ Out, newpt, tuple(int), full index in input dimension space on cut-hypervolume
    """
    newpt=np.zeros(len(self.features),dtype=int)
    for v,var in enumerate(self.features):
      if var in combo:
        newpt[v] = pt[combo.index(var)]
    return tuple(newpt)

  def __evaluateLocal__(self,featureVals):
    """
      Evaluates a point.
      @ In, featureVals, list(float), list of values at which to evaluate the ROM
      @ Out, tot, float, the evaluated point
    """
    #am I trained?
    returnDict = dict.fromkeys(self.target,None)
    if not self.amITrained:
      self.raiseAnError(IOError,'Cannot evaluate, as ROM is not trained!')
    for target in self.target:
      tot = 0
      for term,mult in self.reducedTerms.items():
        if term == ():
          tot += self.refSoln[target]*mult
        else:
          cutVals = [list(featureVals[0][self.features.index(j)] for j in term)]
          tot += self.ROMs[term].__evaluateLocal__(cutVals)[target]*mult
      returnDict[target] = tot
    return returnDict

  def __mean__(self,targ=None):
    """
      The Cut-HDMR approximation can return its mean easily.
      @ In, targ, str, optional, the target for which the __mean__ needs to be computed
      @ Out, __mean__, float, the mean
    """
    if not self.amITrained:
      self.raiseAnError(IOError,'Cannot evaluate mean, as ROM is not trained!')
    return self._calcMean(self.reducedTerms,targ)

  def __variance__(self,targ=None):
    """
      The Cut-HDMR approximation can return its variance somewhat easily.
      @ In, targ, str, optional, the target for which the __mean__ needs to be computed
      @ Out, __variance__, float, the variance
    """
    if not self.amITrained:
      self.raiseAnError(IOError,'Cannot evaluate variance, as ROM is not trained!')
    target = self.target[0] if targ is None else targ
    self.getSensitivities(target)
    return sum(val for val in self.partialVariances[target].values())

  def _calcMean(self,fromDict,targ=None):
    """
      Given a subset, calculate mean from terms
      @ In, fromDict, dict{string:int}, ROM subsets and their multiplicity
      @ In, targ, str, optional, the target for which the __mean__ needs to be computed
      @ Out, tot, float, mean
    """
    tot = 0
    for term,mult in fromDict.items():
      tot += self._evaluateIntegral(term,targ)*mult
    return tot

  def _collectTerms(self,a,targetDict,sign=1,depth=0):
    """
      Adds main term multiplicity and subtracts sub term multiplicity for cross between terms
      @ In, targetDict, dict, dictionary to pace terms in
      @ In, a, string, main combo key from self.terms
      @ In, sign, int, optional, gives the signs of the terms (1 for positive, -1 for negative)
      @ In, depth, int, optional, recursion depth
      @ Out, None
    """
    if a not in targetDict.keys():
      targetDict[a] = sign
    else:
      targetDict[a] += sign
    for sub in self.terms[a]:
      self._collectTerms(sub,targetDict,sign*-1,depth+1)

  def _evaluateIntegral(self,term, targ=None):
    """
      Uses properties of orthonormal gPC to algebraically evaluate integrals gPC
      This does assume the integral is over all the constituent variables in the the term
      @ In, term, string, subset term to integrate
      @ In, targ, str, optional, the target for which the __mean__ needs to be computed
      @ Out, _evaluateIntegral, float, evaluation

    """
    if term in [(),'',None]:
      return self.refSoln[targ if targ is not None else self.target[0]]
    else:
      return self.ROMs[term].__evaluateMoment__(1,targ)

  def _removeZeroTerms(self,d):
    """
      Removes keys from d that have zero value
      @ In, d, dict, string:int
      @ Out, None
    """
    toRemove=[]
    for key,val in d.items():
      if abs(val) < 1e-15:
        toRemove.append(key)
    for rem in toRemove:
      del d[rem]

  def getSensitivities(self,targ=None):
    """
      Calculates the Sobol indices (percent partial variances) of the terms in this expansion.
      @ In, targ, str, optional, the target for which the moment needs to be computed
      @ Out, getSensitivities, tuple(dict), Sobol indices and partial variances keyed by subset
    """
    target = self.target[0] if targ is None else targ
    if self.sdx is not None and self.partialVariances is not None and target in self.sdx.keys():
      self.raiseADebug('Using previously-constructed ANOVA terms...')
      return self.sdx[target],self.partialVariances[target]
    self.raiseADebug('Constructing ANOVA terms...')
    #collect terms
    terms = {}
    allFalse = tuple(False for _ in self.features)
    for subset,mult in self.reducedTerms.items():
      #skip mean, since it will be subtracted off in the end
      if subset == ():
        continue
      for poly,coeff in self.ROMs[subset].polyCoeffDict[target].items():
        #skip mean terms
        if sum(poly) == 0:
          continue
        poly = self.__fillIndexWithRef(subset,poly)
        polySubset = self._polyToSubset(poly)
        if polySubset not in terms.keys():
          terms[polySubset] = {}
        if poly not in terms[polySubset].keys():
          terms[polySubset][poly] = 0
        terms[polySubset][poly] += coeff*mult
    #calculate partial variances
    self.partialVariances = {target: dict({})}
    self.sdx              = {target: dict({})}
    for subset in terms.keys():
      self.partialVariances[target][subset] = sum(v*v for v in terms[subset].values())
    #calculate indices
    totVar = sum(self.partialVariances[target].values())
    for subset,value in self.partialVariances[target].items():
      self.sdx[target][subset] = value / totVar
    return self.sdx[target],self.partialVariances[target]

#
#
#
#
class pickledROM(supervisedLearning):
  """
    Placeholder for ROMs that will be generated by unpickling from file.
  """
  def __init__(self,messageHandler,**kwargs):
    """
      A constructor that will appropriately intialize a supervised learning object
      @ In, messageHandler, MessageHandler object, it is in charge of raising errors, and printing messages
      @ In, kwargs, dict, an arbitrary list of kwargs
      @ Out, None
    """
    self.printTag          = 'pickledROM'
    self.messageHandler    = messageHandler
    self._dynamicHandling  = False
    self.initOptionDict    = {}
    self.features          = ['PlaceHolder']
    self.target            = 'PlaceHolder'

  def __confidenceLocal__(self,featureVals):
    """
      This should return an estimation of the quality of the prediction.
      @ In, featureVals, 2-D numpy array, [n_samples,n_features]
      @ Out, confidence, float, the confidence
    """
    pass

  def __resetLocal__(self):
    """
      Reset ROM. After this method the ROM should be described only by the initial parameter settings
      @ In, None
      @ Out, None
    """
    pass

  def __returnCurrentSettingLocal__(self):
    """
      Returns a dictionary with the parameters and their current values
      @ In, None
      @ Out, params, dict, dictionary of parameter names and current values
    """
    pass

  def __returnInitialParametersLocal__(self):
    """
      Returns a dictionary with the parameters and their initial values
      @ In, None
      @ Out, params, dict,  dictionary of parameter names and initial values
    """
    params = {}
    return params

  def __evaluateLocal__(self,featureVals):
    """
      Evaluates a point.
      @ In, featureVals, list, of values at which to evaluate the ROM
      @ Out, returnDict, dict, the evaluated point for each target
    """
    self.raiseAnError(RuntimeError, 'PickledROM has not been loaded from file yet!  An IO step is required to perform this action.')

  def __trainLocal__(self,featureVals,targetVals):
    """
      Trains ROM.
      @ In, featureVals, np.ndarray, feature values
      @ In, targetVals, np.ndarray, target values
    """
    self.raiseAnError(RuntimeError, 'PickledROM has not been loaded from file yet!  An IO step is required to perform this action.')
#
#
#
#
class MSR(NDinterpolatorRom):
  """
    MSR class - Computes an approximated hierarchical Morse-Smale decomposition
    from an input point cloud consisting of an arbitrary number of input
    parameters and one or more response values per input point
  """
  def __init__(self, messageHandler, **kwargs):
    """
      A constructor that will appropriately intialize a supervised learning object
      @ In, messageHandler, MessageHandler object, it is in charge of raising errors, and printing messages
      @ In, kwargs, dict, an arbitrary list of kwargs
      @ Out, None
    """
    self.printTag = 'MSR ROM'
    supervisedLearning.__init__(self,messageHandler,**kwargs)
    self.acceptedGraphParam = ['approximate knn', 'delaunay', 'beta skeleton', \
                               'relaxed beta skeleton']
    self.acceptedPersistenceParam = ['difference','probability','count','area']
    self.acceptedGradientParam = ['steepest', 'maxflow']
    self.acceptedNormalizationParam = ['feature', 'zscore', 'none']
    self.acceptedPredictorParam = ['kde', 'svm']
    self.acceptedKernelParam = ['uniform', 'triangular', 'epanechnikov',
                                'biweight', 'quartic', 'triweight', 'tricube',
                                'gaussian', 'cosine', 'logistic', 'silverman',
                                'exponential']
    self.__amsc = []                      # AMSC object
    # Some sensible default arguments
    self.gradient = 'steepest'            # Gradient estimate methodology
    self.graph = 'beta skeleton'          # Neighborhood graph used
    self.beta = 1                         # beta used in the beta skeleton graph
                                          #  and its relaxed version
    self.knn = -1                         # k-nearest neighbor value for either
                                          #  the approximate knn strategy, or
                                          #  for initially pruning the beta
                                          #  skeleton graphs. (this could also
                                          #  potentially be used for restricting
                                          #  the models influencing a query
                                          #  point to only use those models
                                          #  belonging to a limited
                                          #  neighborhood of training points)
    self.simplification = 0               # Morse-smale simplification amount
                                          #  this should probably be normalized
                                          #  to [0,1], however for now it is not
                                          #  and the scale of it will depend on
                                          #  the type of persistence used
    self.persistence = 'difference'       # Strategy for merging topo partitions
    self.weighted = False                 # Should the linear models be weighted
                                          #  by probability information?
    self.normalization = None             # Should any normalization be
                                          #  performed within the AMSC? No, this
                                          #  data should already be standardized
    self.partitionPredictor = 'kde'       # The method used to predict the label
                                          #  of each query point (can be soft).
    self.blending = False                 # Flag: blend the predictions
                                          #  depending on soft label predictions
                                          #  or use only the most likely local
                                          #  model
    self.kernel = 'gaussian'              # What kernel should be used in the
                                          #  kde approach
    self.bandwidth = 1.                   # The bandwidth for the kde approach

    # Read everything in first, and then do error checking as some parameters
    # will not matter, but we can still throw a warning message that they may
    # want to clean up there input file. In some cases, we will have to do
    # value checking in place since the type cast can fail.
    for key,val in kwargs.items():
      if key.lower() == 'graph':
        self.graph = val.strip().encode('ascii').lower()
      elif key.lower() == "gradient":
        self.gradient = val.strip().encode('ascii').lower()
      elif key.lower() == "beta":
        try:
          self.beta = float(val)
        except ValueError:
          # If the user has specified a graph, use it, otherwise be sure to use
          #  the default when checking whether this is a warning or an error
          if 'graph' in kwargs:
            graph = kwargs['graph'].strip().encode('ascii').lower()
          else:
            graph = self.graph
          if graph.endswith('beta skeleton'):
            self.raiseAnError(IOError, 'Requested invalid beta value:',
                              val, '(Allowable range: (0,2])')
          else:
            self.raiseAWarning('Requested invalid beta value:', self.beta,
                               '(Allowable range: (0,2]), however beta is',
                               'ignored when using the', graph,
                               'graph structure.')
      elif key.lower() == 'knn':
        try:
          self.knn = int(val)
        except ValueError:
          self.raiseAnError(IOError, 'Requested invalid knn value:',
                            val, '(Should be an integer value, knn <= 0 implies'
                            ,'use of the fully connected point set)')
      elif key.lower() == 'simplification':
        try:
          self.simplification = float(val)
        except ValueError:
          self.raiseAnError(IOError, 'Requested invalid simplification level:',
                            val, '(should be a floating point value)')
      elif key.lower() == 'bandwidth':
        if val == 'variable' or val == 'auto':
          self.bandwidth = val
        else:
          try:
            self.bandwidth = float(val)
          except ValueError:
            # If the user has specified a strategy, use it, otherwise be sure to
            #  use the default when checking whether this is a warning or an error
            if 'partitionPredictor' in kwargs:
              partPredictor = kwargs['partitionPredictor'].strip().encode('ascii').lower()
            else:
              partPredictor = self.partitionPredictor
            if partPredictor == 'kde':
              self.raiseAnError(IOError, 'Requested invalid bandwidth value:',
                                val,'(should be a positive floating point value)')
            else:
              self.raiseAWarning('Requested invalid bandwidth value:',val,
                                 '(bandwidth > 0 or \"variable\"). However, it is ignored when',
                                 'using the', partPredictor, 'partition',
                                 'predictor')
      elif key.lower() == 'persistence':
        self.persistence = val.strip().encode('ascii').lower()
      elif key.lower() == 'partitionpredictor':
        self.partitionPredictor = val.strip().encode('ascii').lower()
      elif key.lower() == 'smooth':
        self.blending = True
      elif key.lower() == "kernel":
        self.kernel = val
      else:
        pass

    # Morse-Smale specific error handling
    if self.graph not in self.acceptedGraphParam:
      self.raiseAnError(IOError, 'Requested unknown graph type:',
                        '\"'+self.graph+'\"','(Available options:',
                        self.acceptedGraphParam,')')
    if self.gradient not in self.acceptedGradientParam:
      self.raiseAnError(IOError, 'Requested unknown gradient method:',
                        '\"'+self.gradient+'\"', '(Available options:',
                        self.acceptedGradientParam,')')
    if self.beta <= 0 or self.beta > 2:
      if self.graph.endswith('beta skeleton'):
        self.raiseAnError(IOError, 'Requested invalid beta value:',
                          self.beta, '(Allowable range: (0,2])')
      else:
        self.raiseAWarning('Requested invalid beta value:', self.beta,
                           '(Allowable range: (0,2]), however beta is',
                           'ignored when using the', self.graph,
                           'graph structure.')
    if self.persistence not in self.acceptedPersistenceParam:
      self.raiseAnError(IOError, 'Requested unknown persistence method:',
                        '\"'+self.persistence+'\"', '(Available options:',
                        self.acceptedPersistenceParam,')')
    if self.partitionPredictor not in self.acceptedPredictorParam:
      self.raiseAnError(IOError, 'Requested unknown partition predictor:'
                        '\"'+self.partitionPredictor+'\"','(Available options:',
                        self.acceptedPredictorParam,')')
    if self.bandwidth <= 0:
      if self.partitionPredictor == 'kde':
        self.raiseAnError(IOError, 'Requested invalid bandwidth value:',
                          self.bandwidth, '(bandwidth > 0)')
      else:
        self.raiseAWarning(IOError, 'Requested invalid bandwidth value:',
                          self.bandwidth, '(bandwidth > 0). However, it is',
                          'ignored when using the', self.partitionPredictor,
                          'partition predictor')

    if self.kernel not in self.acceptedKernelParam:
      if self.partitionPredictor == 'kde':
        self.raiseAnError(IOError, 'Requested unknown kernel:',
                          '\"'+self.kernel+'\"', '(Available options:',
                          self.acceptedKernelParam,')')
      else:
        self.raiseAWarning('Requested unknown kernel:', '\"'+self.kernel+'\"',
                           '(Available options:', self.acceptedKernelParam,
                           '), however the kernel is ignored when using the',
                           self.partitionPredictor,'partition predictor.')
    self.__resetLocal__()

  def __getstate__(self):
    """
      Overwrite state (for pickle-ing)
      we do not pickle the HDF5 (C++) instance
      but only the info to re-load it
      @ In, None
      @ Out, state, dict, namespace dictionary
    """
    state = dict(self.__dict__)
    state.pop('_MSR__amsc')
    state.pop('kdTree')
    return state

  def __setstate__(self,state):
    """
      Initialize the ROM with the data contained in state
      @ In, state, dict, it contains all the information needed by the ROM to be initialized
      @ Out, None
    """
    for key, value in state.iteritems():
      setattr(self, key, value)
    self.kdTree             = None
    self.__amsc             = []
    self.__trainLocal__(self.X,self.Y)

  def __trainLocal__(self,featureVals,targetVals):
    """
      Perform training on samples in featureVals with responses y.
      @ In, featureVals, np.ndarray or list of list, shape=[n_samples, n_features],
        an array of input feature values
      @ In, targetVals, np.ndarray, shape = [n_samples], an array of output target
        associated with the corresponding points in featureVals
    """

    # # Possibly load this here in case people have trouble building it, so it
    # # only errors if they try to use it?
    from AMSC_Object import AMSC_Object

    self.X = featureVals[:][:]
    self.Y = targetVals

    if self.weighted:
      self.raiseAnError(NotImplementedError,
                    ' cannot use weighted data right now.')
    else:
      weights = None

    if self.knn <= 0:
      self.knn = self.X.shape[0]

    names = [name.encode('ascii') for name in self.features + self.target]
    # Data is already normalized, so ignore this parameter
    ### Comment replicated from the post-processor version, not sure what it
    ### means (DM)
    # FIXME: AMSC_Object employs unsupervised NearestNeighbors algorithm from
    #        scikit learn.
    #        The NearestNeighbor algorithm is implemented in
    #        SupervisedLearning, which requires features and targets by
    #        default, which we don't have here. When the NearestNeighbor is
    #        implemented in unSupervisedLearning switch to it.
    for index in range(len(self.target)):
      self.__amsc.append( AMSC_Object(X=self.X, Y=self.Y[:,index], w=weights, names=names,
                                      graph=self.graph, gradient=self.gradient,
                                      knn=self.knn, beta=self.beta,
                                      normalization=None,
                                      persistence=self.persistence) )
      self.__amsc[index].Persistence(self.simplification)
      self.__amsc[index].BuildLinearModels(self.simplification)

    # We need a KD-Tree for querying neighbors
    self.kdTree = neighbors.KDTree(self.X)

    distances,_ = self.kdTree.query(self.X,k=self.knn)
    distances = distances.flatten()

    # The following are a list of common kernels defined centered at zero with
    # either infinite support or a support defined over the interval [1,1].
    # See: https://en.wikipedia.org/wiki/Kernel_(statistics)
    # Thus, the use of this indicator function. When using these kernels, we
    # must be sure to first scale the parameter into this support before calling
    # it. In our case, we want to center our information, such that the maximum
    # value occurs when the two points coincide, and so we will set u to be
    # inversely proportional to the distance between two points, and scaled by
    # a bandwidth parameter (either the user will fix, or we will compute)
    def indicator(u):
      """
        Method to return the indicator (see explaination above)
        @ In, u, float, the value to inquire
        @ Out, indicator, float, the abs of u
      """
      return np.abs(u)<1

    if self.kernel == 'uniform':
      if self.bandwidth == 'auto':
        self.bandwidth = max(distances)
        self.raiseAWarning('automatic bandwidth not yet implemented for the'
                           + self.kernel + ' kernel.')
      def kernel(u):
        """
          Uniform kernel
          @ In, u, float, the support
          @ Out, kernel, float, the kernel
        """
        return 0.5*indicator(u)
    elif self.kernel == 'triangular':
      if self.bandwidth == 'auto':
        self.bandwidth = max(distances)
        self.raiseAWarning('automatic bandwidth not yet implemented for the'
                           + self.kernel + ' kernel.')
      def kernel(u):
        """
          Triangular kernel
          @ In, u, float, the support
          @ Out, kernel, float, the kernel
        """
        return (1-abs(u))*indicator(u)
    elif self.kernel == 'epanechnikov':
      if self.bandwidth == 'auto':
        self.bandwidth = max(distances)
        self.raiseAWarning('automatic bandwidth not yet implemented for the'
                           + self.kernel + ' kernel.')
      def kernel(u):
        """
          Epanechnikov kernel
          @ In, u, float, the support
          @ Out, kernel, float, the kernel
        """
        return ( 3./4. )*(1-u**2)*indicator(u)
    elif self.kernel == 'biweight' or self.kernel == 'quartic':
      if self.bandwidth == 'auto':
        self.bandwidth = max(distances)
        self.raiseAWarning('automatic bandwidth not yet implemented for the'
                           + self.kernel + ' kernel.')
      def kernel(u):
        """
          Biweight kernel
          @ In, u, float, the support
          @ Out, kernel, float, the kernel
        """
        return (15./16.)*(1-u**2)**2*indicator(u)
    elif self.kernel == 'triweight':
      if self.bandwidth == 'auto':
        self.bandwidth = max(distances)
        self.raiseAWarning('automatic bandwidth not yet implemented for the'
                           + self.kernel + ' kernel.')
      def kernel(u):
        """
          Triweight kernel
          @ In, u, float, the support
          @ Out, kernel, float, the kernel
        """
        return (35./32.)*(1-u**2)**3*indicator(u)
    elif self.kernel == 'tricube':
      if self.bandwidth == 'auto':
        self.bandwidth = max(distances)
        self.raiseAWarning('automatic bandwidth not yet implemented for the'
                           + self.kernel + ' kernel.')
      def kernel(u):
        """
          Tricube kernel
          @ In, u, float, the support
          @ Out, kernel, float, the kernel
        """
        return (70./81.)*(1-abs(u)**3)**3*indicator(u)
    elif self.kernel == 'gaussian':
      if self.bandwidth == 'auto':
        self.bandwidth = 1.06*distances.std()*len(distances)**(-1./5.)
        self.raiseAWarning('automatic bandwidth not yet implemented for the'
                           + self.kernel + ' kernel.')
      def kernel(u):
        """
          Gaussian kernel
          @ In, u, float, the support
          @ Out, kernel, float, the kernel
        """
        return 1./np.sqrt(2*math.pi)*np.exp(-0.5*u**2)
    elif self.kernel == 'cosine':
      if self.bandwidth == 'auto':
        self.bandwidth = max(distances)
        self.raiseAWarning('automatic bandwidth not yet implemented for the'
                           + self.kernel + ' kernel.')
      def kernel(u):
        """
          Cosine kernel
          @ In, u, float, the support
          @ Out, kernel, float, the kernel
        """
        return math.pi/4.*math.cos(u*math.pi/2.)*indicator(u)
    elif self.kernel == 'logistic':
      if self.bandwidth == 'auto':
        self.bandwidth = max(distances)
        self.raiseAWarning('automatic bandwidth not yet implemented for the'
                           + self.kernel + ' kernel.')
      def kernel(u):
        """
          Logistic kernel
          @ In, u, float, the support
          @ Out, kernel, float, the kernel
        """
        return 1./(np.exp(u)+2+np.exp(-u))
    elif self.kernel == 'silverman':
      if self.bandwidth == 'auto':
        self.bandwidth = max(distances)
        self.raiseAWarning('automatic bandwidth not yet implemented for the'
                           + self.kernel + ' kernel.')
      def kernel(u):
        """
          Silverman kernel
          @ In, u, float, the support
          @ Out, kernel, float, the kernel
        """
        sqrt2 = math.sqrt(2)
        return 0.5 * np.exp(-abs(u)/sqrt2) * np.sin(abs(u)/sqrt2+math.pi/4.)
    elif self.kernel == 'exponential':
      if self.bandwidth == 'auto':
        self.bandwidth = max(distances)
        self.raiseAWarning('automatic bandwidth not yet implemented for the'
                           + self.kernel + ' kernel.')
      def kernel(u):
        """
          Exponential kernel
          @ In, u, float, the support
          @ Out, kernel, float, the kernel
        """
        return np.exp(-abs(u))
    self.__kernel = kernel

  def __confidenceLocal__(self,featureVals):
    """
      This should return an estimation of the quality of the prediction.
      Should return distance to nearest neighbor or average prediction error of
      all neighbors?
      @ In, featureVals, 2-D numpy array [n_samples,n_features]
      @ Out, confidence, float, the confidence
    """
    self.raiseAnError(NotImplementedError, '__confidenceLocal__ method must be implemented!')

  def __evaluateLocal__(self,featureVals):
    """
      Perform regression on samples in featureVals.
      This will use the local predictor of each neighboring point weighted by its
      distance to that point.
      @ In, featureVals, numpy.array 2-D, features
      @ Out, returnDict, dict, dict of predicted values for each target ({'target1':numpy.array 1-D,'target2':numpy.array 1-D}
    """
    returnDict = {}
    for index, target in enumerate(self.target):
      if self.partitionPredictor == 'kde':
        partitions = self.__amsc[index].Partitions(self.simplification)
        weights = {}
        dists = np.zeros((featureVals.shape[0],self.X.shape[0]))
        for i,row in enumerate(featureVals):
          dists[i] = np.sqrt(((row-self.X)**2).sum(axis=-1))
        # This is a variable-based bandwidth that will adjust to the density
        # around the given query point
        if self.bandwidth == 'variable':
          h = sorted(dists)[self.knn-1]
        else:
          h = self.bandwidth
        for key,indices in partitions.iteritems():
          #############
          ## Using SciKit Learn, we have a limited number of kernel functions to
          ## choose from.
          # kernel = self.kernel
          # if kernel == 'uniform':
          #   kernel = 'tophat'
          # if kernel == 'triangular':
          #   kernel = 'linear'
          # kde = KernelDensity(kernel=kernel, bandwidth=h).fit(self.X[indices,])
          # weights[key] = np.exp(kde.score_samples(featureVals))
          #############
          ## OR
          #############
          weights[key] = 0
          for idx in indices:
            weights[key] += self.__kernel(dists[:,idx]/h)
          weights[key]
          #############

        if self.blending:
          weightedPredictions = np.zeros(featureVals.shape[0])
          sumW = 0
          for key in partitions.keys():
            fx = self.__amsc[index].Predict(featureVals,key)
            wx = weights[key]
            sumW += wx
            weightedPredictions += fx*wx
          returnDict[target] = weightedPredictions if sumW == 0 else weightedPredictions / sumW
        else:
          predictions = np.zeros(featureVals.shape[0])
          maxWeights = np.zeros(featureVals.shape[0])
          for key in partitions.keys():
            fx = self.__amsc[index].Predict(featureVals,key)
            wx = weights[key]
            predictions[wx > maxWeights] = fx
            maxWeights[wx > maxWeights] = wx
          returnDict[target] = predictions
      elif self.partitionPredictor == 'svm':
        partitions = self.__amsc[index].Partitions(self.simplification)
        labels = np.zeros(self.X.shape[0])
        for idx,(key,indices) in enumerate(partitions.iteritems()):
          labels[np.array(indices)] = idx
        # In order to make this deterministic for testing purposes, let's fix
        # the random state of the SVM object. Maybe, this could be exposed to the
        # user, but it shouldn't matter too much what the seed is for this.
        svc = svm.SVC(probability=True,random_state=np.random.RandomState(8),tol=1e-15)
        svc.fit(self.X,labels)
        probabilities = svc.predict_proba(featureVals)

        classIdxs = list(svc.classes_)
        if self.blending:
          weightedPredictions = np.zeros(len(featureVals))
          sumW = 0
          for idx,key in enumerate(partitions.keys()):
            fx = self.__amsc[index].Predict(featureVals,key)
            # It could be that a particular partition consists of only the extrema
            # and they themselves point to cells with different opposing extrema.
            # That is, a maximum points to a different minimum than the minimum in
            # the two point partition. Long story short, we need to be prepared for
            # an empty partition which will thus not show up in the predictions of
            # the SVC, since no point has it as a label.
            if idx not in classIdxs:
              wx = np.zeros(probabilities.shape[0])
            else:
              realIdx = list(svc.classes_).index(idx)
              wx = probabilities[:,realIdx]
            if self.blending:
              weightedPredictions = weightedPredictions + fx*wx
              sumW += wx
          returnDict[target] = weightedPredictions if sumW == 0 else weightedPredictions / sumW
        else:
          predictions = np.zeros(featureVals.shape[0])
          maxWeights = np.zeros(featureVals.shape[0])
          for idx,key in enumerate(partitions.keys()):
            fx = self.__amsc[index].Predict(featureVals,key)
            # It could be that a particular partition consists of only the extrema
            # and they themselves point to cells with different opposing extrema.
            # That is, a maximum points to a different minimum than the minimum in
            # the two point partition. Long story short, we need to be prepared for
            # an empty partition which will thus not show up in the predictions of
            # the SVC, since no point has it as a label.
            if idx not in classIdxs:
              wx = np.zeros(probabilities.shape[0])
            else:
              realIdx = list(svc.classes_).index(idx)
              wx = probabilities[:,realIdx]
            predictions[wx > maxWeights] = fx
            maxWeights[wx > maxWeights] = wx
          returnDict[target] = predictions
      return returnDict


  def __resetLocal__(self):
    """
      Reset ROM. After this method the ROM should be described only by the initial parameter settings
      @ In, None
      @ Out, None
    """
    self.X      = []
    self.Y      = []
    self.__amsc = []
    self.kdTree = None


#
#
#
class NDsplineRom(NDinterpolatorRom):
  """
    An N-dimensional Spline model
  """
  ROMtype         = 'NDsplineRom'
  def __init__(self,messageHandler,**kwargs):
    """
      A constructor that will appropriately intialize a supervised learning object
      @ In, messageHandler, MessageHandler object, it is in charge of raising errors, and printing messages
      @ In, kwargs, dict, an arbitrary list of kwargs
      @ Out, None
    """
    NDinterpolatorRom.__init__(self,messageHandler,**kwargs)
    self.printTag = 'ND-SPLINE ROM'
    for _ in range(len(self.target)):
      self.interpolator.append(interpolationND.NDSpline())

  def __trainLocal__(self,featureVals,targetVals):
    """
      Perform training on samples. This is a specialization of the
      Spline Interpolator (since it will create a Cartesian Grid in case
      the samples are not a tensor)
      @ In, featureVals, {array-like, sparse matrix}, shape=[n_samples, n_features],
        an array of input feature values
      @ Out, targetVals, array, shape = [n_samples], an array of output target
        associated with the corresponding points in featureVals
    """
    numDiscrPerDimension = int(math.ceil(len(targetVals)**(1./len(self.features))))
    newNumberSamples     = numDiscrPerDimension**len(self.features)
    # get discretizations
    discretizations = [ list(set(featureVals[:,d].tolist())) for d in range(len(self.features))]
    # check if it is a tensor grid or not
    tensorGrid = False if np.prod( [len(d) for d in discretizations] ) != len(targetVals) else True
    if not tensorGrid:
      self.raiseAWarning("Training set for NDSpline is not a cartesian grid. The training Tensor Grid is going to be create by interpolation!")
      # isolate training data
      featureVals = copy.deepcopy(featureVals)
      targetVals  = copy.deepcopy(targetVals)
      # new discretization
      newDiscretizations = [np.linspace(min(discretizations[d]), max(discretizations[d]), num=numDiscrPerDimension, dtype=float).tolist() for d in range(len(self.features))]
      # new feature values
      newFeatureVals = np.atleast_2d(np.asarray(list(product(*newDiscretizations))))
      # new valuesContainer
      newTargetVals = np.zeros( (newNumberSamples,len(self.target)) )
      for index in range(len(self.target)):
        # not a tensor grid => interpolate
        nr = neighbors.KNeighborsRegressor(n_neighbors= min(2**len(self.features),len(targetVals)), weights='distance')
        nr.fit(featureVals, targetVals[:,index])
        # new target values
        newTargetVals[:,index] = nr.predict(newFeatureVals)
      targetVals  = newTargetVals
      featureVals = newFeatureVals
    # fit the model
    self.featv, self.targv = featureVals,targetVals
    featv = interpolationND.vectd2d(featureVals[:][:])
    for index, target in enumerate(self.target):
      targv = interpolationND.vectd(targetVals[:,index])
      self.interpolator[index].fit(featv,targv)

  def __resetLocal__(self):
    """
      Reset ROM. After this method the ROM should be described only by the initial parameter settings
      @ In, None
      @ Out, None
    """
    for index in range(len(self.target)):
      self.interpolator[index].reset()
#
#
#
class NDinvDistWeight(NDinterpolatorRom):
  """
    An N-dimensional model that interpolates data based on a inverse weighting of
    their training data points?
  """
  ROMtype         = 'NDinvDistWeight'
  def __init__(self,messageHandler,**kwargs):
    """
      A constructor that will appropriately intialize a supervised learning object
      @ In, messageHandler, MessageHandler object, it is in charge of raising errors, and printing messages
      @ In, kwargs, dict, an arbitrary list of kwargs
      @ Out, None
    """
    NDinterpolatorRom.__init__(self,messageHandler,**kwargs)
    self.printTag = 'ND-INVERSEWEIGHT ROM'
    if not 'p' in self.initOptionDict.keys():
      self.raiseAnError(IOError,'the <p> parameter must be provided in order to use NDinvDistWeigth as ROM!!!!')
    self.__initLocal__()

  def __initLocal__(self):
    """
      Method used to add additional initialization features used by pickling
      @ In, None
      @ Out, None
    """
    self.interpolator = []
    for _ in range(len(self.target)):
      self.interpolator.append(interpolationND.InverseDistanceWeighting(float(self.initOptionDict['p'])))

  def __resetLocal__(self):
    """
      Reset ROM. After this method the ROM should be described only by the initial parameter settings
      @ In, None
      @ Out, None
    """
    self.__initLocal__()
#
#
#
class SciKitLearn(supervisedLearning):
  """
    An Interface to the ROMs provided by skLearn
  """
  # the normalization strategy is defined through the Boolean value in the dictionary below:
  # {mainClass:{subtype:(classPointer,Output type (float or int), boolean -> External Z-normalization needed)}
  ROMtype = 'SciKitLearn'

  ## This seems more manual than it needs to be, why not use something like:
  # import os, sys, pkgutil, inspect
  # import sklearn

  # # sys.modules['sklearn']
  # sklearnSubmodules = [name for _,name,_ in pkgutil.iter_modules([os.path.dirname(sklearn.__file__)])]
  # loadedSKL = []

  # sklLibrary = {}
  # for key,mod in globals().items():
  #   if key in sklearnSubmodules:
  #     members = inspect.getmembers(mod, inspect.isclass)
  #     for mkey,member in members:
  #       sklLibrary[key+'|'+mkey] = member

  ## Now sklLibrary holds keys that are the same as what the user inputs, and
  ## the values are the classes that can be directly instantiated. One would
  ## still need the float/int and boolean designations, but my suspicion is that
  ## these "special" cases are just not being handled in a generic enough
  ## fashion. This doesn't seem like something we should be tracking.


  availImpl                                                 = {}                                                            # dictionary of available ROMs {mainClass:{subtype:(classPointer,Output type (float or int), boolean -> External Z-normalization needed)}
  availImpl['lda']                                          = {}                                                            #Linear Discriminant Analysis
  availImpl['qda']                                          = {}                                                            #Quadratic Discriminant Analysis
  if int(sklearn.__version__.split(".")[1]) > 16:
    availImpl['lda']['LDA']                                 = (da.LinearDiscriminantAnalysis            , 'int'    , False) #Linear Discriminant Analysis (LDA)
    availImpl['qda']['QDA']                                 = (da.QuadraticDiscriminantAnalysis         , 'int'    , False) #Quadratic Discriminant Analysis (QDA)
  else:
    availImpl['lda']['LDA']                                 = (lda.LDA                                  , 'int'    , False) #Linear Discriminant Analysis (LDA)
    availImpl['qda']['QDA']                                 = (qda.QDA                                  , 'int'    , False) #Quadratic Discriminant Analysis (QDA)

  availImpl['linear_model']                                 = {}                                                            #Generalized Linear Models
  availImpl['linear_model']['ARDRegression'               ] = (linear_model.ARDRegression               , 'float'  , False) #Bayesian ARD regression.
  availImpl['linear_model']['BayesianRidge'               ] = (linear_model.BayesianRidge               , 'float'  , False) #Bayesian ridge regression
  availImpl['linear_model']['ElasticNet'                  ] = (linear_model.ElasticNet                  , 'float'  , False) #Linear Model trained with L1 and L2 prior as regularizer
  availImpl['linear_model']['ElasticNetCV'                ] = (linear_model.ElasticNetCV                , 'float'  , False) #Elastic Net model with iterative fitting along a regularization path
  availImpl['linear_model']['Lars'                        ] = (linear_model.Lars                        , 'float'  , False) #Least Angle Regression model a.k.a.
  availImpl['linear_model']['LarsCV'                      ] = (linear_model.LarsCV                      , 'float'  , False) #Cross-validated Least Angle Regression model
  availImpl['linear_model']['Lasso'                       ] = (linear_model.Lasso                       , 'float'  , False) #Linear Model trained with L1 prior as regularizer (aka the Lasso)
  availImpl['linear_model']['LassoCV'                     ] = (linear_model.LassoCV                     , 'float'  , False) #Lasso linear model with iterative fitting along a regularization path
  availImpl['linear_model']['LassoLars'                   ] = (linear_model.LassoLars                   , 'float'  , False) #Lasso model fit with Least Angle Regression a.k.a.
  availImpl['linear_model']['LassoLarsCV'                 ] = (linear_model.LassoLarsCV                 , 'float'  , False) #Cross-validated Lasso, using the LARS algorithm
  availImpl['linear_model']['LassoLarsIC'                 ] = (linear_model.LassoLarsIC                 , 'float'  , False) #Lasso model fit with Lars using BIC or AIC for model selection
  availImpl['linear_model']['LinearRegression'            ] = (linear_model.LinearRegression            , 'float'  , False) #Ordinary least squares Linear Regression.
  availImpl['linear_model']['LogisticRegression'          ] = (linear_model.LogisticRegression          , 'float'  , True ) #Logistic Regression (aka logit, MaxEnt) classifier.
  availImpl['linear_model']['MultiTaskLasso'              ] = (linear_model.MultiTaskLasso              , 'float'  , False) #Multi-task Lasso model trained with L1/L2 mixed-norm as regularizer
  availImpl['linear_model']['MultiTaskElasticNet'         ] = (linear_model.MultiTaskElasticNet         , 'float'  , False) #Multi-task ElasticNet model trained with L1/L2 mixed-norm as regularizer
  availImpl['linear_model']['OrthogonalMatchingPursuit'   ] = (linear_model.OrthogonalMatchingPursuit   , 'float'  , False) #Orthogonal Mathching Pursuit model (OMP)
  availImpl['linear_model']['OrthogonalMatchingPursuitCV' ] = (linear_model.OrthogonalMatchingPursuitCV , 'float'  , False) #Cross-validated Orthogonal Mathching Pursuit model (OMP)
  availImpl['linear_model']['PassiveAggressiveClassifier' ] = (linear_model.PassiveAggressiveClassifier , 'int'    , True ) #Passive Aggressive Classifier
  availImpl['linear_model']['PassiveAggressiveRegressor'  ] = (linear_model.PassiveAggressiveRegressor  , 'float'  , True ) #Passive Aggressive Regressor
  availImpl['linear_model']['Perceptron'                  ] = (linear_model.Perceptron                  , 'float'  , True ) #Perceptron
  availImpl['linear_model']['Ridge'                       ] = (linear_model.Ridge                       , 'float'  , False) #Linear least squares with l2 regularization.
  availImpl['linear_model']['RidgeClassifier'             ] = (linear_model.RidgeClassifier             , 'float'  , False) #Classifier using Ridge regression.
  availImpl['linear_model']['RidgeClassifierCV'           ] = (linear_model.RidgeClassifierCV           , 'int'    , False) #Ridge classifier with built-in cross-validation.
  availImpl['linear_model']['RidgeCV'                     ] = (linear_model.RidgeCV                     , 'float'  , False) #Ridge regression with built-in cross-validation.
  availImpl['linear_model']['SGDClassifier'               ] = (linear_model.SGDClassifier               , 'int'    , True ) #Linear classifiers (SVM, logistic regression, a.o.) with SGD training.
  availImpl['linear_model']['SGDRegressor'                ] = (linear_model.SGDRegressor                , 'float'  , True ) #Linear model fitted by minimizing a regularized empirical loss with SGD

  availImpl['svm']                                          = {}                                                            #support Vector Machines
  availImpl['svm']['LinearSVC'                            ] = (svm.LinearSVC                            , 'bool'   , True ) #Linear Support vector classifier
  availImpl['svm']['SVC'                                  ] = (svm.SVC                                  , 'bool'   , True ) #Support vector classifier
  availImpl['svm']['NuSVC'                                ] = (svm.NuSVC                                , 'bool'   , True ) #Nu Support vector classifier
  availImpl['svm']['SVR'                                  ] = (svm.SVR                                  , 'float'  , True ) #Support vector regressor

  availImpl['multiClass']                                   = {} #Multiclass and multilabel classification
  availImpl['multiClass']['OneVsRestClassifier'           ] = (multiclass.OneVsRestClassifier           , 'int'   ,  False) # One-vs-the-rest (OvR) multiclass/multilabel strategy
  availImpl['multiClass']['OneVsOneClassifier'            ] = (multiclass.OneVsOneClassifier            , 'int'   ,  False) # One-vs-one multiclass strategy
  availImpl['multiClass']['OutputCodeClassifier'          ] = (multiclass.OutputCodeClassifier          , 'int'   ,  False) # (Error-Correcting) Output-Code multiclass strategy

  availImpl['naiveBayes']                                   = {}
  availImpl['naiveBayes']['GaussianNB'                    ] = (naive_bayes.GaussianNB                   , 'float' ,  True )
  availImpl['naiveBayes']['MultinomialNB'                 ] = (naive_bayes.MultinomialNB                , 'float' ,  False)
  availImpl['naiveBayes']['BernoulliNB'                   ] = (naive_bayes.BernoulliNB                  , 'float' ,  True )

  availImpl['neighbors']                                    = {}
  availImpl['neighbors']['KNeighborsClassifier'           ] = (neighbors.KNeighborsClassifier           , 'int'   ,  True )# Classifier implementing the k-nearest neighbors vote.
  availImpl['neighbors']['RadiusNeighbors'                ] = (neighbors.RadiusNeighborsClassifier      , 'int'   ,  True )# Classifier implementing a vote among neighbors within a given radius
  availImpl['neighbors']['KNeighborsRegressor'            ] = (neighbors.KNeighborsRegressor            , 'float' ,  True )# Regression based on k-nearest neighbors.
  availImpl['neighbors']['RadiusNeighborsRegressor'       ] = (neighbors.RadiusNeighborsRegressor       , 'float' ,  True )# Regression based on neighbors within a fixed radius.
  availImpl['neighbors']['NearestCentroid'                ] = (neighbors.NearestCentroid                , 'int'   ,  True )# Nearest centroid classifier.
  availImpl['neighbors']['BallTree'                       ] = (neighbors.BallTree                       , 'float' ,  True )# BallTree for fast generalized N-point problems
  availImpl['neighbors']['KDTree'                         ] = (neighbors.KDTree                         , 'float' ,  True )# KDTree for fast generalized N-point problems

  availImpl['tree'] = {}
  availImpl['tree']['DecisionTreeClassifier'              ] = (tree.DecisionTreeClassifier              , 'int'   ,  True )# A decision tree classifier.
  availImpl['tree']['DecisionTreeRegressor'               ] = (tree.DecisionTreeRegressor               , 'float' ,  True )# A tree regressor.
  availImpl['tree']['ExtraTreeClassifier'                 ] = (tree.ExtraTreeClassifier                 , 'int'   ,  True )# An extremely randomized tree classifier.
  availImpl['tree']['ExtraTreeRegressor'                  ] = (tree.ExtraTreeRegressor                  , 'float' ,  True )# An extremely randomized tree regressor.

  availImpl['GaussianProcess'] = {}
  availImpl['GaussianProcess']['GaussianProcess'          ] = (gaussian_process.GaussianProcess         , 'float' ,  False)
  # Neural network models (supervised)
  # To be removed when the supported minimum version of sklearn is moved to 0.18
  if int(sklearn.__version__.split(".")[1]) > 17:
    availImpl['neural_network'] = {}
    availImpl['neural_network']['MLPClassifier'              ] = (neural_network.MLPClassifier             , 'int'   ,  True)  # Multi-layer perceptron classifier.
    availImpl['neural_network']['MLPRegressor'               ] = (neural_network.MLPRegressor              , 'float' ,  True)  # Multi-layer perceptron regressor.

  #test if a method to estimate the probability of the prediction is available
  qualityEstTypeDict = {}
  for key1, myDict in availImpl.items():
    qualityEstTypeDict[key1] = {}
    for key2 in myDict:
      qualityEstTypeDict[key1][key2] = []
      if  callable(getattr(myDict[key2][0], "predict_proba", None)):
        qualityEstTypeDict[key1][key2] += ['probability']
      elif  callable(getattr(myDict[key2][0], "score"        , None)):
        qualityEstTypeDict[key1][key2] += ['score']
      else:
        qualityEstTypeDict[key1][key2] = False

  def __init__(self,messageHandler,**kwargs):
    """
      A constructor that will appropriately initialize a supervised learning object
      @ In, messageHandler, MessageHandler object, it is in charge of raising errors, and printing messages
      @ In, kwargs, dict, an arbitrary list of kwargs
      @ Out, None
    """
    supervisedLearning.__init__(self,messageHandler,**kwargs)
    name  = self.initOptionDict.pop('name','')
    if 'pivotParameter' in self.initOptionDict:
      # remove pivot parameter if present
      self.initOptionDict.pop("pivotParameter")
    self.printTag = 'SCIKITLEARN'
    if 'SKLtype' not in self.initOptionDict.keys():
      self.raiseAnError(IOError,'to define a scikit learn ROM the SKLtype keyword is needed (from ROM "'+name+'")')
    SKLtype, SKLsubType = self.initOptionDict['SKLtype'].split('|')
    self.subType = SKLsubType
    self.intrinsicMultiTarget     = 'MultiTask' in self.initOptionDict['SKLtype']
    self.initOptionDict.pop('SKLtype')
    if not SKLtype in self.__class__.availImpl.keys():
      self.raiseAnError(IOError,'not known SKLtype "' + SKLtype +'" (from ROM "'+name+'")')
    if not SKLsubType in self.__class__.availImpl[SKLtype].keys():
      self.raiseAnError(IOError,'not known SKLsubType "' + SKLsubType +'" (from ROM "'+name+'")')

    self.__class__.returnType     = self.__class__.availImpl[SKLtype][SKLsubType][1]
    self.externalNorm             = self.__class__.availImpl[SKLtype][SKLsubType][2]
    self.__class__.qualityEstType = self.__class__.qualityEstTypeDict[SKLtype][SKLsubType]

    if 'estimator' in self.initOptionDict.keys():
      estimatorDict = self.initOptionDict['estimator']
      self.initOptionDict.pop('estimator')
      estimatorSKLtype, estimatorSKLsubType = estimatorDict['SKLtype'].split('|')
      estimator = self.__class__.availImpl[estimatorSKLtype][estimatorSKLsubType][0]()
      if self.intrinsicMultiTarget:
        self.ROM = [self.__class__.availImpl[SKLtype][SKLsubType][0](estimator)]
      else:
        self.ROM = [self.__class__.availImpl[SKLtype][SKLsubType][0](estimator) for _ in range(len(self.target))]
    else:
      if self.intrinsicMultiTarget:
        self.ROM = [self.__class__.availImpl[SKLtype][SKLsubType][0]()]
      else:
        self.ROM = [self.__class__.availImpl[SKLtype][SKLsubType][0]() for _ in range(len(self.target))]

    for key,value in self.initOptionDict.items():
      try:
        self.initOptionDict[key] = ast.literal_eval(value)
      except:
        pass

    for index in range(len(self.ROM)):
      self.ROM[index].set_params(**self.initOptionDict)

  def _readdressEvaluateConstResponse(self,edict):
    """
      Method to re-address the evaluate base class method in order to avoid wasting time
      in case the training set has an unique response (e.g. if 10 points in the training set,
      and the 10 outcomes are all == to 1, this method returns one without the need of an
      evaluation)
      @ In, edict, dict, prediction request. Not used in this method (kept the consistency with evaluate method)
      @ Out, returnDict, dict, dictionary with the evaluation (in this case, the constant number)
    """
    returnDict = {}
    #get the number of inputs provided to this ROM to evaluate
    numInputs = len(edict.values()[0])
    #fill the target values
    for index,target in enumerate(self.target):
      returnDict[target] = np.ones(numInputs)*self.myNumber[index]
    return returnDict

  def _readdressEvaluateRomResponse(self,edict):
    """
      Method to re-address the evaluate base class method to its original method
      @ In, edict, dict, prediction request. Not used in this method (kept the consistency with evaluate method)
      @ Out, evaluate, float, the evaluation
    """
    return self.__class__.evaluate(self,edict)

  def __trainLocal__(self,featureVals,targetVals):
    """
      Perform training on samples in featureVals with responses y.
      For an one-class model, +1 or -1 is returned.
      @ In, featureVals, {array-like, sparse matrix}, shape=[n_samples, n_features],
        an array of input feature values
      @ Out, targetVals, array, shape = [n_samples,n_targets], an array of output target
        associated with the corresponding points in featureVals
    """
    #If all the target values are the same no training is needed and the moreover the self.evaluate could be re-addressed to this value
    if self.intrinsicMultiTarget:
      self.ROM[0].fit(featureVals,targetVals)
    else:
      # if all targets only have a single unique value, just store that value, no need to fit/train
      if all([len(np.unique(targetVals[:,index])) == 1 for index in range(len(self.ROM))]):
        self.myNumber = [np.unique(targetVals[:,index])[0] for index in range(len(self.ROM)) ]
        self.evaluate = self._readdressEvaluateConstResponse
      else:
        for index in range(len(self.ROM)):
          self.ROM[index].fit(featureVals,targetVals[:,index])
        self.evaluate = self._readdressEvaluateRomResponse

  def __confidenceLocal__(self,featureVals):
    """
      This should return an estimation of the quality of the prediction.
      @ In, featureVals, 2-D numpy array, [n_samples,n_features]
      @ Out, confidenceDict, dict, dict of the dictionary for each target
    """
    confidenceDict = {}
    if  'probability' in self.__class__.qualityEstType:
      for index, target in enumerate(self.ROM):
        confidenceDict[target] =  self.ROM[index].predict_proba(featureVals)
    else:
      self.raiseAnError(IOError,'the ROM '+str(self.initOptionDict['name'])+'has not the an method to evaluate the confidence of the prediction')
    return confidenceDict

  def __evaluateLocal__(self,featureVals):
    """
      Evaluates a point.
      @ In, featureVals, np.array, list of values at which to evaluate the ROM
      @ Out, returnDict, dict, dict of all the target results
    """
    returnDict = {}
    if not self.intrinsicMultiTarget:
      for index, target in enumerate(self.target):
        returnDict[target] = self.ROM[index].predict(featureVals)
    else:
      outcome = self.ROM[0].predict(featureVals)
      for index, target in enumerate(self.target):
        returnDict[target] = outcome[:,index]
    return returnDict

  def __resetLocal__(self):
    """
      Reset ROM. After this method the ROM should be described only by the initial parameter settings
      @ In, None
      @ Out, None
    """
    for index in range(len(self.ROM)):
      self.ROM[index] = self.ROM[index].__class__(**self.initOptionDict)

  def __returnInitialParametersLocal__(self):
    """
      Returns a dictionary with the parameters and their initial values
      @ In, None
      @ Out, params, dict,  dictionary of parameter names and initial values
    """
    params = self.ROM[-1].get_params()
    return params

  def __returnCurrentSettingLocal__(self):
    """
      Returns a dictionary with the parameters and their current values
      @ In, None
      @ Out, params, dict, dictionary of parameter names and current values
    """
    self.raiseADebug('here we need to collect some info on the ROM status')
    params = {}
    return params

  def _localNormalizeData(self,values,names,feat):
    """
      Overwrites default normalization procedure.
      @ In, values, list(float), unused
      @ In, names, list(string), unused
      @ In, feat, string, feature to (not) normalize
      @ Out, None
    """
    if not self.externalNorm:
      self.muAndSigmaFeatures[feat] = (0.0,1.0)
    else:
      super(SciKitLearn, self)._localNormalizeData(values,names,feat)
#
#
#

class ARMA(supervisedLearning):
  """
    Autoregressive Moving Average model for time series analysis. First train then evaluate.
    Specify a Fourier node in input file if detrending by Fourier series is needed.

    Time series Y: Y = X + \sum_{i}\sum_k [\delta_ki1*sin(2pi*k/basePeriod_i)+\delta_ki2*cos(2pi*k/basePeriod_i)]
    ARMA series X: x_t = \sum_{i=1}^P \phi_i*x_{t-i} + \alpha_t + \sum_{j=1}^Q \theta_j*\alpha_{t-j}
  """
  def __init__(self,messageHandler,**kwargs):
    """
      A constructor that will appropriately intialize a supervised learning object
      @ In, messageHandler: a MessageHandler object in charge of raising errors,
                           and printing messages
      @ In, kwargs: an arbitrary dictionary of keywords and values
    """
    supervisedLearning.__init__(self,messageHandler,**kwargs)
    self.printTag          = 'ARMA'
    self._dynamicHandling  = True                                    # This ROM is able to manage the time-series on its own. No need for special treatment outside
    self.armaPara          = {}
    self.armaPara['Pmax']      = kwargs.get('Pmax', 3)
    self.armaPara['Pmin']      = kwargs.get('Pmin', 0)
    self.armaPara['Qmax']      = kwargs.get('Qmax', 3)
    self.armaPara['Qmin']      = kwargs.get('Qmin', 0)
    self.armaPara['dimension'] = len(self.features)
    self.reseedCopies          = kwargs.get('reseedCopies',True)
    self.outTruncation         = kwargs.get('outTruncation', None)     # Additional parameters to allow user to specify the time series to be all positive or all negative
    self.pivotParameterID      = kwargs.get('pivotParameter', 'Time')
    self.pivotParameterValues  = None                                  # In here we store the values of the pivot parameter (e.g. Time)
    # check if the pivotParameter is among the targetValues
    if self.pivotParameterID not in self.target:
      self.raiseAnError(IOError,"The pivotParameter "+self.pivotParameterID+" must be part of the Target space!")
    if len(self.target) > 2:
      self.raiseAnError(IOError,"Multi-target ARMA not available yet!")
    # Initialize parameters for Fourier detrending
    if 'Fourier' not in self.initOptionDict.keys():
      self.hasFourierSeries = False
    else:
      self.hasFourierSeries = True
      self.fourierPara = {}
      self.fourierPara['basePeriod'] = [float(temp) for temp in self.initOptionDict['Fourier'].split(',')]
      self.fourierPara['FourierOrder'] = {}
      if 'FourierOrder' not in self.initOptionDict.keys():
        for basePeriod in self.fourierPara['basePeriod']:
          self.fourierPara['FourierOrder'][basePeriod] = 4
      else:
        temps = self.initOptionDict['FourierOrder'].split(',')
        for index, basePeriod in enumerate(self.fourierPara['basePeriod']):
          self.fourierPara['FourierOrder'][basePeriod] = int(temps[index])
      if len(self.fourierPara['basePeriod']) != len(self.fourierPara['FourierOrder']):
        self.raiseAnError(ValueError, 'Length of FourierOrder should be ' + str(len(self.fourierPara['basePeriod'])))

  def __getstate__(self):
    """
      Obtains state of object for pickling.
      @ In, None
      @ Out, d, dict, stateful dictionary
    """
    d = copy.copy(self.__dict__)
    # set up a seed for the next pickled iteration
    if self.reseedCopies:
      rand = randomUtils.randomIntegers(1,int(2**20),self)
      d['random seed'] = rand
    return d

  def __setstate__(self,d):
    """
      Sets state of object from pickling.
      @ In, d, dict, stateful dictionary
      @ Out, None
    """
    seed = d.pop('random seed',None)
    if seed is not None:
      self.reseed(seed)
    self.__dict__ = d

  def _localNormalizeData(self,values,names,feat): # This function is not used in this class and can be removed
    """
      Overwrites default normalization procedure.
      @ In, values, unused
      @ In, names, unused
      @ In, feat, feature to normalize
      @ Out, None
    """
    self.muAndSigmaFeatures[feat] = (0.0,1.0)

  def __trainLocal__(self,featureVals,targetVals):
    """
      Perform training on input database stored in featureVals.

      @ In, featureVals, array, shape=[n_timeStep, n_dimensions], an array of input data # Not use for ARMA training
      @ In, targetVals, array, shape = [n_timeStep, n_dimensions], an array of time series data
    """
    self.pivotParameterValues = targetVals[:,:,self.target.index(self.pivotParameterID)]
    if len(self.pivotParameterValues) > 1:
      self.raiseAnError(Exception,self.printTag +" does not handle multiple histories data yet! # histories: "+str(len(self.pivotParameterValues)))
    self.pivotParameterValues.shape = (self.pivotParameterValues.size,)
    self.timeSeriesDatabase         = copy.deepcopy(np.delete(targetVals,self.target.index(self.pivotParameterID),2))
    self.timeSeriesDatabase.shape   = (self.timeSeriesDatabase.size,)
    self.target.pop(self.target.index(self.pivotParameterID))
    # Fit fourier seires
    if self.hasFourierSeries:
      self.__trainFourier__()
      self.armaPara['rSeries'] = self.timeSeriesDatabase - self.fourierResult['predict']
    else:
      self.armaPara['rSeries'] = self.timeSeriesDatabase

    # Transform data to obatain normal distrbuted series. See
    # J.M.Morales, R.Minguez, A.J.Conejo "A methodology to generate statistically dependent wind speed scenarios,"
    # Applied Energy, 87(2010) 843-855
    self.__generateCDF__(self.armaPara['rSeries'])
    self.armaPara['rSeriesNorm'] = self.__dataConversion__(self.armaPara['rSeries'], obj='normalize')

    self.__trainARMA__() # Fit ARMA model: x_t = \sum_{i=1}^P \phi_i*x_{t-i} + \alpha_t + \sum_{j=1}^Q \theta_j*\alpha_{t-j}

    del self.timeSeriesDatabase       # Delete to reduce the pickle size, since from now the original data will no longer be used in the evaluation.

  def __trainFourier__(self):
    """
      Perform fitting of Fourier series on self.timeSeriesDatabase
      @ In, none,
      @ Out, none,
    """
    fourierSeriesAll = self.__generateFourierSignal__(self.pivotParameterValues, self.fourierPara['basePeriod'], self.fourierPara['FourierOrder'])
    fourierEngine = linear_model.LinearRegression()
    temp = {}
    for bp in self.fourierPara['FourierOrder'].keys():
      temp[bp] = range(1,self.fourierPara['FourierOrder'][bp]+1)
    fourOrders = list(itertools.product(*temp.values())) # generate the set of combinations of the Fourier order

    criterionBest = np.inf
    fSeriesBest = []
    self.fourierResult={}
    self.fourierResult['residues'] = 0
    self.fourierResult['fOrder'] = []

    for fOrder in fourOrders:
      fSeries = np.zeros(shape=(self.pivotParameterValues.size,2*sum(fOrder)))
      indexTemp = 0
      for index,bp in enumerate(self.fourierPara['FourierOrder'].keys()):
        fSeries[:,indexTemp:indexTemp+fOrder[index]*2] = fourierSeriesAll[bp][:,0:fOrder[index]*2]
        indexTemp += fOrder[index]*2
      fourierEngine.fit(fSeries,self.timeSeriesDatabase)
      r = (fourierEngine.predict(fSeries)-self.timeSeriesDatabase)**2
      if r.size > 1:
        r = sum(r)
      r = r/self.pivotParameterValues.size
      criterionCurrent = copy.copy(r)
      if  criterionCurrent< criterionBest:
        self.fourierResult['fOrder'] = copy.deepcopy(fOrder)
        fSeriesBest = copy.deepcopy(fSeries)
        self.fourierResult['residues'] = copy.deepcopy(r)
        criterionBest = copy.deepcopy(criterionCurrent)

    fourierEngine.fit(fSeriesBest,self.timeSeriesDatabase)
    self.fourierResult['predict'] = np.asarray(fourierEngine.predict(fSeriesBest))

  def __trainARMA__(self):
    """
      Fit ARMA model: x_t = \sum_{i=1}^P \phi_i*x_{t-i} + \alpha_t + \sum_{j=1}^Q \theta_j*\alpha_{t-j}
      Data series to this function has been normalized so that it is standard gaussian
      @ In, none,
      @ Out, none,
    """
    self.armaResult = {}
    Pmax = self.armaPara['Pmax']
    Pmin = self.armaPara['Pmin']
    Qmax = self.armaPara['Qmax']
    Qmin = self.armaPara['Qmin']

    criterionBest = np.inf
    for p in range(Pmin,Pmax+1):
      for q in range(Qmin,Qmax+1):
        if p is 0 and q is 0:
          continue          # dump case so we pass
        init = [0.0]*(p+q)*self.armaPara['dimension']**2
        init_S = np.identity(self.armaPara['dimension'])
        for n1 in range(self.armaPara['dimension']):
          init.append(init_S[n1,n1])

        rOpt = {}
        rOpt = optimize.fmin(self.__computeARMALikelihood__,init, args=(p,q) ,full_output = True)
        tmp = (p+q)*self.armaPara['dimension']**2/self.pivotParameterValues.size
        criterionCurrent = self.__computeAICorBIC(self.armaResult['sigHat'],noPara=tmp,cType='BIC',obj='min')
        if criterionCurrent < criterionBest or 'P' not in self.armaResult.keys():
          # to save the first iteration results
          self.armaResult['P'] = p
          self.armaResult['Q'] = q
          self.armaResult['param'] = rOpt[0]
          criterionBest = criterionCurrent

    # saving training results
    Phi, Theta, Cov = self.__armaParamAssemb__(self.armaResult['param'],self.armaResult['P'],self.armaResult['Q'],self.armaPara['dimension'] )
    self.armaResult['Phi'] = Phi
    self.armaResult['Theta'] = Theta
    self.armaResult['sig'] = np.zeros(shape=(1, self.armaPara['dimension'] ))
    for n in range(self.armaPara['dimension'] ):
      self.armaResult['sig'][0,n] = np.sqrt(Cov[n,n])

  def __generateCDF__(self, data):
    """
      Generate empirical CDF function of the input data, and save the results in self
      @ In, data, array, shape = [n_timeSteps, n_dimension], data over which the CDF will be generated
      @ Out, none,
    """
    self.armaNormPara = {}
    self.armaNormPara['resCDF'] = {}

    if len(data.shape) == 1:
      data = np.reshape(data, newshape = (data.shape[0],1))
    num_bins = [0]*data.shape[1] # initialize num_bins, which will be calculated later by Freedman Diacoins rule

    for d in range(data.shape[1]):
      num_bins[d] = self.__computeNumberBins__(data[:,d])
      counts, binEdges = np.histogram(data[:,d], bins = num_bins[d], normed = True)
      Delta = np.zeros(shape=(num_bins[d],1))
      for n in range(num_bins[d]):
        Delta[n,0] = binEdges[n+1]-binEdges[n]
      temp = np.cumsum(counts)*average(Delta)
      cdf = np.insert(temp, 0, temp[0]) # minimum of CDF is set to temp[0] instead of 0 to avoid numerical issues
      self.armaNormPara['resCDF'][d] = {}
      self.armaNormPara['resCDF'][d]['bins'] = copy.deepcopy(binEdges)
      self.armaNormPara['resCDF'][d]['binsMax'] = max(binEdges)
      self.armaNormPara['resCDF'][d]['binsMin'] = min(binEdges)
      self.armaNormPara['resCDF'][d]['CDF'] = copy.deepcopy(cdf)
      self.armaNormPara['resCDF'][d]['CDFMax'] = max(cdf)
      self.armaNormPara['resCDF'][d]['CDFMin'] = min(cdf)
      self.armaNormPara['resCDF'][d]['binSearchEng'] = neighbors.NearestNeighbors(n_neighbors=2).fit([[b] for b in binEdges])
      self.armaNormPara['resCDF'][d]['cdfSearchEng'] = neighbors.NearestNeighbors(n_neighbors=2).fit([[c] for c in cdf])

  def __computeNumberBins__(self, data):
    """
      Compute number of bins determined by Freedman Diaconis rule
      https://en.wikipedia.org/wiki/Freedman%E2%80%93Diaconis_rule
      @ In, data, array, shape = [n_sample], data over which the number of bins is decided
      @ Out, numBin, int, number of bins determined by Freedman Diaconis rule
    """
    IQR = np.percentile(data, 75) - np.percentile(data, 25)
    if IQR <= 0.0:
      self.raiseAnError(RuntimeError,"IQR is <= zero. Percentile 75% and Percentile 25% are the same: "+str(np.percentile(data, 25)))
    binSize = 2.0*IQR*(data.size**(-1.0/3.0))
    numBin = int((max(data)-min(data))/binSize)
    return numBin

  def __getCDF__(self,d,x):
    """
      Get residue CDF value at point x for d-th dimension
      @ In, d, int, dimension id
      @ In, x, float, variable value for which the CDF is computed
      @ Out, y, float, CDF value
    """
    if x <= self.armaNormPara['resCDF'][d]['binsMin']:
      y = self.armaNormPara['resCDF'][d]['CDF'][0]
    elif x >= self.armaNormPara['resCDF'][d]['binsMax']:
      y = self.armaNormPara['resCDF'][d]['CDF'][-1]
    else:
      ind = self.armaNormPara['resCDF'][d]['binSearchEng'].kneighbors(x, return_distance=False)
      X, Y = self.armaNormPara['resCDF'][d]['bins'][ind], self.armaNormPara['resCDF'][d]['CDF'][ind]
      if X[0,0] <= X[0,1]:
        x1, x2, y1, y2 = X[0,0], X[0,1], Y[0,0], Y[0,1]
      else:
        x1, x2, y1, y2 = X[0,1], X[0,0], Y[0,1], Y[0,0]
      if x1 == x2:
        y = (y1+y2)/2.0
      else:
        y = y1 + 1.0*(y2-y1)/(x2-x1)*(x-x1)
    return y

  def __getInvCDF__(self,d,x):
    """
      Get inverse residue CDF at point x for d-th dimension
      @ In, d, int, dimension id
      @ In, x, float, the CDF value for which the inverse value is computed
      @ Out, y, float, variable value
    """
    if x < 0 or x > 1:
      self.raiseAnError(ValueError, 'Input to __getRInvCDF__ is not in unit interval' )
    elif x <= self.armaNormPara['resCDF'][d]['CDFMin']:
      y = self.armaNormPara['resCDF'][d]['bins'][0]
    elif x >= self.armaNormPara['resCDF'][d]['CDFMax']:
      y = self.armaNormPara['resCDF'][d]['bins'][-1]
    else:
      ind = self.armaNormPara['resCDF'][d]['cdfSearchEng'].kneighbors(x, return_distance=False)
      X, Y = self.armaNormPara['resCDF'][d]['CDF'][ind], self.armaNormPara['resCDF'][d]['bins'][ind]
      if X[0,0] <= X[0,1]:
        x1, x2, y1, y2 = X[0,0], X[0,1], Y[0,0], Y[0,1]
      else:
        x1, x2, y1, y2 = X[0,1], X[0,0], Y[0,1], Y[0,0]
      if x1 == x2:
        y = (y1+y2)/2.0
      else:
        y = y1 + 1.0*(y2-y1)/(x2-x1)*(x-x1)
    return y

  def __dataConversion__(self, data, obj):
    """
      Transform input data to a Normal/empirical distribution data set.
      @ In, data, array, shape=[n_timeStep, n_dimension], input data to be transformed
      @ In, obj, string, specify whether to normalize or denormalize the data
      @ Out, transformedData, array, shape = [n_timeStep, n_dimension], output transformed data that has normal/empirical distribution
    """
    # Instantiate a normal distribution for data conversion
    normTransEngine = Distributions.returnInstance('Normal',self)
    normTransEngine.mean, normTransEngine.sigma = 0, 1
    normTransEngine.upperBoundUsed, normTransEngine.lowerBoundUsed = False, False
    normTransEngine.initializeDistribution()

    if len(data.shape) == 1:
      data = np.reshape(data, newshape = (data.shape[0],1))
    # Transform data
    transformedData = np.zeros(shape=data.shape)
    for n1 in range(data.shape[0]):
      for n2 in range(data.shape[1]):
        if obj in ['normalize']:
          temp = self.__getCDF__(n2, data[n1,n2])
          # for numerical issues, value less than 1 returned by __getCDF__ can be greater than 1 when stored in temp
          # This might be a numerical issue of dependent library.
          # It seems gone now. Need further investigation.
          if temp >= 1:
            temp = 1 - np.finfo(float).eps
          elif temp <= 0:
            temp = np.finfo(float).eps
          transformedData[n1,n2] = normTransEngine.ppf(temp)
        elif obj in ['denormalize']:
          temp = normTransEngine.cdf(data[n1, n2])
          transformedData[n1,n2] = self.__getInvCDF__(n2, temp)
        else:
          self.raiseAnError(ValueError, 'Input obj to __dataConversion__ is not properly set')
    return transformedData

  def __generateFourierSignal__(self, Time, basePeriod, fourierOrder):
    """
      Generate fourier signal as specified by the input file
      @ In, basePeriod, list, list of base periods
      @ In, fourierOrder, dict, order for each base period
      @ Out, fourierSeriesAll, array, shape = [n_timeStep, n_basePeriod]
    """
    fourierSeriesAll = {}
    for bp in basePeriod:
      fourierSeriesAll[bp] = np.zeros(shape=(Time.size, 2*fourierOrder[bp]))
      for orderBp in range(fourierOrder[bp]):
        fourierSeriesAll[bp][:, 2*orderBp] = np.sin(2*np.pi*(orderBp+1)/bp*Time)
        fourierSeriesAll[bp][:, 2*orderBp+1] = np.cos(2*np.pi*(orderBp+1)/bp*Time)
    return fourierSeriesAll

  def __armaParamAssemb__(self,x,p,q,N):
    """
      Assemble ARMA parameter into matrices
      @ In, x, list, ARMA parameter stored as vector
      @ In, p, int, AR order
      @ In, q, int, MA order
      @ In, N, int, dimensionality of x
      @ Out Phi, list, list of Phi parameters (each as an array) for each AR order
      @ Out Theta, list, list of Theta parameters (each as an array) for each MA order
      @ Out Cov, array, covariance matrix of the noise
    """
    Phi, Theta, Cov = {}, {}, np.identity(N)
    for i in range(1,p+1):
      Phi[i] = np.zeros(shape=(N,N))
      for n in range(N):
        Phi[i][n,:] = x[N**2*(i-1)+n*N:N**2*(i-1)+(n+1)*N]
    for j in range(1,q+1):
      Theta[j] = np.zeros(shape=(N,N))
      for n in range(N):
        Theta[j][n,:] = x[N**2*(p+j-1)+n*N:N**2*(p+j-1)+(n+1)*N]
    for n in range(N):
      Cov[n,n] = x[N**2*(p+q)+n]
    return Phi, Theta, Cov

  def __computeARMALikelihood__(self,x,*args):
    """
      Compute the likelihood given an ARMA model
      @ In, x, list, ARMA parameter stored as vector
      @ In, args, dict, additional argument
      @ Out, lkHood, float, output likelihood
    """
    if len(args) != 2:
      self.raiseAnError(ValueError, 'args to __computeARMALikelihood__ should have exactly 2 elements')

    p, q, N = args[0], args[1], self.armaPara['dimension']
    if len(x) != N**2*(p+q)+N:
      self.raiseAnError(ValueError, 'input to __computeARMALikelihood__ has wrong dimension')
    Phi, Theta, Cov = self.__armaParamAssemb__(x,p,q,N)
    for n1 in range(N):
      for n2 in range(N):
        if Cov[n1,n2] < 0:
          lkHood = sys.float_info.max
          return lkHood

    CovInv = np.linalg.inv(Cov)
    d = self.armaPara['rSeriesNorm']
    numTimeStep = d.shape[0]
    alpha = np.zeros(shape=d.shape)
    L = -N*numTimeStep/2.0*np.log(2*np.pi) - numTimeStep/2.0*np.log(np.linalg.det(Cov))
    for t in range(numTimeStep):
      alpha[t,:] = d[t,:]
      for i in range(1,min(p,t)+1):
        alpha[t,:] -= np.dot(Phi[i],d[t-i,:])
      for j in range(1,min(q,t)+1):
        alpha[t,:] -= np.dot(Theta[j],alpha[t-j,:])
      L -= 1/2.0*np.dot(np.dot(alpha[t,:].T,CovInv),alpha[t,:])

    sigHat = np.dot(alpha.T,alpha)
    while sigHat.size > 1:
      sigHat = sum(sigHat)
      sigHat = sum(sigHat.T)
    sigHat = sigHat / numTimeStep
    self.armaResult['sigHat'] = sigHat[0,0]
    lkHood = -L
    return lkHood

  def __computeAICorBIC(self,maxL,noPara,cType,obj='max'):
    """
      Compute the AIC or BIC criteria for model selection.
      @ In, maxL, float, likelihood of given parameters
      @ In, noPara, int, number of parameters
      @ In, cType, string, specify whether AIC or BIC should be returned
      @ In, obj, string, specify the optimization is for maximum or minimum.
      @ Out, criterionValue, float, value of AIC/BIC
    """
    if obj == 'min':
      flag = -1
    else:
      flag = 1
    if cType == 'BIC':
      criterionValue = -1*flag*np.log(maxL)+noPara*np.log(self.pivotParameterValues.size)
    elif cType == 'AIC':
      criterionValue = -1*flag*np.log(maxL)+noPara*2
    else:
      criterionValue = maxL
    return criterionValue

  def __evaluateLocal__(self,featureVals):
    """
      @ In, featureVals, float, a scalar feature value is passed as scaling factor
      @ Out, returnEvaluation , dict, dictionary of values for each target (and pivot parameter)
    """
    if featureVals.size > 1:
      self.raiseAnError(ValueError, 'The input feature for ARMA for evaluation cannot have size greater than 1. ')

    # Instantiate a normal distribution for time series synthesis (noise part)
    normEvaluateEngine = Distributions.returnInstance('Normal',self)
    normEvaluateEngine.mean, normEvaluateEngine.sigma = 0, 1
    normEvaluateEngine.upperBoundUsed, normEvaluateEngine.lowerBoundUsed = False, False
    normEvaluateEngine.initializeDistribution()

    numTimeStep = len(self.pivotParameterValues)
    tSeriesNoise = np.zeros(shape=self.armaPara['rSeriesNorm'].shape)
    # TODO This could probably be vectorized for speed gains
    for t in range(numTimeStep):
      for n in range(self.armaPara['dimension']):
        tSeriesNoise[t,n] = normEvaluateEngine.rvs()*self.armaResult['sig'][0,n]

    tSeriesNorm = np.zeros(shape=(numTimeStep,self.armaPara['rSeriesNorm'].shape[1]))
    tSeriesNorm[0,:] = self.armaPara['rSeriesNorm'][0,:]
    for t in range(numTimeStep):
      for i in range(1,min(self.armaResult['P'], t)+1):
        tSeriesNorm[t,:] += np.dot(tSeriesNorm[t-i,:], self.armaResult['Phi'][i])
      for j in range(1,min(self.armaResult['Q'], t)+1):
        tSeriesNorm[t,:] += np.dot(tSeriesNoise[t-j,:], self.armaResult['Theta'][j])
      tSeriesNorm[t,:] += tSeriesNoise[t,:]

    # Convert data back to empirically distributed
    tSeries = self.__dataConversion__(tSeriesNorm, obj='denormalize')
    # Add fourier trends
    self.raiseADebug(self.fourierResult['predict'].shape, tSeries.shape)
    if self.hasFourierSeries:
      if len(self.fourierResult['predict'].shape) == 1:
        tempFour = np.reshape(self.fourierResult['predict'], newshape=(self.fourierResult['predict'].shape[0],1))
      else:
        tempFour = self.fourierResult['predict'][0:numTimeStep,:]
      tSeries += tempFour
    # Ensure positivity --- FIXME
    if self.outTruncation is not None:
      if self.outTruncation == 'positive':
        tSeries = np.absolute(tSeries)
      elif self.outTruncation == 'negative':
        tSeries = -np.absolute(tSeries)
    returnEvaluation = {}
    returnEvaluation[self.pivotParameterID] = self.pivotParameterValues[0:numTimeStep]
    evaluation = tSeries*featureVals
    for index, target in enumerate(self.target):
      returnEvaluation[target] = evaluation[:,index]
    return returnEvaluation

  def __confidenceLocal__(self,featureVals):
    """
      This method is currently not needed for ARMA
    """
    pass

  def __resetLocal__(self,featureVals):
    """
      After this method the ROM should be described only by the initial parameter settings
      Currently not implemented for ARMA
    """
    pass

  def __returnInitialParametersLocal__(self):
    """
      there are no possible default parameters to report
    """
    localInitParam = {}
    return localInitParam

  def __returnCurrentSettingLocal__(self):
    """
      override this method to pass the set of parameters of the ROM that can change during simulation
      Currently not implemented for ARMA
    """
    pass

  def reseed(self,seed):
    """
      Used to set the underlying random seed.
      @ In, seed, int, new seed to use
      @ Out, None
    """
    randomUtils.randomSeed(seed)

class PolyExponential(supervisedLearning):
  """
    This surrogate is aimed to construct a "time-dep" surrogate based on a polynomial sum of exponentials
    The surrogate will have the form:
    SM(X,z) = \sum_{i=1}^N P_i(X) \exp ( - Q_i(X) z )
    where:
      z is the independent  monotonic variable (e.g. time)
      X is the vector of the other independent (parametric) variables
      P_i(X) is a polynomial of rank M function of the parametric space X
      Q_i(X) is a polynomial of rank M function of the parametric space X
  """
  def __init__(self,messageHandler,**kwargs):
    """
      PolyExponential constructor
      @ In, messageHandler, MessageHandler.MessageUser, a MessageHandler object in charge of raising errors,
                           and printing messages
      @ In, kwargs, dict, an arbitrary dictionary of keywords and values
    """

    supervisedLearning.__init__(self,messageHandler,**kwargs)
    self.availCoeffRegressors               = ['nearest','poly','spline']                   # avail coeff regressors
    self.printTag                           = 'PolyExponential'                             # Print tag
    self.pivotParameterID                   = kwargs.get("pivotParameter","time")           # Pivot parameter ID
    self._dynamicHandling                   = True                                          # This ROM is able to manage the time-series on its own
    self.polyExpParams                      = {}                                            # poly exponential options' container
    self.polyExpParams['expTerms']          = int(kwargs.get('numberExpTerms',3))           # the number of exponential terms
    self.polyExpParams['coeffRegressor']    = kwargs.get('coeffRegressor','spline').lower() # which regressor to use for interpolating the coefficient
    self.polyExpParams['polyOrder']         = int(kwargs.get('polyOrder',3))                # the polynomial order
    self.polyExpParams['tol']               = float(kwargs.get('tol',0.001))                # optimization tolerance
    self.polyExpParams['maxNumberIter']     = int(kwargs.get('maxNumberIter',5000))         # maximum number of iterations in optimization
    self.aij                                = None                                          # a_ij coefficients of the exponential terms {'target1':ndarray(nsamples, self.polyExpParams['expTerms']),'target2',ndarray,etc}
    self.bij                                = None                                          # b_ij coefficients of the exponent of the exponential terms {'target1':ndarray(nsamples, self.polyExpParams['expTerms']),'target2',ndarray,etc}
    self.model                              = None                                          # the surrogate model itself {'target1':model,'target2':model, etc.}
    # check if the pivotParameter is among the targetValues
    if self.pivotParameterID not in self.target:
      self.raiseAnError(IOError,"The pivotParameter "+self.pivotParameterID+" must be part of the Target space!")


  def _localNormalizeData(self,values,names,feat):
    """
      Overwrites default normalization procedure.
      @ In, values, unused
      @ In, names, unused
      @ In, feat, feature to normalize
      @ Out, None
    """
    self.muAndSigmaFeatures[feat] = (0.0,1.0)

  def __computeExpTerms(self, x, y, returnPredictDiff=True):
    """
      Method to compute the coefficients of "n" exponential terms that minimize the
      difference between the training data and the "predicted" data
      y(x) = \sum_{i=1}^n a_i \exp ( - b_i x )
      @ In, x, numpy.ndarray, the x values
      @ In, y, numpy.ndarray, the target values
      @ In, storePredictDiff, bool, optional, True if the prediction differences need to be returned (default False)
      @ Out, (fi, 1/taui, predictionErr (optional) ), tuple(numpy.ndarray, numpy.ndarray, numpy.ndarray (optional)), a_i and b_i and predictionErr (if returnPredictDiff=True)
    """
    def _objective(s):
      """
        Objective function for the optimization
        @ In, s, numpy.ndarray, the array of coefficient
        @ Out, objective, float, the cumulative difference between the predicted and the real data
      """
      l = int(s.size/2)
      return np.sum((y - np.dot(s[l:], np.exp(-np.outer(1./s[:l], x))))**2.)
    # I import the differential_evolution here since it is available for scipy ver > 0.15 only and
    # we do not require it yet
    ##TODO: update library requirement
    try:
      from scipy.optimize import differential_evolution
    except ImportError:
      self.raiseAnError(ImportError, "Minimum scipy version to use this SM is 0.15")
    numberTerms   = self.polyExpParams['expTerms']
    predictionErr = None
    x, y          = np.array(x), np.array(y)
    bounds        = [[min(x), max(x)]]*numberTerms + [[min(y), max(y)]]*numberTerms
    result        = differential_evolution(_objective, bounds,
                                           maxiter=self.polyExpParams['maxNumberIter'],
                                           tol=self.polyExpParams['tol'],
                                           disp=False,
                                           seed=200286)
    taui, fi      = np.split(result['x'], 2)
    sortIndexes   = np.argsort(fi)
    fi, taui      = fi[sortIndexes], taui[sortIndexes]
    if returnPredictDiff:
      predictionErr = (y-self.__evaluateExpTerm(x, fi, 1./taui))/y
    return fi, 1./taui, predictionErr

  def __evaluateExpTerm(self,x, a, b):
    """
      Evaluate exponential term given x, a and b
      y(x) = \sum_{i=1}^n a_i \exp ( - b_i x )
      @ In, x, numpy.ndarray, the x values
      @ In, a, numpy.ndarray, the a values
      @ In, b, numpy.ndarray, the b values
      @ Out, y, numpy.ndarray, the outcome y(x)
    """
    return np.dot(a, np.exp(-np.outer(b, x)))

  def __trainLocal__(self,featureVals,targetVals):
    """
      Perform training on input database stored in featureVals.
      @ In, featureVals, numpy.ndarray, shape= (n_samples, n_dimensions), an array of input data
      @ In, targetVals, numpy.ndarray, shape = (n_samples, n_timeStep), an array of time series data
    """
    # check if the data are time-dependent, otherwise error out
    if (len(targetVals.shape) != 3) :
      self.raiseAnError(Exception, "This ROM is specifically usable for time-series data surrogating (i.e. HistorySet)!")
    targetIndexes     = {}
    self.aij          = {}
    self.bij          = {}
    self.predictError = {}
    self.model        = {}
    pivotParamIndex   = self.target.index(self.pivotParameterID)
    nsamples          = len(targetVals[:,:,pivotParamIndex])
    for index, target in enumerate(self.target):
      if target != self.pivotParameterID:
        targetIndexes[target]     = index
        self.aij[target]          = np.zeros( (nsamples, self.polyExpParams['expTerms']))
        self.bij[target]          = np.zeros((nsamples, self.polyExpParams['expTerms']))
        self.predictError[target] = np.zeros( (nsamples, len(targetVals[0,:,index]) ))
    #TODO: this can be parallelized
    for smp in range(nsamples):
      self.raiseADebug("Computing exponential terms for sample ID "+str(smp+1))
      for target in targetIndexes:
        resp = self.__computeExpTerms(targetVals[smp,:,pivotParamIndex],targetVals[smp,:,targetIndexes[target]])
        self.aij[target][smp,:], self.bij[target][smp,:], self.predictError[target][smp,:] = resp
    # store the pivot values
    self.pivotValues = targetVals[0,:,pivotParamIndex]
    if self.polyExpParams['coeffRegressor']== 'nearest':
      self.scaler = preprocessing.StandardScaler().fit(featureVals)
    # construct poly
    for target in targetIndexes:
      # the targets are the coefficients
      expTermCoeff = np.concatenate( (self.aij[target],self.bij[target]), axis=1)
      if self.polyExpParams['coeffRegressor']== 'poly':
        # now that we have the coefficients, we can construct the polynomial expansion whose targets are the just computed coefficients
        self.model[target] = make_pipeline(preprocessing.PolynomialFeatures(self.polyExpParams['polyOrder']), linear_model.Ridge())
        self.model[target].fit(featureVals, expTermCoeff)
        # print the coefficient
        self.raiseADebug('poly coefficients for target "'+target+'":')
        coefficients = self.model[target].steps[1][1].coef_
        for l, coeff in enumerate(coefficients):
          coeff_str = "    a_"+str(l+1) if l < self.polyExpParams['expTerms'] else "    b_"+str((l-self.polyExpParams['expTerms'])+1)
          coeff_str+="(" + ",".join(self.features)+"):"
          self.raiseADebug(coeff_str)
          self.raiseADebug("      "+" ".join([str(elm) for elm in coeff]))
      elif self.polyExpParams['coeffRegressor']== 'nearest':
        # construct nearest
        self.model[target] = [None for _ in range(self.polyExpParams['expTerms']*2)]
        for cnt in range(len(self.model[target] )):
          self.model[target][cnt] = neighbors.KNeighborsRegressor(n_neighbors=min(nsamples, 2**len(self.features)), weights='distance')
          self.model[target][cnt].fit(self.scaler.transform(featureVals),expTermCoeff[:,cnt])
      else:
        # construct spline
        numbTerms = self.polyExpParams['expTerms']
        targets   = ["a_"+str(cnt+1) if cnt < numbTerms else "b_"+str((cnt-numbTerms)+1) for cnt in range(numbTerms*2)]
        self.model[target] = NDsplineRom(self.messageHandler,
                                         **{'Features':','.join(self.features),
                                            'Target':",".join(targets)})
        self.model[target].__class__.__trainLocal__(self.model[target],featureVals,expTermCoeff)
    self.featureVals = featureVals

  def __evaluateLocal__(self,featureVals):
    """
      This method is used to inquire the PolyExponential to evaluate (after normalization that in
      this case is not performed)  a set of points contained in featureVals.
      @ In, featureVals, numpy.ndarray, shape= (n_requests, n_dimensions), an array of input data
      @ Out, returnEvaluation , dict, dictionary of values for each target (and pivot parameter)
    """
    returnEvaluation = {self.pivotParameterID:self.pivotValues}
    for target in list(set(self.target) - set([self.pivotParameterID])):
      if isinstance(self.model[target], list):
        evaluation = np.zeros((len(featureVals),len(self.model[target])))
        for cnt,model in enumerate(self.model[target]):
          evaluation[:,cnt] = model.predict(self.scaler.transform(featureVals) )
      else:
        if 'predict' in dir(self.model[target]):
          evaluation = self.model[target].predict(featureVals)
        else:
          evaluation = np.zeros((len(featureVals),len(self.model[target].target)))
          evalDict = self.model[target].__class__.__evaluateLocal__(self.model[target],featureVals)
          for cnt,targ in enumerate(self.model[target].target):
            evaluation[:,cnt] = evalDict[targ][:]
      for point in range(len(evaluation)):
        l = int(evaluation[point].size/2)
        returnEvaluation[target] =  self.__evaluateExpTerm(self.pivotValues,
                                                                evaluation[point][:l],
                                                                evaluation[point][l:])
    return returnEvaluation

  def _localPrintXMLSetup(self,outFile,options={}):
    """
      Specific local method for printing anything desired to xml file at the begin of the print.
      Overwrite in inheriting classes.
      @ In, outFile, Files.File, either StaticXMLOutput or DynamicXMLOutput file
      @ In, options, dict, optional, dict of string-based options to use, including filename, things to print, etc
      @ Out, None
    """
    # add description
    description  = " This XML file contains the main information of the PolyExponential ROM."
    description += " If ``coefficients'' are dumped for each realization, the evaluation function (for each realization ``j'') is as follows:"
    description += " $SM_{j}(z) = \sum_{i=1}^{N}f_{i}*exp^{-tau_{i}*z}$, with ``z'' beeing the monotonic variable and ``N'' the"
    description += " number of exponential terms (expTerms). If the Polynomial coefficients ``poly\_coefficients'' are"
    description += " dumped, the SM evaluation function is as follows:"
    description += " $SM(X,z) = \sum_{i=1}^{N} P_{i}(X)*exp^{-Q_{i}(X)*z}$, with ``P'' and ``Q'' the polynomial expressions of the exponential terms."
    outFile.addScalar('ROM',"description",description)

  def _localPrintXML(self,outFile,pivotVal,options={}):
    """
      Adds requested entries to XML node.
      @ In, outFile, Files.File, either StaticXMLOutput or DynamicXMLOutput file
      @ In, pivotVal, float, value of pivot parameters to use in printing if dynamic
      @ In, options, dict, optional, dict of string-based options to use, including filename, things to print, etc
        May include:
        'what': comma-separated string list, the qualities to print out
        'pivotVal': float value of dynamic pivotParam value
      @ Out, None
    """
    ##TODO retrieve coefficients from spline interpolator
    if not self.amITrained:
      self.raiseAnError(RuntimeError,'ROM is not yet trained!')
    # check what
    what = ['expTerms','coeffRegressor','features','timeScale','coefficients']
    if self.polyExpParams['coeffRegressor'].strip() == 'poly':
      what.append('polyOrder')
    if 'what' in options:
      readWhat = options['what'].split(",")
      if readWhat[0].strip().lower() == 'all':
        readWhat = what
      if not set(readWhat) <= set(what):
        self.raiseAnError(IOError, "The following variables in <what> node are not recognized: "
                          + ",".join(np.setdiff1d(readWhat, what).tolist()) )
      else:
        what = readWhat
    # Target
    target = options.get('Target',self.target[-1])
    toAdd = ['expTerms','coeffRegressor']
    if self.polyExpParams['coeffRegressor'].strip() == 'poly':
      toAdd.append('polyOrder')
    for add in toAdd:
      if add in what:
        outFile.addScalar(target,add,self.polyExpParams[add])
    if "features" in what:
      outFile.addScalar(target,"features",' '.join(self.features))
    if "timeScale" in what:
      outFile.addScalar(target,"timeScale",' '.join([str(elm) for elm in self.pivotValues]))
    if "coefficients" in what:
      for smp in range(len(self.aij[target])):
        valDict = {'fi': ' '.join([ '%.6e' % elm for elm in self.aij[target][smp,:]]),
                   'taui':' '.join([ '%.6e' % elm for elm in self.bij[target][smp,:]]),
                   'predictionRelDiff' :' '.join([ '%.6e' % elm for elm in self.predictError[target][smp,:]])}
        attributeDict = {self.features[index]:'%.6e' % self.featureVals[smp,index] for index in range(len(self.features))}
        outFile.addVector("coefficients","realization",valDict,root=target, attrs=attributeDict)

  def __confidenceLocal__(self,featureVals):
    """
      The confidence associate with a set of requested evaluations
      @ In, featureVals, numpy.ndarray, shape= (n_requests, n_dimensions), an array of input data
      @ Out, None
    """
    pass

  def __resetLocal__(self,featureVals):
    """
      After this method the ROM should be described only by the initial parameter settings
      @ In, featureVals, numpy.ndarray, shape= (n_samples, n_dimensions), an array of input data (training data)
      @ Out, None
    """
    self.amITrained   = False
    self.aij          = None
    self.bij          = None
    self.model        = None
    self.pivotValues  = None
    self.predictError = None
    self.featureVals  = None

  def __returnInitialParametersLocal__(self):
    """
      This method returns the initial parameters of the SM
      @ In, None
      @ Out, self.polyExpParams, dict, the dict of the SM settings
    """
    return self.polyExpParams

  def __returnCurrentSettingLocal__(self):
    """
      This method is used to pass the set of parameters of the ROM that can change during simulation
      @ In, None
      @ Out, self.polyExpParams, dict, the dict of the SM settings
    """
    return self.polyExpParams

class DynamicModeDecomposition(supervisedLearning):
  """
    This surrogate is aimed to construct a "time-dep" surrogate based on
    Dynamic Mode Decomposition method.
    Ref. Kutz, Brunton, Brunton, Proctor. Dynamic Mode Decomposition:
        Data-Driven Modeling of Complex Systems. SIAM Other Titles in
        Applied Mathematics, 2016
  """
  def __init__(self,messageHandler,**kwargs):
    """
      DMD constructor
      @ In, messageHandler, MessageHandler.MessageUser, a MessageHandler object in charge of raising errors,
                           and printing messages
      @ In, kwargs, dict, an arbitrary dictionary of keywords and values
    """
    supervisedLearning.__init__(self,messageHandler,**kwargs)
    self.availDmdAlgorithms          = ['dmd','hodmd']                      # available dmd types: basic dmd and high order dmd
    self.dmdParams                   = {}                                   # dmd settings container
    self.printTag                    = 'DMD'                                # print tag
    self.pivotParameterID            = kwargs.get("pivotParameter","time")  # pivot parameter
    self._dynamicHandling            = True                                 # This ROM is able to manage the time-series on its own. No need for special treatment outside
    self.dmdParams['rankSVD'       ] = kwargs.get('rankSVD',None)           # -1 no truncation, 0 optimal rank is computed, >1 truncation rank
    self.dmdParams['energyRankSVD' ] = kwargs.get('energyRankSVD',None)     #  0.0 < float < 1.0, computed rank is the number of the biggest sv needed to reach the energy identified by "energyRankSVD"
    self.dmdParams['rankTLSQ'      ] = kwargs.get('rankTLSQ',None)          # truncation rank for total least square
    self.dmdParams['exactModes'    ] = kwargs.get('exactModes',True)        # True if the exact modes need to be computed (eigs and eigvs), otherwise the projected ones (using the left-singular matrix)
    self.dmdParams['optimized'     ] = kwargs.get('optimized',False)        # amplitudes computed minimizing the error between the mods and all the timesteps (True) or 1st timestep only (False)
    self.dmdParams['dmdType'       ] = kwargs.get('dmdType','dmd')          # the dmd type to be applied. Currently we support dmd and hdmd (high order dmd)
    # variables filled up in the training stages
    self._amplitudes                 = {}                                   # {'target1': vector of amplitudes,'target2':vector of amplitudes, etc.}
    self._eigs                       = {}                                   # {'target1': vector of eigenvalues,'target2':vector of eigenvalues, etc.}
    self._modes                      = {}                                   # {'target1': matrix of dynamic modes,'target2':matrix of dynamic modes, etc.}
    self.__Atilde                    = {}                                   # {'target1': matrix of lowrank operator from the SVD,'target2':matrix of lowrank operator from the SVD, etc.}
    self.pivotValues                 = None                                 # pivot values (e.g. time)
    self.KDTreeFinder                = None                                 # kdtree weighting model
    self.timeScales                  = {}                                   # time-scales (training and dmd). {'training' and 'dmd':{t0:float,'dt':float,'intervals':int}}

    # some checks
    if self.dmdParams['rankSVD'] is not None and self.dmdParams['energyRankSVD'] is not None:
      self.raiseAWarning('Both "rankSVD" and "energyRankSVD" have been inputted. "energyRankSVD" is predominant and will be used!')
    if self.dmdParams['dmdType'] not in self.availDmdAlgorithms:
      self.raiseAnError(IOError,'dmdType(s) available are "'+', '.join(self.availDmdAlgorithms)+'"!')
    # check if the pivotParameter is among the targetValues
    if self.pivotParameterID not in self.target:
      self.raiseAnError(IOError,"The pivotParameter "+self.pivotParameterID+" must be part of the Target space!")

<<<<<<< HEAD
  def __setstate__(self, newstate):
    """
      Initialize the DMD with the data contained in newstate
      @ In, newstate, dict, it contains all the information needed by the ROM to be initialized
      @ Out, None
    """
    self.__dict__.update(newstate)
=======
  def __setstate__(self, state):
    """
      Initialize the DMD with the data contained in state
      @ In, state, dict, it contains all the information needed by the ROM to be initialized
      @ Out, None
    """
    self.__dict__.update(state)
>>>>>>> 6ff507cf
    self.KDTreeFinder = spatial.KDTree(self.featureVals)

  def _localNormalizeData(self,values,names,feat):
    """
      Overwrites default normalization procedure.
      @ In, values, unused
      @ In, names, unused
      @ In, feat, feature to normalize
      @ Out, None
    """
    self.muAndSigmaFeatures[feat] = (0.0,1.0)

  #######
  def __getTimeScale(self,dmd=True):
    """
      Get the ts of the dmd (if dmd = True) or training (if dmd = False) reconstructed time scale.
      @ In, dmd, bool, optional, True if dmd time scale needs to be returned, othewise training one
      @ Out, timeScale, numpy.array, the dmd or training reconstructed time scale
    """
    timeScaleInfo = self.timeScales['dmd'] if dmd else self.timeScales['training']
    timeScale = np.arange(timeScaleInfo['t0'], timeScaleInfo['intervals'] + timeScaleInfo['dt'], timeScaleInfo['dt'])
    return timeScale

  def __getTimeEvolution(self, target):
    """
      Get the time evolution of each mode
      @ In, target, str, the target for which mode evolution needs to be retrieved for
      @ Out, timeEvol, numpy.ndarray, the matrix that contains all the time evolution (by row)
    """
    omega = np.log(self._eigs[target]) / self.timeScales['training']['dt']
    van = np.exp(np.multiply(*np.meshgrid(omega, self.__getTimeScale())))
    timeEvol = (van * self._amplitudes[target]).T
    return timeEvol

  def _reconstructData(self, target):
    """
      Retrieve the reconstructed data
      @ In, target, str, the target for which the data needs to be reconstructed
      @ Out, data, numpy.ndarray, the matrix (nsamples,n_time_steps) containing the reconstructed data
    """
    data = self._modes[target].dot(self.__getTimeEvolution(target))
    return data

  def __trainLocal__(self,featureVals,targetVals):
    """
      Perform training on input database stored in featureVals.
      @ In, featureVals, numpy.ndarray, shape=[n_timeStep, n_dimensions], an array of input data # Not use for ARMA training
      @ In, targetVals, numpy.ndarray, shape = [n_timeStep, n_dimensions], an array of time series data
    """
    self.featureVals  = featureVals
    self.KDTreeFinder = spatial.KDTree(featureVals)
    pivotParamIndex   = self.target.index(self.pivotParameterID)
    self.pivotValues  = targetVals[0,:,pivotParamIndex]
    ts                = len(self.pivotValues)
    for target in list(set(self.target) - set([self.pivotParameterID])):
      targetParamIndex  = self.target.index(target)
      snaps = targetVals[:,:,targetParamIndex]
      # if number of features (i.e. samples) > number of snapshots, we apply the high order DMD or HODMD has been requested
      imposedHODMD = False
      if self.dmdParams['dmdType'] == 'hodmd' or snaps.shape[0] < snaps.shape[1]:
        v = max(snaps.shape[1] - snaps.shape[0],2)
        imposedHODMD = True
        snaps = np.concatenate([snaps[:, i:snaps.shape[1] - v  + i + 1] for i in range(v) ], axis=0)
      # overlap snaps
      X, Y = snaps[:, :-1], snaps[:, 1:]
      if self.dmdParams['rankTLSQ'] is not None:
        X, Y = mathUtils.computeTruncatedTotalLeastSquare(X, Y, self.dmdParams['rankTLSQ'])
      rank = self.dmdParams['energyRankSVD'] if self.dmdParams['energyRankSVD'] is not None else (self.dmdParams['rankSVD'] if self.dmdParams['rankSVD'] is not None else -1)
      U, s, V = mathUtils.computeTruncatedSingularValueDecomposition(X, rank)
      # lowrank operator from the SVD of matrices X and Y
      self.__Atilde[target] = U.T.conj().dot(Y).dot(V) * np.reciprocal(s)
      self._eigs[target], self._modes[target] = mathUtils.computeEigenvaluesAndVectorsFromLowRankOperator(self.__Atilde[target],
                                                                                                          Y, U, s, V,
                                                                                                          self.dmdParams['exactModes'])
      if imposedHODMD:
        self._modes[target] = self._modes[target][:targetVals[:,:,targetParamIndex].shape[0],:]
      self._amplitudes[target] = mathUtils.computeAmplitudeCoefficients(self._modes[target],
                                                                        targetVals[:,:,targetParamIndex],
                                                                        self._eigs[target],
                                                                        self.dmdParams['optimized'])
    # Default timesteps (even if the time history is not equally spaced in time, we "trick" the dmd to think it).
    self.timeScales = dict.fromkeys( ['training','dmd'],{'t0': 0, 'intervals': ts - 1, 'dt': 1})

  def __evaluateLocal__(self,featureVals):
    """
      This method is used to inquire the DMD to evaluate (after normalization that in
      this case is not performed)  a set of points contained in featureVals.
      a KDTree algorithm is used to construct a weighting function for the reconstructed space
      @ In, featureVals, numpy.ndarray, shape= (n_requests, n_dimensions), an array of input data
      @ Out, returnEvaluation , dict, dictionary of values for each target (and pivot parameter)
    """
    returnEvaluation = {self.pivotParameterID:self.pivotValues}
    for target in list(set(self.target) - set([self.pivotParameterID])):
      reconstructData = self._reconstructData(target).real
      # find the nearest data and compute weights
      if len(reconstructData) > 1:
        weights, indexes = self.KDTreeFinder.query(featureVals, k=min(2**len(self.features),len(reconstructData)))
        # if 0 (perfect match), assign minimum possible distance
        weights[weights == 0] = sys.float_info.min
        weights =1./weights
        # normalize to 1
        weights = weights/weights.sum()
        for point in range(len(weights)):
          returnEvaluation[target] =  np.sum ((weights[point,:]*reconstructData[indexes[point,:]].T) , axis=1)
      else:
        returnEvaluation[target] = reconstructData[0]
    return returnEvaluation

  def _localPrintXMLSetup(self,outFile,options={}):
    """
      Specific local method for printing anything desired to xml file at the begin of the print.
      @ In, outFile, Files.File, either StaticXMLOutput or DynamicXMLOutput file
      @ In, options, dict, optional, dict of string-based options to use, including filename, things to print, etc
      @ Out, None
    """
    # add description
    description  = ' This XML file contains the main information of the DMD ROM.'
    description += ' If "modes" (dynamic modes), "eigs" (eigenvalues), "amplitudes" (mode amplitudes)'
    description += ' and "dmdTimeScale" (internal dmd time scale) are dumped, the method'
    description += ' is explained in P.J. Schmid, Dynamic mode decomposition'
    description += ' of numerical and experimental data, Journal of Fluid Mechanics 656.1 (2010), 5-28'
    outFile.addScalar('ROM',"description",description)

  def _localPrintXML(self,outFile,pivotVal,options={}):
    """
      Adds requested entries to XML node.
      @ In, outFile, Files.File, either StaticXMLOutput or DynamicXMLOutput file
      @ In, pivotVal, float, value of pivot parameters to use in printing if dynamic
      @ In, options, dict, optional, dict of string-based options to use, including filename, things to print, etc
        May include:
        'what': comma-separated string list, the qualities to print out
        'pivotVal': float value of dynamic pivotParam value
      @ Out, None
    """
    if not self.amITrained:
      self.raiseAnError(RuntimeError,'ROM is not yet trained!')

    # check what
    what = ['exactModes','optimized','dmdType','features','timeScale','eigs','amplitudes','modes','dmdTimeScale']
    if self.dmdParams['rankTLSQ'] is not None:
      what.append('rankTLSQ')
    what.append('energyRankSVD' if self.dmdParams['energyRankSVD'] is not None else 'rankSVD')
    if 'what' in options:
      readWhat = options['what'].split(",")
      if readWhat[0].strip().lower() == 'all':
        readWhat = what
      if not set(readWhat) <= set(what):
        self.raiseAnError(IOError, "The following variables specified in <what> node are not recognized: "+ ",".join(np.setdiff1d(readWhat, what).tolist()) )
      else:
        what = readWhat
    # Target
    target = options.get('Target',self.target[-1])
    toAdd = ['exactModes','optimized','dmdType']
    if self.dmdParams['rankTLSQ'] is not None:
      toAdd.append('rankTLSQ')
    toAdd.append('energyRankSVD' if self.dmdParams['energyRankSVD'] is not None else 'rankSVD')
    self.dmdParams['rankSVD'] = self.dmdParams['rankSVD'] if self.dmdParams['rankSVD'] is not None else -1

    for add in toAdd:
      if add in what :
        outFile.addScalar(target,add,self.dmdParams[add])
    if "features" in what:
      outFile.addScalar(target,"features",' '.join(self.features))
    if "timeScale" in what:
      outFile.addScalar(target,"timeScale",' '.join(['%.6e' % elm for elm in self.pivotValues.ravel()]))
    if "dmdTimeScale" in what:
      outFile.addScalar(target,"dmdTimeScale",' '.join(['%.6e' % elm for elm in self.__getTimeScale()]))
    if "eigs" in what:
      eigsReal = " ".join(['%.6e' % self._eigs[target][indx].real for indx in
                       range(len(self._eigs[target]))])
      outFile.addScalar("eigs","real", eigsReal,root=target)
      eigsImag = " ".join(['%.6e' % self._eigs[target][indx].imag for indx in
                               range(len(self._eigs[target]))])
      outFile.addScalar("eigs","imaginary", eigsImag,root=target)
    if "amplitudes" in what:
      ampsReal = " ".join(['%.6e' % self._amplitudes[target][indx].real for indx in
                       range(len(self._amplitudes[target]))])
      outFile.addScalar("amplitudes","real", ampsReal,root=target)
      ampsImag = " ".join(['%.6e' % self._amplitudes[target][indx].imag for indx in
                               range(len(self._amplitudes[target]))])
      outFile.addScalar("amplitudes","imaginary", ampsImag,root=target)
    if "modes" in what:
      for smp in range(len(self._modes[target])):
        valDict = {'real': ' '.join([ '%.6e' % elm for elm in self._modes[target][smp,:].real]),
                   'imaginary':' '.join([ '%.6e' % elm for elm in self._modes[target][smp,:].imag])}
        attributeDict = {self.features[index]:'%.6e' % self.featureVals[smp,index] for index in range(len(self.features))}
        outFile.addVector("modes","realization",valDict,root=target, attrs=attributeDict)

  def __confidenceLocal__(self,featureVals):
    """
      The confidence associate with a set of requested evaluations
      @ In, featureVals, numpy.ndarray, shape= (n_requests, n_dimensions), an array of input data
      @ Out, None
    """
    pass

  def __resetLocal__(self,featureVals):
    """
      After this method the ROM should be described only by the initial parameter settings
      @ In, featureVals, numpy.ndarray, shape= (n_samples, n_dimensions), an array of input data (training data)
      @ Out, None
    """
    self.amITrained   = False
    self._amplitudes  = {}
    self._eigs        = {}
    self._modes       = {}
    self.__Atilde     = {}
    self.pivotValues  = None
    self.KDTreeFinder = None
    self.featureVals  = None

  def __returnInitialParametersLocal__(self):
    """
      This method returns the initial parameters of the SM
      @ In, None
      @ Out, self.dmdParams, dict, the dict of the SM settings
    """
    return self.dmdParams

  def __returnCurrentSettingLocal__(self):
    """
      This method is used to pass the set of parameters of the ROM that can change during simulation
      @ In, None
      @ Out, self.dmdParams, dict, the dict of the SM settings
    """
    return self.dmdParams



__interfaceDict                         = {}
__interfaceDict['NDspline'            ] = NDsplineRom
__interfaceDict['NDinvDistWeight'     ] = NDinvDistWeight
__interfaceDict['SciKitLearn'         ] = SciKitLearn
__interfaceDict['GaussPolynomialRom'  ] = GaussPolynomialRom
__interfaceDict['HDMRRom'             ] = HDMRRom
__interfaceDict['MSR'                 ] = MSR
__interfaceDict['ARMA'                ] = ARMA
__interfaceDict['PolyExponential'     ] = PolyExponential
__interfaceDict['DMD'                 ] = DynamicModeDecomposition
__interfaceDict['pickledROM'          ] = pickledROM
__base                                  = 'supervisedLearning'

def returnStaticCharacteristics(infoType,ROMclass,caller,**kwargs):
  """
    This method is aimed to get the static characteristics of a certain ROM (e.g. multi-target, dynamic, etc.)
  """


def returnInstance(ROMclass,caller,**kwargs):
  """
    This function return an instance of the request model type
    @ In, ROMclass, string, string representing the instance to create
    @ In, caller, instance, object that will share its messageHandler instance
    @ In, kwargs, dict, a dictionary specifying the keywords and values needed to create the instance.
    @ Out, returnInstance, instance, an instance of a ROM
  """
  try:
    return __interfaceDict[ROMclass](caller.messageHandler,**kwargs)
  except KeyError as ae:
    caller.raiseAnError(NameError,'not known '+__base+' type '+str(ROMclass))

def returnClass(ROMclass,caller):
  """
    This function return an instance of the request model type
    @ In, ROMclass, string, string representing the class to retrieve
    @ In, caller, instnace, object that will share its messageHandler instance
    @ Out, returnClass, the class definition of a ROM
  """
  try:
    return __interfaceDict[ROMclass]
  except KeyError:
    caller.raiseAnError(NameError,'not known '+__base+' type '+ROMclass)

<|MERGE_RESOLUTION|>--- conflicted
+++ resolved
@@ -3232,15 +3232,6 @@
     if self.pivotParameterID not in self.target:
       self.raiseAnError(IOError,"The pivotParameter "+self.pivotParameterID+" must be part of the Target space!")
 
-<<<<<<< HEAD
-  def __setstate__(self, newstate):
-    """
-      Initialize the DMD with the data contained in newstate
-      @ In, newstate, dict, it contains all the information needed by the ROM to be initialized
-      @ Out, None
-    """
-    self.__dict__.update(newstate)
-=======
   def __setstate__(self, state):
     """
       Initialize the DMD with the data contained in state
@@ -3248,7 +3239,6 @@
       @ Out, None
     """
     self.__dict__.update(state)
->>>>>>> 6ff507cf
     self.KDTreeFinder = spatial.KDTree(self.featureVals)
 
   def _localNormalizeData(self,values,names,feat):
