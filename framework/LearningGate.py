# Copyright 2017 Battelle Energy Alliance, LLC
#
# Licensed under the Apache License, Version 2.0 (the "License");
# you may not use this file except in compliance with the License.
# You may obtain a copy of the License at
#
# http://www.apache.org/licenses/LICENSE-2.0
#
# Unless required by applicable law or agreed to in writing, software
# distributed under the License is distributed on an "AS IS" BASIS,
# WITHOUT WARRANTIES OR CONDITIONS OF ANY KIND, either express or implied.
# See the License for the specific language governing permissions and
# limitations under the License.
"""
Created on December 6, 2016

@author: alfoa
"""
#for future compatibility with Python 3--------------------------------------------------------------
from __future__ import division, print_function, unicode_literals, absolute_import
import warnings
warnings.simplefilter('default',DeprecationWarning)
#End compatibility block for Python 3----------------------------------------------------------------

#External Modules------------------------------------------------------------------------------------
import inspect
import abc
import copy
import collections
import numpy as np
#External Modules End--------------------------------------------------------------------------------

#Internal Modules------------------------------------------------------------------------------------
from BaseClasses import BaseType
from utils import mathUtils
from utils import utils
import SupervisedLearning
import Metrics
import MessageHandler
#Internal Modules End--------------------------------------------------------------------------------

#
#
#
#
class supervisedLearningGate(utils.metaclass_insert(abc.ABCMeta,BaseType),MessageHandler.MessageUser):
  """
    This class represents an interface with all the supervised learning algorithms
    It is a utility class needed to hide the discernment between time-dependent and static
    surrogate models
  """
  def __init__(self, ROMclass, messageHandler, **kwargs):
    """
      A constructor that will appropriately initialize a supervised learning object (static or time-dependent)
      @ In, messageHandler, MessageHandler object, it is in charge of raising errors, and printing messages
      @ In, ROMclass, string, the surrogate model type
      @ In, kwargs, dict, an arbitrary list of kwargs
      @ Out, None
    """
    self.printTag              = 'SupervisedGate'
    self.messageHandler        = messageHandler
    self.initializationOptions = kwargs
    self.amITrained            = False
    self.ROMclass              = ROMclass
    # members for clustered roms
    self._usingRomClustering   = False             # are we using ROM clustering?
    self._romClusterDivisions  = {}                # which parameters do we cluster, and how are they subdivided?
    self._romClusterLengths    = {}                # OR which parameters do we cluster, and how long should each be?
    self._romClusterFeatureTemplate = '{target}|{metric}|{id}' # standardized for consistency
    self._romClusterMetrics    = None              # list of requested metrics to apply (defaults to everything)
    self._romClusterInfo       = {}                # data that should persist across methods
    self._romClusterPivotShift = None              # whether and how to normalize/shift subspaces
    self._romClusterMap        = None              # maps labels to the ROMs that are represented by it

    #the ROM is instanced and initialized
    #if ROM comes from a pickled rom, this gate is just a placeholder and the Targets check doesn't apply
    self.pickled = self.initializationOptions.pop('pickled',False)
    if not self.pickled:
      # check how many targets
      if not 'Target' in self.initializationOptions.keys():
        self.raiseAnError(IOError,'No Targets specified!!!')
    # check if pivotParameter is specified and in case store it
    self.pivotParameterId = self.initializationOptions.get("pivotParameter",'time')
    # return instance of the ROMclass
    modelInstance = SupervisedLearning.returnInstance(ROMclass,self,**self.initializationOptions)
    # check if the model can autonomously handle the time-dependency
    # (if not and time-dep data are passed in, a list of ROMs are constructed)
    self.canHandleDynamicData = modelInstance.isDynamic()
    # is this ROM  time-dependent ?
    self.isADynamicModel = False
    # if it is dynamic and time series are passed in, self.supervisedContainer is not going to be expanded, else it is going to
    self.supervisedContainer = [modelInstance]
    self.historySteps = []

    ### ClusteredRom ###
    self.romName = self.initializationOptions.get('name','unnamed')
    self._usingRomClustering = "Cluster" in self.initializationOptions
    if self._usingRomClustering:
      # first check if ROM known how to be clustered
      clusterMetrics = modelInstance.getRomClusterParams()
      # get node from the input specs
      clusterSpec = self.initializationOptions['paramInput'].findFirst('Cluster')
      for node in clusterSpec.subparts:
        # subspace: defines the space to subdivide and cluster
        if node.name == 'subspace':
          if 'divisions' in node.parameterValues:
            self._romClusterDivisions[node.value] = node.parameterValues['divisions']
          if 'pivotLength' in node.parameterValues:
            self._romClusterLengths[node.value] = node.parameterValues['pivotLength']
            # can't give both)
            if len(self._romClusterDivisions):
              self.raiseAnError(IOError,'Cannot provide both \'pivotLength\' and \'divisions\' for subspace!')
          if 'shift' in node.parameterValues:
            self._romClusterPivotShift = node.parameterValues['shift'].lower()
      # quality checking
      ## either pivot lengths or divisions should have been provided
      if not len(self._romClusterDivisions) and not len(self._romClusterLengths):
        self.raiseAnError(IOError, 'Must provide either \'pivotLength\' or \'divisions\' for subspace!')
      ## subspace shifting should be None, 'zero', or 'first'
      shiftOK = ['zero', 'first']
      if self._romClusterPivotShift not in [None] + shiftOK:
        self.raiseAnError(IOError, 'If used, <subspace> "shift" must be one of {}; got "{}"'.format(shiftOK, self._romClusterPivotShift))

  def __getstate__(self):
    """
      This function return the state of the ROM
      @ In, None
      @ Out, state, dict, it contains all the information needed by the ROM to be initialized
    """
    # clear input specs, as they should all be read in by now
    ## this isn't a great implementation; we should make paramInput picklable instead!
    self.initializationOptions.pop('paramInput',None)
    for eng in self.supervisedContainer:
      eng.initOptionDict.pop('paramInput',None)
    # capture what is normally pickled
    state = self.__dict__.copy()
    if not self.amITrained:
      supervisedEngineObj = state.pop("supervisedContainer")
      del supervisedEngineObj
    return state

  def __setstate__(self, newstate):
    """
      Initialize the ROM with the data contained in newstate
      @ In, newstate, dict, it contains all the information needed by the ROM to be initialized
      @ Out, None
    """
    self.__dict__.update(newstate)
    if not self.amITrained:
      # NOTE this will fail if the ROM requires the paramInput spec! Fortunately, you shouldn't pickle untrained.
      modelInstance             = SupervisedLearning.returnInstance(self.ROMclass,self,**self.initializationOptions)
      self.supervisedContainer  = [modelInstance]

  def reset(self):
    """
      This method is aimed to reset the ROM
      @ In, None
      @ Out, None
    """
    for rom in self.supervisedContainer:
      rom.reset()
    self.amITrained = False

  def getInitParams(self):
    """
      This function is called from the base class to print some of the information inside the class.
      Whatever is permanent in the class and not inherited from the parent class should be mentioned here
      The information is passed back in the dictionary. No information about values that change during the simulation are allowed
      @ In, None
      @ Out, paramDict, dict, dictionary containing the parameter names as keys
        and each parameter's initial value as the dictionary values
    """
    paramDict = self.supervisedContainer[-1].returnInitialParameters()
    return paramDict

  def train(self, trainingSet, assembledObjects=None):
    """
      This function train the ROM this gate is linked to. This method is aimed to agnostically understand if a "time-dependent-like" ROM needs to be constructed.
      @ In, trainingSet, dict or list, data used to train the ROM; if a list is provided a temporal ROM is generated.
      @ In, assembledObjects, dict, optional, objects that the ROM Model has assembled via the Assembler
      @ Out, None
    """
    if type(trainingSet).__name__ not in  'dict':
      self.raiseAnError(IOError,"The training set is not a dictionary!")
    if len(trainingSet.keys()) == 0:
      self.raiseAnError(IOError,"The training set is empty!")
    if assembledObjects is None:
      assembledObjects = {}

    # if training using clustering, special treatment
    if self._usingRomClustering:
      self._romClassifier = assembledObjects.get('Classifier',[[None]*4])[0][3]
      self._metricClassifiers = assembledObjects.get('Metric',None)
      self._trainByCluster(self._romClassifier, self._romClusterDivisions, self._romClusterLengths, trainingSet, metrics=self._metricClassifiers)
      self.amITrained = True
      return

    # otherwise, traditional training
    ## time-dependent or static ROM?
    if any(type(x).__name__ == 'list' for x in trainingSet.values()):
      # we need to build a "time-dependent" ROM
      self.isADynamicModel = True
      if self.pivotParameterId not in trainingSet.keys():
        self.raiseAnError(IOError,"the pivot parameter "+ self.pivotParameterId +" is not present in the training set. A time-dependent-like ROM cannot be created!")
      if type(trainingSet[self.pivotParameterId]).__name__ != 'list':
        self.raiseAnError(IOError,"the pivot parameter "+ self.pivotParameterId +" is not a list. Are you sure it is part of the output space of the training set?")
      self.historySteps = trainingSet.get(self.pivotParameterId)[-1]
      if len(self.historySteps) == 0:
        self.raiseAnError(IOError,"the training set is empty!")
      # intrinsically time-dependent or does the Gate need to handle it?
      if self.canHandleDynamicData:
        # the ROM is able to manage the time dependency on its own
        self.supervisedContainer[0].train(trainingSet)
      else:
        # we need to construct a chain of ROMs
        # the check on the number of time steps (consistency) is performed inside the historySnapShoots method
        # get the time slices
        newTrainingSet = mathUtils.historySnapShoots(trainingSet, len(self.historySteps))
        assert(type(newTrainingSet).__name__ == 'list')
        # copy the original ROM
        originalROM = self.supervisedContainer[0]
        # start creating and training the time-dep ROMs
        self.supervisedContainer = [] # [copy.deepcopy(originalROM) for _ in range(len(self.historySteps))]
        # train
        for ts in range(len(self.historySteps)):
          self.supervisedContainer.append(copy.deepcopy(originalROM))
          self.supervisedContainer[-1].train(newTrainingSet[ts])
    else:
      #self._replaceVariablesNamesWithAliasSystem(self.trainingSet, 'inout', False)
      self.supervisedContainer[0].train(trainingSet)
    self.amITrained = True

  ######################
  # CLUSTERING METHODS #
  ######################
  ### TRAINING ###
  def _trainByCluster(self, classifier, clusterParams, clusterLengths, trainingSet, metrics=None):
    """
      Train ROM by training many ROMs depending on the input/index space clustering.
      @ In, classifier, Models.PostProcessor, entity to classify roms
      @ In, clusterParams, dict, dictionary of inputs/indices to cluster on mapped to number of subdivisions to make
      @ In, clusterLengths, dict, dictionary of inputs/indices to cluster on mapped to length of pivot values to include
      @ In, trainingSet, dict or list, data used to train the ROM; if a list is provided a temporal ROM is generated.
      @ In, metrics, list(Metrics.Metric), optional, metrics with which to compare subdivided data (not from ROM training)
      @ Out, None
    """
    # TODO user option, once we can do other things
    clusterStrategy = 'segments'
    #clusterStrategy = 'continuous'
    #clusterStrategy = 'cluster'

    templateRom = self.supervisedContainer[0]

    if metrics is None:
      metrics = []
    if len(metrics):
      self.raiseAnError(NotImplementedError,'Metrics have not been implemented for training by cluster yet!')

    # subdivide domain
    counter, remainder = self._subdivideDomain(clusterParams,clusterLengths,trainingSet,templateRom.pivotParameterID)
    # store counter info
    numSegments = len(counter)
    self.raiseADebug('Enabling ClusteredROM for "{}":'.format(self.romName))
    self.raiseADebug('Dividing {:^20s} into {:^5d} divisions for clustering.'.format(templateRom.pivotParameterID,
                                                                                     numSegments))
    # perform any distance metrics
    # TODO not implemented yet
    #for metricID in metrics:
    #  name = '_'.join(metricID[:3])
    #  metric = metricID[3]
    #  print('DEBUGG',name,metric)
    #  #value = metric.evaluate

    # evaluate basic metrics and train subdomain roms
    ## START CASE: clusteringStrategy
    self.targetDatas = None # DEBUGG only
    if clusterStrategy == 'segments':
      _, roms = self._trainSubdomainRoms(templateRom, counter, trainingSet, clusterStrategy)

      # TODO common to multiple methods
      # train remainder roms
      if len(remainder):
        _, unclusteredROMs = self._trainSubdomainRoms(templateRom, remainder, trainingSet, clusterStrategy)
        roms = np.hstack([roms, unclusteredROMs])

      self._romClusterMap = dict((i, roms[i]) for i in range(len(roms)))

    elif clusterStrategy == 'continuous':
      # TODO not implemented yet!
      self.raiseAnError(NotImplementedError,'"continuous" strategy not yet implemented!')
      if len(remainder):
        self.raiseADebug('"{}" division(s) are being excluded from clustering consideration.'.format(len(remainder)))

    elif clusterStrategy == 'cluster':
      # TODO started implementing, but some work needs to be done on the Evaluation side before it's ready
      self.raiseAnError(NotImplementedError,'"cluster" strategy not yet implemented!')
      if len(remainder):
        self.raiseADebug('"{}" division(s) are being excluded from clustering consideration.'.format(len(remainder)))

#      clusterFeatureDict, roms = self._trainSubdomainRoms(templateRom, counter, trainingSet, clusterStrategy)
#      # if only segmenting, we're done!
#
#      features = sorted(clusterFeatureDict.keys())
#
#      ## metric heirarchy
#      featureGroups = collections.defaultdict(list)
#      for feature in features:
#        target, metric, ident = feature.split('|',2)
#        # the same might show up for multiple targets
#        if ident not in featureGroups[metric]:
#          featureGroups[metric].append(ident)
#
#      # weight and scale data
#      weightingStrategy = 'uniform' # TODO input from user
#      #weightingStrategy = 'variance'
#      #weightingStrategy = None
#      clusterFeatureDict = self._weightAndScaleClusters(features, featureGroups, clusterFeatureDict, weightingStrategy)
#
#      # cluster ROMs
#      labels = self._classifyROMs(classifier, features, clusterFeatureDict)
#      self.raiseAMessage('Identified "{}" clusters while training clustered ROM "{}"'.format(len(set(labels)),self.romName))
#
#      # train unclustered roms
#      if len(unclustered):
#        _, unclusteredROMs = self._trainSubdomainRoms(templateRom, unclustered, trainingSet, clusterStrategy)
#        labels = np.hstack([labels, [-1]*len(unclusteredROMs)])
#        roms = np.hstack([roms, unclusteredROMs])
#
#      #########
#      # debug #
#      #########
#      # try something
#      import pandas as pd
#      trainDF = pd.DataFrame(clusterFeatureDict)
#      # add labels
#      trainDF['labels'] = labels[labels != -1]
#      trainDF.to_csv('clustering.csv')
#
#      ## plot points, centers by feature pairs
#      if False:
#        self._plotPointsCenters(features,labels,clusterFeatureDict,centers)
#      ## plot signals as clustered
#      if True:
#        self._plotSignalsClustered(labels,roms,self.targetDatas)
#      #############
#      # END debug #
#      #############
#
#      # who's the best prototypical ROM for each cluster?
#      ## for the ARMA, we can pass in the Fourier coefficients along with the AVERAGE RESIDUAL training data
#      ## TODO this also depends on our strategy (segment, continuous, or clustered)
#      self._romClusterMap = dict((label, roms[labels==label]) for label in labels)
#    ## END CASE: clusteringStrategy
#
#  def _classifyROMs(self, classifier, features, clusterFeatureDict):
#    """
#      Classifies the subdomain roms.
#      @ In, classifier, Models.PostProcessor, classification model to use
#      @ In, features, list(str), ordered list of features
#      @ In, clusterFeatureDict, dictionary of data on which to train classifier
#      @ Out, labels, list(int), ordered list of labels corresponding to the ROM subdomains
#    """
#    # actual classifier is the unSupervisedEngine of the QDataMining of the Model
#    ## this is the unSupervisedLearning.SciKitLearn (or other) instance
#    classifier = classifier.interface.unSupervisedEngine
#    # update classifier features
#    classifier.updateFeatures(features)
#    # make the clustering instance
#    classifier.train(clusterFeatureDict)
#    # label the training data
#    labels = classifier.evaluate(clusterFeatureDict)
#    return labels
#
#  def _weightAndScaleClusters(self, features, featureGroups, clusterFeatureDict, weightingStrategy):
#    """
#      Applies normalization and weighting to cluster training features.
#      @ In, features, list(str), ordered list of features
#      @ In, featureGroups, dict, hierarchal structure of requested features
#      @ In, clusterFeatureDict, dict, features mapped to arrays of values (per ROM)
#      @ In, weightingStrategy, str, weighting strategy to use
#      @ Out, clusterFeatureDict, dict, weighted and scaled feature space
#    """
#    # scaling = {} # DEBUGG only
#    weights = np.zeros(len(features))
#    for f,feat in enumerate(features):
#      data = np.array(clusterFeatureDict[feat])
#      loc, scale = mathUtils.normalizationFactors(data, mode='scale')
#      # scaling[feat] = (loc,scale) # DEBUGG only
#      clusterFeatureDict[feat] = (data-loc)/scale
#      # apply weighting
#      _,metric,ID = feat.split('|',2)
#      if weightingStrategy == 'uniform':
#        weight = 1.0 # normalize later / float(len(features))
#      elif weightingStrategy == 'variance':
#        # weight is variance: MORE variance means MORE importance
#        std = np.std(clusterFeatureDict[feat])
#        weight = std
#      else:
#        # groupWeight = 1.0 / float(len(featureGroups))
#        # weight = groupWeight / float(len(featureGroups[metric]))
#        # normalize weights later
#        weight = 1.0 / float(len(featureGroups[metric]))
#      # DEBUGG
#      # apply special weighting
#      if metric == 'Basic' and ID in ['mean','min','max']:
#        weight *= 2
#      # scale training points by weights
#      # TODO do this after normalization # clusterFeatureDict[feat] *= weight
#      weights[f] = weight
#    # normalize weights
#    ## METHOD: sum of weights should be unity
#    scale = np.sum(weights)
#    ## METHOD: by volume, assuming all weights are 1.0 initially before preference
#    # vol = np.product(list(np.max(v) for v in clusterFeatureDict.values()))
#    # print('DEBUGG original volume:',vol)
#    # renormalize the entirety of the space to have the same hypervolume as before weighting
#    # newVolume = np.product(weights)
#    # oldVolume = 1.0 # because we scaled between 0 and 1, this will fail if you don't
#    # scale = (oldVolume/newVolume)**(1.0/float(len(features)))
#    ## END by volume
#    for feature,vals in clusterFeatureDict.items():
#      clusterFeatureDict[feature] = vals * scale
#      v = clusterFeatureDict[feature]
#      print('DEBUGG val range: {:15.15s} {:1.3e} {:1.3e} {:1.3e}'.format(feature,np.min(v),np.average(v),np.max(v)))
#    vol = np.product(list(np.max(v) for v in clusterFeatureDict.values()))
#    print('DEBUGG volume:',vol)
#    return clusterFeatureDict

  def _trainSubdomainRoms(self, templateRom, counter, trainingSet, strategy):
    """
      Trains the ROMs on each clusterable subdomain, and calculates features based on the data, rom
      @ In, templateRom, SupervisedLearning instance, base ROM as a template for training
      @ In, counter, list(tuple), instructions for subdividing domain into subdomains
      @ In, trainingSet, dict, data on which ROMs should be trained
      @ In, strategy, str, clustering strategy (e.g. "segment", "continuous", "cluster")
      @ Out, clusterFeatureDict, dict, clustering information as {feature: [rom values]}
      @ Out, roms, np.array(SubpervisedLearning instances), trained ROMs for each subdomain
    """
    # identify targets that ROM needs to train to
    targets = templateRom.target[:]
    # clear indices from the training list, since they're independents
    pivotID = templateRom.pivotParameterID
    targets.remove(pivotID)
    # stash the pivot parameter values, since we'll lose those while training segments
    self.historySteps = trainingSet[pivotID][0]
    # DEBUGG
    if self.targetDatas is None: # DEBUGG only
      self.targetDatas = [] # DEBUGG only
    # loop over clusters and train data
<<<<<<< HEAD
    clusterFeatureDict = {}
=======
    clusterFeatureDict = collections.defaultdict(list)
>>>>>>> f764c48a
    roms = []
    for i,subdiv in enumerate(counter):
      # slicer for data selection
      picker = slice(subdiv[0], subdiv[-1]+1)
      ## TODO only consider one sample at 0? Should do more for non-ARMA ROMs!
      ##  -> for now, only ARMAs can be used with this method, so we can address this later
      data = dict((var,[copy.deepcopy(trainingSet[var][0][picker])]) for var in trainingSet)
      # renormalize pivot -> usually by shifting values
      # TODO unit test these features
      if self._romClusterPivotShift == 'zero':
        data[templateRom.pivotParameterID][0] -= data[templateRom.pivotParameterID][0][0]
      elif self._romClusterPivotShift == 'first':
        delta = data[templateRom.pivotParameterID][0][0] - trainingSet[var][0][0]
        data[templateRom.pivotParameterID][0] -= delta
      targetData = dict((var,data[var][0]) for var in targets)
      self.targetDatas.append(targetData) # DEBUGG only
      # create a new ROM and train it
      newRom = copy.deepcopy(templateRom)
      self.raiseADebug('Training segment',i,picker)
      newRom.train(data)
      roms.append(newRom)
      # if clustering, evaluate metrics
      if strategy in ['continuous','cluster']:
        ## -> basic metrics (mean, variance, etc)
        basicData = self._evaluateBasicMetrics(targetData)
        for feature, val in basicData.items():
<<<<<<< HEAD
          if i == 0:
            clusterFeatureDict[feature] = [val]
          else:
            clusterFeatureDict[feature].append(val)
=======
          clusterFeatureDict[feature].append(val)
>>>>>>> f764c48a
        ## -> user-provided metrics
        ### TODO self._evaluateMetrics()
        ## -> ROM metrics
        romData = newRom.getRomClusterValues(self._romClusterFeatureTemplate)
<<<<<<< HEAD
        if i == 0:
          for feature,val in romData.items():
            clusterFeatureDict[feature] = [val]
        else:
          for feature,val in romData.items():
            clusterFeatureDict[feature].append(val)
=======
        for feature,val in romData.items():
          clusterFeatureDict[feature].append(val)
>>>>>>> f764c48a
    # fix rom list type
    roms = np.array(roms)
    return clusterFeatureDict, roms

  def _subdivideDomain(self, clusterParams, clusterLengths, trainingSet, pivotParam):
    """
      Creates markers for subdividing the pivot parameter domain, either based on number of subdivisions
      or on requested pivotValue lengths.
      @ In, clusterParams, dict, dictionary of inputs/indices to cluster on mapped to number of subdivisions to make
      @ In, clusterLengths, dict, dictionary of inputs/indices to cluster on mapped to length of pivot values to include
      @ In, trainingSet, dict or list, data used to train the ROM; if a list is provided a temporal ROM is generated.
      @ In, pivotParam, str, name of pivot parameter variable on which do subdivide
      @ Out, counter, list(tuple), indices that belong to each division; at minimum (first index, last index)
      @ Out, unclustered, list(tuple), as "counter" but for segments that will not be clustered
    """
    # subdivide domain
    unclustered = [] # data ranges that didn't get clustered because they are particular
    if len(clusterParams):
      # segment by equal spacing
      index, segments = clusterParams.items()[0]
      dataLen = len(trainingSet[index][0])
      self._romClusterInfo['historyLength'] = dataLen
      ## TODO assumption: ARMA only trains on a single sample
      counter = np.arange(dataLen)
      counter = np.array_split(counter, segments)
    else:
      # segment by value
      ## TODO assumption: ARMA only trains on a single sample
      pivot = trainingSet[pivotParam][0]
      index, length = clusterLengths.items()[0]
      dataLen = len(trainingSet[index][0])
      self._romClusterInfo['historyLength'] = dataLen
      # find where the data passes the requested length and make dividers
      floor = 0
      nextOne = length
      counter = []
      # FIXME this could potentially be slow since it's a loop
      while pivot[floor] < pivot[-1]:
        cross = np.searchsorted(pivot,nextOne)
        if cross == len(pivot):
          unclustered.append((floor,cross-1))
          break
        counter.append((floor,cross-1))
        floor = cross
        nextOne += length
    return counter, unclustered

#  def _evaluateBasicMetrics(self,data):
#    """
#      Evaluates basic statistical data for clustering.
#      For now does mean and std; in the future could leverage BasicStatistics?
#      @ In, data, dict, data to compute metrics for.
#      @ Out, metrics, dict, {feature:value} for features like "<target>_mean" etc
#    """
#    # TODO currently disabled
#    metrics = {}
#    for target,values in data.items():
#      feature = self._romClusterFeatureTemplate.format(target=target, metric='Basic', id='mean')
#      metrics[feature] = np.average(values)
#      feature = self._romClusterFeatureTemplate.format(target=target, metric='Basic', id='std')
#      metrics[feature] = np.std(values)
#      feature = self._romClusterFeatureTemplate.format(target=target, metric='Basic', id='max')
#      metrics[feature] = np.max(values)
#      feature = self._romClusterFeatureTemplate.format(target=target, metric='Basic', id='min')
#      metrics[feature] = np.min(values)
#    return metrics
#
#  def _plotSignalsClustered(self, labels, roms, targetDatas):
#    """
#      Debug tool. Should be removed or relocated when clustered ROMs are fully implemented.
#      Plots the original data, colored by ROM clusters.
#      @ In, labels, list(str), cluster labels corresponding to ROM order
#      @ In, roms, list(SupervisedLearning), trained subset ROMs in the same order as labels
#      @ In, targetDatas, dict, debugging tool
#      @ Out, None
#    """
#    targetDatas = np.array(targetDatas)
#    # TODO remove
#    import matplotlib.pyplot as plt
#    from matplotlib.lines import Line2D
#    fig,ax = plt.subplots()
#    ax.set_title('Clustered (Fourier)')
#    legends = []
#    for label in set(labels):
#      # legend
#      clr = ('C'+str(label)) if label >= 0 else 'k'
#      legends.append(Line2D([0],[0],color=clr))
#      #figS,axS = plt.subplots()
#      #axS.set_title('Compared: Cluster {}'.format(label))
#      mask = labels == label
#      for r in range(sum(mask)):
#        rom = roms[mask][r]
#        target = targetDatas[mask][r]
#        x = rom.pivotParameterValues
#        y = target['Demand']
#        index = list(roms).index(rom)+1
#        ax.plot(x, y, color=clr)
#        ax.plot([x[ 0]]*2, [5000,20000], 'k:')
#        ax.plot([x[-1]]*2, [5000,20000], 'k:')
#        if (index - 1) % 4 == 0:
#          ax.plot([x[ 0]]*2, [5000,20000], 'k-')
#        ax.text(np.average(x),6000,str(index), ha='center')
#        #axS.plot(x - x[0], y, label=str(list(roms).index(rom)+1))
#      #axS.legend(loc=0)
#    ax.legend(legends, list(set(labels)))
#    plt.savefig('clusters.png')
#    plt.show()

  ### EVALUATING ###
  def _evaluateByCluster(self, request, uniqueClusters=False):
    """
      Evaluate this ROM via clustering.
      TODO this should be possible either by abbreviated representation or full representation
      @ In, request, dict, realizations request ({'feature1':np.array(n_realizations),'feature2',np.array(n_realizations)})
      @ In, uniqueClusters, bool, optional, if True then only evaluate each cluster once
      @ Out, result, dict, dictionary of results ({target1:np.array,'target2':np.array}).
    """
    # template, for when generic info is needed
    templateRom = self._romClusterMap.values()[0]
    pivotID = templateRom.pivotParameterID
    # evaluation storage
    lastEntry = self._romClusterInfo['historyLength']
    result = None # because we don't know the targets yet, wait until we get the first evaluation back to set this up
    nextEntry = 0 # index to fill next data set in
    # TODO looping directly over labels only works for "segment" strategy!
    labels = range(max(self._romClusterMap.keys())+1)
    self.raiseADebug('sampling from {} clusters'.format(len(labels)))
    for label in labels:
      rom = self._romClusterMap[label]
      # sample each ROM
      subResults = rom.evaluate(request)
      # NOTE the pivotID values for the sub will be shifted if shifting is used here
      #   however, we will set the pivotID all at once after the values are stored.
      # construct results structure if it's not already in place; easier to make it once we have the first sample
      if result is None:
        result = dict((target,np.zeros(lastEntry)) for target in subResults.keys())
      # stitch them together
      # TODO assuming history set shape for data ... true for ARMA
      entries = len(subResults.values()[0])
      for target,values in subResults.items():
        if target == pivotID:
          # directly re-insert the pivot at the end
          continue
        result[target][nextEntry:nextEntry+entries] = values
      nextEntry += entries
    result[pivotID][:] = self.historySteps # [:] allows for a sizing sanity check, maybe should be removed for user's sake
    return result

  ##########################
  # END CLUSTERING METHODS #
  ##########################

  def confidence(self, request):
    """
      This is to get a value that is inversely proportional to the confidence that we have
      forecasting the target value for the given set of features. The reason to chose the inverse is because
      in case of normal distance this would be 1/distance that could be infinity
      @ In, request, dict, realizations request ({'feature1':np.array(n_realizations),'feature2',np.array(n_realizations)})
      @ Out, confidenceDict, dict, the dictionary where the confidence is stored for each target
    """
    if not self.amITrained:
      self.raiseAnError(RuntimeError, "ROM "+self.initializationOptions['name']+" has not been trained yet and, consequentially, can not be evaluated!")
    confidenceDict = {}
    for rom in self.supervisedContainer:
      sliceEvaluation = rom.confidence(request)
      if len(confidenceDict.keys()) == 0:
        confidenceDict.update(sliceEvaluation)
      else:
        for key in confidenceDict.keys():
          confidenceDict[key] = np.append(confidenceDict[key],sliceEvaluation[key])
    return confidenceDict

  def evaluate(self,request):
    """
      Method to perform the evaluation of a point or a set of points through the linked surrogate model
      @ In, request, dict, realizations request ({'feature1':np.array(n_realizations),'feature2',np.array(n_realizations)})
      @ Out, resultsDict, dict, dictionary of results ({target1:np.array,'target2':np.array}).
    """
    if self.pickled:
      self.raiseAnError(RuntimeError,'ROM "'+self.initializationOptions['name']+'" has not been loaded yet!  Use an IOStep to load it.')
    if not self.amITrained:
      self.raiseAnError(RuntimeError, "ROM "+self.initializationOptions['name']+" has not been trained yet and, consequentially, can not be evaluated!")
    resultsDict = {}
    if self._usingRomClustering:
      resultsDict = self._evaluateByCluster(request)
    else:
      for rom in self.supervisedContainer:
        sliceEvaluation = rom.evaluate(request)
        if len(resultsDict.keys()) == 0:
          resultsDict.update(sliceEvaluation)
        else:
          for key in resultsDict.keys():
            resultsDict[key] = np.append(resultsDict[key],sliceEvaluation[key])
    return resultsDict

  def reseed(self,seed):
    """
      Used to reset the seed of the underlying ROMs.
      @ In, seed, int, new seed to use
      @ Out, None
    """
    for rom in self.supervisedContainer:
      rom.reseed(seed)

__interfaceDict                         = {}
__interfaceDict['SupervisedGate'      ] = supervisedLearningGate
__base                                  = 'supervisedGate'

def returnInstance(gateType, ROMclass, caller, **kwargs):
  """
    This function return an instance of the request model type
    @ In, ROMclass, string, string representing the instance to create
    @ In, caller, instance, object that will share its messageHandler instance
    @ In, kwargs, dict, a dictionary specifying the keywords and values needed to create the instance.
    @ Out, returnInstance, instance, an instance of a ROM
  """
  try:
    return __interfaceDict[gateType](ROMclass, caller.messageHandler,**kwargs)
  except KeyError as e:
    if gateType not in __interfaceDict:
      caller.raiseAnError(NameError,'not known '+__base+' type '+str(gateType))
    else:
      raise e

def returnClass(ROMclass,caller):
  """
    This function return an instance of the request model type
    @ In, ROMclass, string, string representing the class to retrieve
    @ In, caller, instnace, object that will share its messageHandler instance
    @ Out, returnClass, the class definition of a ROM
  """
  try:
    return __interfaceDict[ROMclass]
  except KeyError:
    caller.raiseAnError(NameError,'not known '+__base+' type '+ROMclass)<|MERGE_RESOLUTION|>--- conflicted
+++ resolved
@@ -447,11 +447,7 @@
     if self.targetDatas is None: # DEBUGG only
       self.targetDatas = [] # DEBUGG only
     # loop over clusters and train data
-<<<<<<< HEAD
-    clusterFeatureDict = {}
-=======
     clusterFeatureDict = collections.defaultdict(list)
->>>>>>> f764c48a
     roms = []
     for i,subdiv in enumerate(counter):
       # slicer for data selection
@@ -478,29 +474,13 @@
         ## -> basic metrics (mean, variance, etc)
         basicData = self._evaluateBasicMetrics(targetData)
         for feature, val in basicData.items():
-<<<<<<< HEAD
-          if i == 0:
-            clusterFeatureDict[feature] = [val]
-          else:
-            clusterFeatureDict[feature].append(val)
-=======
           clusterFeatureDict[feature].append(val)
->>>>>>> f764c48a
         ## -> user-provided metrics
         ### TODO self._evaluateMetrics()
         ## -> ROM metrics
         romData = newRom.getRomClusterValues(self._romClusterFeatureTemplate)
-<<<<<<< HEAD
-        if i == 0:
-          for feature,val in romData.items():
-            clusterFeatureDict[feature] = [val]
-        else:
-          for feature,val in romData.items():
-            clusterFeatureDict[feature].append(val)
-=======
         for feature,val in romData.items():
           clusterFeatureDict[feature].append(val)
->>>>>>> f764c48a
     # fix rom list type
     roms = np.array(roms)
     return clusterFeatureDict, roms
