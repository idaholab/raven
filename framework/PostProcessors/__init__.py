--- conflicted
+++ resolved
@@ -39,17 +39,14 @@
 from .ExternalPostProcessor import ExternalPostProcessor
 from .InterfacedPostProcessor import InterfacedPostProcessor
 from .TopologicalDecomposition import TopologicalDecomposition
-<<<<<<< HEAD
 from .DataMining import DataMining
 from .Metric import Metric
 from .CrossValidation import CrossValidation
 from .ETImporter import ETImporter
 from .FTImporter import FTImporter
 from .DataClassifier import DataClassifier
-=======
 from .ComparisonStatisticsModule import ComparisonStatistics
 # from .RavenOutput import RavenOutput # deprecated for now
->>>>>>> 9814a9f3
 
 additionalModules = []
 ## These utilize the optional prequisite library PySide, so don't error if they
@@ -81,14 +78,8 @@
            'DataMining',
            'Metric',
            'CrossValidation',
-<<<<<<< HEAD
+           'ValueDuration',
            'ETImporter',
            'FTImporter',
            'DataClassifier'] + additionalModules
-#          'RavenOutput', # deprecated for now
-=======
-           'ValueDuration',
-           'ETImporter'] + additionalModules
-
-#           'RavenOutput', # deprecated for now
->>>>>>> 9814a9f3
+#          'RavenOutput', # deprecated for now