# Copyright 2017 Battelle Energy Alliance, LLC
#
# Licensed under the Apache License, Version 2.0 (the "License");
# you may not use this file except in compliance with the License.
# You may obtain a copy of the License at
#
# http://www.apache.org/licenses/LICENSE-2.0
#
# Unless required by applicable law or agreed to in writing, software
# distributed under the License is distributed on an "AS IS" BASIS,
# WITHOUT WARRANTIES OR CONDITIONS OF ANY KIND, either express or implied.
# See the License for the specific language governing permissions and
# limitations under the License.
"""
  The PostProcessors module includes the different ways of manipulating data in
  RAVEN.

  Created on May 9, 2017
  @author: maljdp
"""

from __future__ import absolute_import

## These lines ensure that we do not have to do something like:
## 'from PostProcessors.PostProcessor import PostProcessor' outside
## of this submodule
from .PostProcessor import PostProcessor
from .BasicStatistics import BasicStatistics
from .ComparisonStatisticsModule import ComparisonStatistics
from .ExternalPostProcessor import ExternalPostProcessor
from .ImportanceRank import ImportanceRank
from .InterfacedPostProcessor import InterfacedPostProcessor
from .LimitSurface import LimitSurface
from .LimitSurfaceIntegral import LimitSurfaceIntegral
# from .RavenOutput import RavenOutput # deprecated for now
from .SafestPoint import SafestPoint

from .TopologicalDecomposition import TopologicalDecomposition
from .DataMining import DataMining
from .Metric import Metric
from .CrossValidation import CrossValidation
from .ETImporter import ETImporter
from .FTImporter import FTImporter
from .DataClassifier import DataClassifier

additionalModules = []
## These utilize the optional prequisite library PySide, so don't error if they
## do not import appropriately.
try:
  from .TopologicalDecomposition import QTopologicalDecomposition
  from .DataMining import QDataMining
  additionalModules.append(QTopologicalDecomposition)
  additionalModules.append(QDataMining)
except ImportError:
  ## User most likely does not have PySide installed and working
  pass

from .Factory import knownTypes
from .Factory import returnInstance
from .Factory import returnClass

# We should not really need this as we do not use wildcard imports
__all__ = ['PostProcessor',
           'BasicStatistics',
           'ComparisonStatistics',
           'ExternalPostProcessor',
           'ImportanceRank',
           'InterfacedPostProcessor',
           'LimitSurface',
           'LimitSurfaceIntegral',
           'SafestPoint',
           'TopologicalDecomposition',
           'DataMining',
           'Metric',
           'CrossValidation',
<<<<<<< HEAD
           'ETImporter',
           'FTImporter',
           'DataClassifier'] + additionalModules
=======
           'ETImporter'] + additionalModules

#           'RavenOutput', # deprecated for now
>>>>>>> 34ad0789
<|MERGE_RESOLUTION|>--- conflicted
+++ resolved
@@ -73,12 +73,7 @@
            'DataMining',
            'Metric',
            'CrossValidation',
-<<<<<<< HEAD
            'ETImporter',
            'FTImporter',
            'DataClassifier'] + additionalModules
-=======
-           'ETImporter'] + additionalModules
-
-#           'RavenOutput', # deprecated for now
->>>>>>> 34ad0789
+#          'RavenOutput', # deprecated for now