--- conflicted
+++ resolved
@@ -78,10 +78,6 @@
 except NameError:
   ## The correct names should already be used for these classes otherwise
   pass
-<<<<<<< HEAD
-=======
-
->>>>>>> 95490447
 
 def knownTypes():
   """
