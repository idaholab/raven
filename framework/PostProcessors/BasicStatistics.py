# Copyright 2017 Battelle Energy Alliance, LLC
#
# Licensed under the Apache License, Version 2.0 (the "License");
# you may not use this file except in compliance with the License.
# You may obtain a copy of the License at
#
# http://www.apache.org/licenses/LICENSE-2.0
#
# Unless required by applicable law or agreed to in writing, software
# distributed under the License is distributed on an "AS IS" BASIS,
# WITHOUT WARRANTIES OR CONDITIONS OF ANY KIND, either express or implied.
# See the License for the specific language governing permissions and
# limitations under the License.
"""
Created on July 10, 2013

@author: alfoa
"""
from __future__ import division, print_function , unicode_literals, absolute_import
import warnings
warnings.simplefilter('default', DeprecationWarning)

#External Modules---------------------------------------------------------------
import numpy as np
import os
import copy
from collections import OrderedDict, defaultdict
from sklearn.linear_model import LinearRegression
import six
#External Modules End-----------------------------------------------------------

#Internal Modules---------------------------------------------------------------
from .PostProcessor import PostProcessor
from utils import utils
from utils import InputData
import Files
import Runners
#Internal Modules End-----------------------------------------------------------


#class BasicStatisticsInput(InputData.ParameterInput):
#  """
#    Class for reading the Basic Statistics block
#  """

#BasicStatisticsInput.createClass("PostProcessor", False, baseNode=ModelInput)
#BasicStatisticsInput.addSub(WhatInput)
#BiasedInput = InputData.parameterInputFactory("biased", contentType=InputData.StringType) #bool
#BasicStatisticsInput.addSub(BiasedInput)
#ParameterInput = InputData.parameterInputFactory("parameters", contentType=InputData.StringType)
#BasicStatisticsInput.addSub(ParameterInput)
#MethodsToRunInput = InputData.parameterInputFactory("methodsToRun", contentType=InputData.StringType)
#BasicStatisticsInput.addSub(MethodsToRunInput)
#FunctionInput = InputData.parameterInputFactory("Function", contentType=InputData.StringType)
#BasicStatisticsInput.addSub(FunctionInput)
#PivotParameterInput = InputData.parameterInputFactory("pivotParameter", contentType=InputData.StringType)
#BasicStatisticsInput.addSub(PivotParameterInput)

#
class BasicStatistics(PostProcessor):
  """
    BasicStatistics filter class. It computes all the most popular statistics
  """

  scalarVals = ['expectedValue',
                'minimum',
                'maximum',
                'median',
                'variance',
                'sigma',
                'percentile',
                'variationCoefficient',
                'skewness',
                'kurtosis',
                'samples']
  vectorVals = ['sensitivity',
                'covariance',
                'pearson',
                'NormalizedSensitivity',
                'VarianceDependentSensitivity']

  @classmethod
  def getInputSpecification(cls):
    """
      Method to get a reference to a class that specifies the input data for
      class cls.
      @ In, cls, the class for which we are retrieving the specification
      @ Out, inputSpecification, InputData.ParameterInput, class to use for
        specifying input of cls.
    """
    ## This will replace the lines above
    inputSpecification = super(BasicStatistics, cls).getInputSpecification()

    for scalar in cls.scalarVals:
      scalarSpecification = InputData.parameterInputFactory(scalar, contentType=InputData.StringListType)
      if scalar == 'percentile':
        #percent is a string type because otherwise we can't tell 95.0 from 95
        # which matters because the number is used in output.
        scalarSpecification.addParam("percent", InputData.StringType)
      inputSpecification.addSub(scalarSpecification)

    for vector in cls.vectorVals:
      vectorSpecification = InputData.parameterInputFactory(vector)
      features = InputData.parameterInputFactory('features',
                                contentType=InputData.StringListType)
      vectorSpecification.addSub(features)
      targets = InputData.parameterInputFactory('targets',
                                contentType=InputData.StringListType)
      vectorSpecification.addSub(targets)
      inputSpecification.addSub(vectorSpecification)

    allInput = InputData.parameterInputFactory('all', contentType=InputData.StringType)
    allInput.addSub(features)
    allInput.addSub(targets)
    inputSpecification.addSub(allInput)

    pivotParameterInput = InputData.parameterInputFactory('pivotParameter', contentType=InputData.StringType)
    inputSpecification.addSub(pivotParameterInput)

    methodsToRunInput = InputData.parameterInputFactory("methodsToRun", contentType=InputData.StringType)
    inputSpecification.addSub(methodsToRunInput)

    biasedInput = InputData.parameterInputFactory("biased", contentType=InputData.StringType) #bool
    inputSpecification.addSub(biasedInput)

    ## TODO: Fill this in with the appropriate tags

    # inputSpecification.addSub(WhatInput)
    # BiasedInput = InputData.parameterInputFactory("biased", contentType=InputData.StringType) #bool
    # inputSpecification.addSub(BiasedInput)
    # ParameterInput = InputData.parameterInputFactory("parameters", contentType=InputData.StringType)
    # inputSpecification.addSub(ParameterInput)
    # FunctionInput = InputData.parameterInputFactory("Function", contentType=InputData.StringType)
    # inputSpecification.addSub(FunctionInput)
    # PivotParameterInput = InputData.parameterInputFactory("pivotParameter", contentType=InputData.StringType)
    # inputSpecification.addSub(PivotParameterInput)

    return inputSpecification

  def __init__(self, messageHandler):
    """
      Constructor
      @ In, messageHandler, MessageHandler, message handler object
      @ Out, None
    """
    PostProcessor.__init__(self, messageHandler)
    self.parameters = {}  # parameters dictionary (they are basically stored into a dictionary identified by tag "targets"
    self.acceptedCalcParam = self.scalarVals + self.vectorVals
    self.what = self.acceptedCalcParam  # what needs to be computed... default...all
    self.methodsToRun = []  # if a function is present, its outcome name is here stored... if it matches one of the known outcomes, the pp is going to use the function to compute it
    self.externalFunction = []
    self.printTag = 'POSTPROCESSOR BASIC STATISTIC'
    self.addAssemblerObject('Function','-1', True)
    self.biased = False # biased statistics?
    self.pivotParameter = None # time-dependent statistics pivot parameter
    self.dynamic        = False # is it time-dependent?

  def inputToInternal(self, currentInp):
    """
      Method to convert an input object into the internal format that is
      understandable by this pp.
      @ In, currentInp, object, an object that needs to be converted
      @ Out, inputDict, dict, dictionary of the converted data
    """
    # each post processor knows how to handle the coming inputs. The BasicStatistics postprocessor accept all the input type (files (csv only), hdf5 and datas
    self.dynamic = False
    currentInput = currentInp [-1] if type(currentInp) == list else currentInp
    if len(currentInput) == 0:
      self.raiseAnError(IOError, "In post-processor " +self.name+" the input "+currentInput.name+" is empty.")

    if type(currentInput).__name__ =='dict':
      if 'targets' not in currentInput.keys() and 'timeDepData' not in currentInput.keys():
        self.raiseAnError(IOError, 'Did not find targets or timeDepData in input dictionary')
      return currentInput
    if currentInput.type not in ['PointSet','HistorySet']:
      self.raiseAnError(IOError, self, 'BasicStatistics postprocessor accepts PointSet and HistorySet only! Got ' + currentInput.type)
    if currentInput.type in ['PointSet']:
      inputDict = {'targets':{},'metadata':currentInput.getAllMetadata()}
      for targetP in self.parameters['targets']:
        if   targetP in currentInput.getParaKeys('input'):
          inputDict['targets'][targetP] = currentInput.getParam('input' , targetP, nodeId = 'ending')
        elif targetP in currentInput.getParaKeys('output'):
          inputDict['targets'][targetP] = currentInput.getParam('output', targetP, nodeId = 'ending')
        else:
          self.raiseAnError(IOError, self, 'Target ' + targetP + ' has not been found in data object '+currentInput.name)
    else:
      if self.pivotParameter is None:
        self.raiseAnError(IOError, self, 'Time-dependent statistics is requested (HistorySet) but no pivotParameter got inputted!')
      inputs, outputs  = currentInput.getParametersValues('inputs',nodeId = 'ending'), currentInput.getParametersValues('outputs',nodeId = 'ending')
      nTs, self.dynamic = len(outputs.values()[0].values()[0]), True
      if self.pivotParameter not in currentInput.getParaKeys('output'):
        self.raiseAnError(IOError, self, 'Pivot parameter ' + self.pivotParameter + ' has not been found in output space of data object '+currentInput.name)
      pivotParameter =  six.next(six.itervalues(outputs))[self.pivotParameter]
      self.raiseAMessage("Starting recasting data for time-dependent statistics")
      targetInput  = []
      targetOutput = []
      for targetP in self.parameters['targets']:
        if targetP in currentInput.getParaKeys('output'):
          targetOutput.append(targetP)
        elif targetP in currentInput.getParaKeys('input'):
          targetInput.append(targetP)
        else:
          self.raiseAnError(IOError, self, 'Target ' + targetP + ' has not been found in data object '+currentInput.name)
      inputDict = {}
      inputDict['timeDepData'] = OrderedDict((el,defaultdict(dict)) for el in pivotParameter)
      for targetP in targetInput:
        inputValues = np.asarray([val[targetP][-1] for val in inputs.values()])
        for ts in range(nTs):
          inputDict['timeDepData'][pivotParameter[ts]]['targets'][targetP] = inputValues
      metadata = currentInput.getAllMetadata()
      for cnt, targetP in enumerate(targetOutput):
        outputValues = np.asarray([val[targetP] for val in outputs.values()])
        if len(outputValues.shape) != 2:
          self.raiseAnError(IOError, 'Histories are not syncronized! Please, pre-process the data using Interfaced PostProcessor HistorySetSync!')
        for ts in range(nTs):
          inputDict['timeDepData'][pivotParameter[ts]]['targets'][targetP] = outputValues[:,ts]
          if cnt == 0:
            inputDict['timeDepData'][pivotParameter[ts]]['metadata'] = metadata
    self.raiseAMessage("Recasting performed")
    return inputDict

  def initialize(self, runInfo, inputs, initDict):
    """
      Method to initialize the BasicStatistic pp. In here the working dir is
      grepped.
      @ In, runInfo, dict, dictionary of run info (e.g. working dir, etc)
      @ In, inputs, list, list of inputs
      @ In, initDict, dict, dictionary with initialization options
      @ Out, None
    """
    #construct a list of all the parameters that have requested values into self.allUsedParams
    self.allUsedParams = set()
    #first collect parameters for which scalar values were requested
    for scalar in self.scalarVals:
      if scalar in self.toDo.keys():
        #special treatment of percentile since the user can specify the percents directly
        if scalar == 'percentile':
          for pct,targs in self.toDo[scalar].items():
            self.allUsedParams.update(targs)
        else:
          self.allUsedParams.update(self.toDo[scalar])
    #second collect parameters for which matrix values were requested, either as targets or features
    for vector in self.vectorVals:
      if vector in self.toDo.keys():
        for entry in self.toDo[vector]:
          self.allUsedParams.update(entry['targets'])
          self.allUsedParams.update(entry['features'])
    #for backward compatibility, compile the full list of parameters used in Basic Statistics calculations
    self.parameters['targets'] = list(self.allUsedParams)
    PostProcessor.initialize(self, runInfo, inputs, initDict)

  def _localReadMoreXML(self, xmlNode):
    """
      Function to read the portion of the xml input that belongs to this specialized class
      and initialize some stuff based on the inputs got
      @ In, xmlNode, xml.etree.Element, Xml element node
      @ Out, None
    """
    paramInput = self.getInputSpecification()()
    paramInput.parseNode(xmlNode)
    self._handleInput(paramInput)

  def _handleInput(self, paramInput):
    """
      Function to handle the parsed paramInput for this class.
      @ In, paramInput, ParameterInput, the already parsed input.
      @ Out, None
    """
    self.toDo = {}
    for child in paramInput.subparts:
      tag = child.getName()
      #because percentile is strange (has an attached parameter), we address it first
      if tag == 'percentile':
        #get targets
        targets = set(child.value)
        #what if user didn't give any targets?
        if len(targets)<1:
          self.raiseAWarning('No targets were specified in text of <'+tag+'>!  Skipping metric...')
          continue
        #prepare storage dictionary, keys are percentiles, values are set(targets)
        if 'percentile' not in self.toDo.keys():
          self.toDo['percentile']={}
          self.parameters['percentile_map'] = {}
        if 'percent' not in child.parameterValues:
          floatPercentile = [float(5),float(95)]
          self.parameters['percentile_map'][floatPercentile[0]] = '5'
          self.parameters['percentile_map'][floatPercentile[1]] = '95'
        else:
          #user specified a percentage!
          strPercent = child.parameterValues['percent']
          floatPercentile = [float(strPercent)]
          self.parameters['percentile_map'][floatPercentile[0]] = strPercent
        for reqPercent in floatPercentile:
          if reqPercent in self.toDo['percentile'].keys():
            self.toDo['percentile'][reqPercent].update(targets)
          else:
            self.toDo['percentile'][reqPercent] = set(targets)
      elif tag in self.scalarVals:
        if tag in self.toDo.keys():
          self.toDo[tag].update(set(child.value))
        else:
          self.toDo[tag] = set(child.value)
      elif tag in self.vectorVals:
        self.toDo[tag] = [] #'inputs':[],'outputs':[]}
        tnode = child.findFirst('targets')
        if tnode is None:
          self.raiseAnError('Request for vector value <'+tag+'> requires a "targets" node, and none was found!')
        fnode = child.findFirst('features')
        if fnode is None:
          self.raiseAnError('Request for vector value <'+tag+'> requires a "features" node, and none was found!')
        if tag in self.toDo.keys():
          # we're storing toDo[tag] as a list of dictionaries.  This is because the user might specify multiple
          #   nodes with the same metric (tag), but with different targets and features.  For instance, the user might
          #   want the sensitivity of A and B to X and Y, and the sensitivity of C to W and Z, but not the sensitivity
          #   of A to W.  If we didn't keep them separate, we could potentially waste a fair number of calculations.
<<<<<<< HEAD
          self.toDo[tag].append({'targets':set(fnode.value),
                            'features':set(tnode.value)})
        else:
          self.toDo[tag] = [{'targets':set(fnode.value),
                            'features':set(tnode.value)}]
=======
          self.toDo[tag].append({'targets':set(a.strip() for a in tnode.text.split(',')),
                            'features':set(a.strip() for a in fnode.text.split(','))})
        else:
          self.toDo[tag] = [{'targets':set(a.strip() for a in tnode.text.split(',')),
                            'features':set(a.strip() for a in fnode.text.split(','))}]
>>>>>>> fa37af3d
      elif tag == 'all':
        #do all the metrics
        #establish targets and features
        # - as currently done, we only do the scalar metrics for the targets
        #   and features are for the matrix operations
        tnode = child.findFirst('targets')
        if tnode is None:
          self.raiseAnError(IOError,'When using "all" node, you must specify a "targets" and a "features" node!  "targets" is missing.')
        fnode = child.findFirst('features')
        if fnode is None:
          self.raiseAnError(IOError,'When using "all" node, you must specify a "targets" and a "features" node!  "features" is missing.')
        targets = set(tnode.value)
        features = set(fnode.value)
        for scalar in self.scalarVals:
          #percentile is a little different
          if scalar == 'percentile':
            if scalar not in self.toDo.keys():
              self.toDo[scalar] = {}
              self.parameters[scalar+'_map'] = {}
            for pct in [float(5),float(95)]:
              self.parameters['percentile_map'][pct] = str(int(pct))
              if pct in self.toDo[scalar].keys():
                self.toDo[scalar][pct].update(targets)
              else:
                self.toDo[scalar][pct] = set(targets)
          #other scalars are simple
          else:
            if scalar not in self.toDo.keys():
              self.toDo[scalar] = set()
            self.toDo[scalar].update(set(tnode.value))
        for vector in self.vectorVals:
          if vector not in self.toDo.keys():
            self.toDo[vector] = []
<<<<<<< HEAD
          self.toDo[vector].append({'targets':set(fnode.value),
                                 'features':set(tnode.value)})
      elif tag == "biased":
        if child.value.lower() in utils.stringsThatMeanTrue():
=======
          self.toDo[vector].append({'targets':set(a.strip() for a in tnode.text.split(',')),
                                 'features':set(a.strip() for a in fnode.text.split(','))})
      elif child.tag == "biased":
        if child.text.lower() in utils.stringsThatMeanTrue():
>>>>>>> fa37af3d
          self.biased = True
      elif tag == "pivotParameter":
        self.pivotParameter = child.value
      else:
        self.raiseAWarning('Unrecognized node in BasicStatistics "',tag,'" has been ignored!')
    assert (len(self.toDo)>0), self.raiseAnError(IOError, 'BasicStatistics needs parameters to work on! Please check input for PP: ' + self.name)

  def collectOutput(self, finishedJob, output):
    """
      Function to place all of the computed data into the output object
      @ In, finishedJob, JobHandler External or Internal instance, A JobHandler object that is in charge of running this post-processor
      @ In, output, dataObjects, The object where we want to place our computed results
      @ Out, None
    """
    evaluation = finishedJob.getEvaluation()
    if isinstance(evaluation, Runners.Error):
      self.raiseAnError(RuntimeError, "No available output to collect (run possibly not finished yet)")

    outputDictionary = evaluation[1]

    methodToTest = []
    for key in self.methodsToRun:
      if key not in self.acceptedCalcParam:
        methodToTest.append(key)
    if isinstance(output,Files.File):
      availExtens = ['xml','csv']
      outputExtension = output.getExt().lower()
      if outputExtension not in availExtens:
        self.raiseAMessage('BasicStatistics did not recognize extension ".'+str(outputExtension)+'" as ".xml", so writing text output...')
      output.setPath(self._workingDir)
      self.raiseADebug('Writing statistics output in file named ' + output.getAbsFile())
      output.open('w')
      if outputExtension == 'xml':
        self._writeXML(output,outputDictionary,methodToTest)
      else:
        separator = '   ' if outputExtension != 'csv' else ','
        self._writeText(output,outputDictionary,methodToTest,separator)
    elif output.type in ['PointSet','HistorySet']:
      self.raiseADebug('Dumping output in data object named ' + output.name)
      outputResults = [outputDictionary] if not self.dynamic else outputDictionary.values()
      for ts, outputDict in enumerate(outputResults):
        appendix = '-'+self.pivotParameter+'-'+str(outputDictionary.keys()[ts]) if self.dynamic else ''
        for what in outputDict.keys():
          if what not in self.vectorVals + methodToTest:
            for targetP in outputDict[what].keys():
              self.raiseADebug('Dumping variable ' + targetP + '. Parameter: ' + what + '. Metadata name = ' + targetP + '-' + what)
              output.updateMetadata(targetP + '-' + what + appendix, outputDict[what][targetP])
          else:
            if what not in methodToTest and len(self.allUsedParams) > 1:
              self.raiseADebug('Dumping vector metric',what)
              output.updateMetadata(what.replace("|","-") + appendix, outputDict[what])
        if self.externalFunction:
          self.raiseADebug('Dumping External Function results')
          for what in self.methodsToRun:
            if what not in self.acceptedCalcParam:
              output.updateMetadata(what + appendix, outputDict[what])
              self.raiseADebug('Dumping External Function parameter ' + what)
    else:
      self.raiseAnError(IOError, 'Output type ' + str(output.type) + ' unknown.')

  def _writeText(self,output,outputDictionary,methodToTest,separator='  '):
    """
      Defines the method for writing the basic statistics to a text file (space and newline delimited)
      @ In, output, File object, file to write to
      @ In, outputDictionary, dict, dictionary of statistics values (or list of the same if self.dynamic)
      @ In, methodToTest, list, strings of methods to test
      @ In, separator, string, optional, separator string (e.g. for csv use ",")
      @ Out, None
    """
    if self.dynamic:
      output.write('Dynamic BasicStatistics'+ separator+ 'Pivot Parameter' + separator + self.pivotParameter + separator + os.linesep)
    quantitiesToWrite = {}
    outputResults = [outputDictionary] if not self.dynamic else outputDictionary.values()
    longestParam = max(list(len(param) for param in self.allUsedParams)+[9]) #9 is for 'Metric:'
    # use format functions to make writing matrices easier
    paramFormat = ('{:>'+str(longestParam)+'.'+str(longestParam)+'}').format
    for ts, outputDict in enumerate(outputResults):
      if self.dynamic:
        output.write('Pivot Value' +separator+ str(outputDictionary.keys()[ts]) + os.linesep)
      # do scalars metrics first
      #header
      haveScalars = list(scalar for scalar in self.scalarVals if scalar in outputDict.keys())
      if 'percentile_map' in self.parameters and len(self.parameters['percentile_map']) >0 :
        haveScalars = haveScalars + ['percentile_'+val for val in self.parameters['percentile_map'].values()]
      valueStrFormat = ('{:^22.22}').format
      valueFormat    = '{:+.15e}'.format
      if len(haveScalars) > 0:
        longestScalar = max(18,max(len(scalar) for scalar in haveScalars))
        output.write(paramFormat('Metric:') + separator)
        output.write(separator.join(valueStrFormat(scalar) for scalar in haveScalars) + os.linesep)
        #body
        for param in self.allUsedParams:
          output.write(paramFormat(param) + separator)
          values = [None]*len(haveScalars)
          for s,scalar in enumerate(haveScalars):
            if param in outputDict.get(scalar,{}).keys():
              values[s] = valueFormat(outputDict[scalar][param])
            else:
              values[s] = valueStrFormat('---')
          output.write(separator.join(values) + os.linesep)
      # then do vector metrics (matrix style)
      haveVectors = list(vector for vector in self.vectorVals if vector in outputDict.keys())
      for vector in haveVectors:
        #label
        output.write(os.linesep + os.linesep)
        output.write(vector+':'+os.linesep)
        #header
        vecTargets = sorted(outputDict[vector].keys())
        output.write(separator.join(valueStrFormat(v) for v in [' ']+vecTargets)+os.linesep)
        #populate feature list
        vecFeatures = set()
        list(vecFeatures.update(set(outputDict[vector][t].keys())) for t in vecTargets)
        vecFeatures = sorted(list(vecFeatures))
        #body
        for feature in vecFeatures:
          output.write(valueStrFormat(feature)+separator)
          values = [valueStrFormat('---')]*len(vecTargets)
          for t,target in enumerate(vecTargets):
            if feature in outputDict[vector][target].keys():
              values[t] = valueFormat(outputDict[vector][target][feature])
          output.write(separator.join(values)+os.linesep)

  def _writeXML(self,origOutput,outputDictionary,methodToTest):
    """
      Defines the method for writing the basic statistics to a .xml file.
      @ In, origOutput, File object, file to write
      @ In, outputDictionary, dict, dictionary of statistics values
      @ In, methodToTest, list, strings of methods to test
      @ Out, None
    """
    #create XML output with same path as original output
    if origOutput.isOpen():
      origOutput.close()
    if self.dynamic:
      output = Files.returnInstance('DynamicXMLOutput',self)
    else:
      output = Files.returnInstance('StaticXMLOutput',self)
    output.initialize(origOutput.getFilename(),self.messageHandler,path=origOutput.getPath())
    output.newTree('BasicStatisticsPP',pivotParam=self.pivotParameter)
    outputResults = [outputDictionary] if not self.dynamic else outputDictionary.values()
    for ts, outputDict in enumerate(outputResults):
      pivotVal = outputDictionary.keys()[ts]
      for t,target in enumerate(self.allUsedParams):
        #do scalars first
        for metric in self.scalarVals:
          #TODO percentile
          if metric == 'percentile':
            for key in outputDict.keys():
              if key.startswith(metric) and target in outputDict[key].keys():
                output.addScalar(target,key,outputDict[key][target],pivotVal=pivotVal)
          elif metric in outputDict.keys() and target in outputDict[metric]:
            output.addScalar(target,metric,outputDict[metric][target],pivotVal=pivotVal)
        #do matrix values
        for metric in self.vectorVals:
          if metric in outputDict.keys() and target in outputDict[metric]:
            output.addVector(target,metric,outputDict[metric][target],pivotVal=pivotVal)

    output.writeFile()

  def __computeVp(self,p,weights):
    """
      Compute the sum of p-th power of weights
      @ In, p, int, the power
      @ In, weights, list or numpy.array, weights
      @ Out, vp, float, the sum of p-th power of weights
    """
    vp = np.sum(np.power(weights,p))
    return vp

  def __computeUnbiasedCorrection(self,order,weightsOrN):
    """
      Compute unbiased correction given weights and momement order
      Reference paper:
      Lorenzo Rimoldini, "Weighted skewness and kurtosis unbiased by sample size", http://arxiv.org/pdf/1304.6564.pdf
      @ In, order, int, moment order
      @ In, weightsOrN, list/numpy.array or int, if list/numpy.array -> weights else -> number of samples
      @ Out, corrFactor, float (order <=3) or tuple of floats (order ==4), the unbiased correction factor
    """
    if order > 4:
      self.raiseAnError(RuntimeError,"computeUnbiasedCorrection is implemented for order <=4 only!")
    if type(weightsOrN).__name__ not in ['int','int8','int16','int64','int32']:
      if order == 2:
        V1, v1Square, V2 = self.__computeVp(1, weightsOrN), self.__computeVp(1, weightsOrN)**2.0, self.__computeVp(2, weightsOrN)
        corrFactor   = v1Square/(v1Square-V2)
      elif order == 3:
        V1, v1Cubic, V2, V3 = self.__computeVp(1, weightsOrN), self.__computeVp(1, weightsOrN)**3.0, self.__computeVp(2, weightsOrN), self.__computeVp(3, weightsOrN)
        corrFactor   =  v1Cubic/(v1Cubic-3.0*V2*V1+2.0*V3)
      elif order == 4:
        V1, v1Square, V2, V3, V4 = self.__computeVp(1, weightsOrN), self.__computeVp(1, weightsOrN)**2.0, self.__computeVp(2, weightsOrN), self.__computeVp(3, weightsOrN), self.__computeVp(4, weightsOrN)
        numer1 = v1Square*(v1Square**2.0-3.0*v1Square*V2+2.0*V1*V3+3.0*V2**2.0-3.0*V4)
        numer2 = 3.0*v1Square*(2.0*v1Square*V2-2.0*V1*V3-3.0*V2**2.0+3.0*V4)
        denom = (v1Square-V2)*(v1Square**2.0-6.0*v1Square*V2+8.0*V1*V3+3.0*V2**2.0-6.0*V4)
        corrFactor = numer1/denom ,numer2/denom
    else:
      if   order == 2:
        corrFactor   = float(weightsOrN)/(float(weightsOrN)-1.0)
      elif order == 3:
        corrFactor   = (float(weightsOrN)**2.0)/((float(weightsOrN)-1)*(float(weightsOrN)-2))
      elif order == 4:
        corrFactor = (float(weightsOrN)*(float(weightsOrN)**2.0-2.0*float(weightsOrN)+3.0))/((float(weightsOrN)-1)*(float(weightsOrN)-2)*(float(weightsOrN)-3)),(3.0*float(weightsOrN)*(2.0*float(weightsOrN)-3.0))/((float(weightsOrN)-1)*(float(weightsOrN)-2)*(float(weightsOrN)-3))
    return corrFactor

  def _computeKurtosis(self,arrayIn,expValue,variance,pbWeight=None):
    """
      Method to compute the Kurtosis (fisher) of an array of observations
      @ In, arrayIn, list/numpy.array, the array of values from which the Kurtosis needs to be estimated
      @ In, expValue, float, expected value of arrayIn
      @ In, variance, float, variance of arrayIn
      @ In, pbWeight, list/numpy.array, optional, the reliability weights that correspond to the values in 'array'. If not present, an unweighted approach is used
      @ Out, result, float, the Kurtosis of the array of data
    """
    if pbWeight is not None:
      unbiasCorr = self.__computeUnbiasedCorrection(4,pbWeight) if not self.biased else 1.0
      if not self.biased:
        result = -3.0 + ((1.0/self.__computeVp(1,pbWeight))*np.sum(np.dot(np.power(arrayIn - expValue,4.0),pbWeight))*unbiasCorr[0]-unbiasCorr[1]*np.power(((1.0/self.__computeVp(1,pbWeight))*np.sum(np.dot(np.power(arrayIn - expValue,2.0),pbWeight))),2.0))/np.power(variance,2.0)
      else:
        result = -3.0 + ((1.0/self.__computeVp(1,pbWeight))*np.sum(np.dot(np.power(arrayIn - expValue,4.0),pbWeight))*unbiasCorr)/np.power(variance,2.0)
    else:
      unbiasCorr = self.__computeUnbiasedCorrection(4,len(arrayIn)) if not self.biased else 1.0
      if not self.biased:
        result = -3.0 + ((1.0/float(len(arrayIn)))*np.sum((arrayIn - expValue)**4)*unbiasCorr[0]-unbiasCorr[1]*(np.average((arrayIn - expValue)**2))**2.0)/(variance)**2.0
      else:
        result = -3.0 + ((1.0/float(len(arrayIn)))*np.sum((arrayIn - expValue)**4)*unbiasCorr)/(variance)**2.0
    return result

  def _computeSkewness(self,arrayIn,expValue,variance,pbWeight=None):
    """
      Method to compute the skewness of an array of observations
      @ In, arrayIn, list/numpy.array, the array of values from which the skewness needs to be estimated
      @ In, expValue, float, expected value of arrayIn
      @ In, variance, float, variance value of arrayIn
      @ In, pbWeight, list/numpy.array, optional, the reliability weights that correspond to the values in 'array'. If not present, an unweighted approach is used
      @ Out, result, float, the skewness of the array of data
    """
    if pbWeight is not None:
      unbiasCorr = self.__computeUnbiasedCorrection(3,pbWeight) if not self.biased else 1.0
      result = (1.0/self.__computeVp(1,pbWeight))*np.sum(np.dot(np.power(arrayIn - expValue,3.0),pbWeight))*unbiasCorr/np.power(variance,1.5)
    else:
      unbiasCorr = self.__computeUnbiasedCorrection(3,len(arrayIn)) if not self.biased else 1.0
      result = ((1.0/float(len(arrayIn)))*np.sum((arrayIn - expValue)**3)*unbiasCorr)/np.power(variance,1.5)
    return result

  def _computeVariance(self,arrayIn,expValue,pbWeight=None):
    """
      Method to compute the Variance (fisher) of an array of observations
      @ In, arrayIn, list/numpy.array, the array of values from which the Variance needs to be estimated
      @ In, expValue, float, expected value of arrayIn
      @ In, pbWeight, list/numpy.array, optional, the reliability weights that correspond to the values in 'array'. If not present, an unweighted approach is used
      @ Out, result, float, the Variance of the array of data
    """
    if pbWeight is not None:
      unbiasCorr = self.__computeUnbiasedCorrection(2,pbWeight) if not self.biased else 1.0
      result = (1.0/self.__computeVp(1,pbWeight))*np.average((arrayIn - expValue)**2,weights= pbWeight)*unbiasCorr
    else:
      unbiasCorr = self.__computeUnbiasedCorrection(2,len(arrayIn)) if not self.biased else 1.0
      result = np.average((arrayIn - expValue)**2)*unbiasCorr
    return result

  def _computeSigma(self,arrayIn,variance,pbWeight=None):
    """
      Method to compute the sigma of an array of observations
      @ In, arrayIn, list/numpy.array, the array of values from which the sigma needs to be estimated
      @ In, variance, float, variance of arrayIn
      @ In, pbWeight, list/numpy.array, optional, the reliability weights that correspond to the values in 'array'. If not present, an unweighted approach is used
      @ Out, sigma, float, the sigma of the array of data
    """
    return np.sqrt(variance)

  def _computeWeightedPercentile(self,arrayIn,pbWeight,percent=0.5):
    """
      Method to compute the weighted percentile in a array of data
      @ In, arrayIn, list/numpy.array, the array of values from which the percentile needs to be estimated
      @ In, pbWeight, list/numpy.array, the reliability weights that correspond to the values in 'array'
      @ In, percent, float, the percentile that needs to be computed (between 0.01 and 1.0)
      @ Out, result, float, the percentile
    """
    idxs                   = np.argsort(np.asarray(zip(pbWeight,arrayIn))[:,1])
    # Inserting [0.0,arrayIn[idxs[0]]] is needed when few samples are generated and
    # a percentile that is < that the first pb weight is requested. Otherwise the median
    # is returned (that is wrong).
    sortedWeightsAndPoints = np.insert(np.asarray(zip(pbWeight[idxs],arrayIn[idxs])),0,[0.0,arrayIn[idxs[0]]],axis=0)
    weightsCDF             = np.cumsum(sortedWeightsAndPoints[:,0])
    try:
      index = utils.find_le_index(weightsCDF,percent)
      result = sortedWeightsAndPoints[index,1]
    except ValueError:
      result = np.median(arrayIn)
    return result

  def __runLocal(self, input):
    """
      This method executes the postprocessor action. In this case, it computes all the requested statistical FOMs
      @ In,  input, object, object contained the data to process. (inputToInternal output)
      @ Out, outputDict, dict, Dictionary containing the results
    """
    pbWeights, pbPresent  = {'realization':None}, False
    if self.externalFunction:
      # there is an external function
      for what in self.methodsToRun:
        outputDict[what] = self.externalFunction.evaluate(what, input['targets'])
        # check if "what" corresponds to an internal method
        if what in self.acceptedCalcParam:
          if what not in ['pearson', 'covariance', 'NormalizedSensitivity', 'VarianceDependentSensitivity', 'sensitivity']:
            if type(outputDict[what]) != dict:
              self.raiseAnError(IOError, 'BasicStatistics postprocessor: You have overwritten the "' + what + '" method through an external function, it must be a dictionary!!')
          else:
            if type(outputDict[what]) != np.ndarray:
              self.raiseAnError(IOError, 'BasicStatistics postprocessor: You have overwritten the "' + what + '" method through an external function, it must be a numpy.ndarray!!')
            if len(outputDict[what].shape) != 2:
              self.raiseAnError(IOError, 'BasicStatistics postprocessor: You have overwritten the "' + what + '" method through an external function, it must be a 2D numpy.ndarray!!')
    # setting some convenience values
    parameterSet = list(self.allUsedParams)
    if 'metadata' in input.keys():
      pbPresent = 'ProbabilityWeight' in input['metadata'].keys() if 'metadata' in input.keys() else False
    if not pbPresent:
      pbWeights['realization'] = None
      if 'metadata' in input.keys():
        if 'SamplerType' in input['metadata'].keys():
          if input['metadata']['SamplerType'][0] != 'MonteCarlo' :
            self.raiseAWarning('BasicStatistics postprocessor did not detect ProbabilityWeights! Assuming unit weights instead...')
        else:
          self.raiseAWarning('BasicStatistics postprocessor did not detect ProbabilityWeights. Assuming unit weights instead...')
    else:
      pbWeights['realization'] = input['metadata']['ProbabilityWeight']/np.sum(input['metadata']['ProbabilityWeight'])
    #This section should take the probability weight for each sampling variable
    pbWeights['SampledVarsPbWeight'] = {'SampledVarsPbWeight':{}}
    if 'metadata' in input.keys():
      for target in parameterSet:
        if 'ProbabilityWeight-'+target in input['metadata'].keys():
          pbWeights['SampledVarsPbWeight']['SampledVarsPbWeight'][target] = np.asarray(input['metadata']['ProbabilityWeight-'+target])
          pbWeights['SampledVarsPbWeight']['SampledVarsPbWeight'][target][:] = pbWeights['SampledVarsPbWeight']['SampledVarsPbWeight'][target][:]/np.sum(pbWeights['SampledVarsPbWeight']['SampledVarsPbWeight'][target])

    #establish a dict of indices to parameters and vice versa
    parameter2index = dict((param,p) for p,param in enumerate(input['targets'].keys()))
    for p,param in enumerate(input['targets'].keys()):
      parameter2index[param] = p

    #storage dictionary for skipped metrics
    self.skipped = {}

    #construct a dict of required computations
    needed = dict((metric,set()) for metric in self.scalarVals) #for each metric (keys), the list of parameters we need that value for
    needed.update(dict((metric,{'targets':set(),'features':set()}) for metric in self.vectorVals))
    #percentile is a special exception
    if 'percentile' in needed.keys():
      needed['percentile'] = {}
    #add things requested by the user
    #start by adding the exact request by the user, then add the dependencies
    for metric,params in self.toDo.items():
      #percentile is a special case, and it neither relies on anything nor is relied upon by anything
      if metric == 'percentile':
        for pct,targets in params.items():
          needed[metric][pct] = targets
      elif type(params) == set:
        #scalar parameter
        needed[metric].update(params)
      elif type(params) == list and type(params[0]) == dict:
        # vector parameter
        needed[metric] = {'targets':set(),'features':set()}
        for entry in params:
          needed[metric]['targets'].update(entry['targets'])
          needed[metric]['features'].update(entry['features'])
      else:
        self.raiseAWarning('Unrecognized format for metric "'+metric+'!  Expected "set" or "dict" but got',type(params))
    # variable                     | needs                  | needed for
    # --------------------------------------------------------------------
    # skewness needs               | expectedValue,variance |
    # kurtosis needs               | expectedValue,variance |
    # median needs                 |                        |
    # percentile needs             |                        |
    # maximum needs                |                        |
    # minimum needs                |                        |
    # covariance needs             |                        | pearson,VarianceDependentSensitivity,NormalizedSensitivity
    # NormalizedSensitivity        | covariance,VarDepSens  |
    # VarianceDependentSensitivity | covariance             | NormalizedSensitivity
    # sensitivity needs            |                        |
    # pearson needs                | covariance             |
    # sigma needs                  | variance               | variationCoefficient
    # variance                     | expectedValue          | sigma, skewness, kurtosis
    # expectedValue                |                        | variance, variationCoefficient, skewness, kurtosis
    needed['sigma'].update(needed.get('variationCoefficient'))
    needed['variance'].update(needed.get('sigma',set()))
    needed['expectedValue'].update(needed.get('sigma',set()))
    needed['expectedValue'].update(needed.get('variationCoefficient',set()))
    needed['expectedValue'].update(needed.get('variance',set()))
    needed['expectedValue'].update(needed.get('skewness',set()))
    needed['expectedValue'].update(needed.get('kurtosis',set()))
    if 'NormalizedSensitivity' in needed.keys():
      needed['expectedValue'].update(needed['NormalizedSensitivity']['targets'])
      needed['expectedValue'].update(needed['NormalizedSensitivity']['features'])
      needed['covariance']['targets'].update(needed['NormalizedSensitivity']['targets'])
      needed['covariance']['features'].update(needed['NormalizedSensitivity']['features'])
      needed['VarianceDependentSensitivity']['targets'].update(needed['NormalizedSensitivity']['targets'])
      needed['VarianceDependentSensitivity']['features'].update(needed['NormalizedSensitivity']['features'])
    if 'pearson' in needed.keys():
      needed['covariance']['targets'].update(needed['pearson']['targets'])
      needed['covariance']['features'].update(needed['pearson']['features'])
    if 'VarianceDependentSensitivity' in needed.keys():
      needed['covariance']['targets'].update(needed['VarianceDependentSensitivity']['targets'])
      needed['covariance']['features'].update(needed['VarianceDependentSensitivity']['features'])
    #
    # BEGIN actual calculations
    #
    calculations = {}
    # do things in order to preserve prereqs
    # TODO many of these could be sped up through vectorization
    # TODO additionally, this could be done with less code duplication, probably
    #################
    # SCALAR VALUES #
    #################
    def startMetric(metric):
      """
        Common starting for each metric calculation.
        @ In, metric, string, name of metric
        @ Out, None
      """
      if len(needed[metric])>0:
        self.raiseADebug('Starting "'+metric+'"...')
        calculations[metric]={}
    #
    # samples
    #
    metric = 'samples'
    startMetric(metric)
    for targetP in needed[metric]:
      calculations[metric][targetP] = len(utils.first(input['targets'].values()))
    #
    # expected value
    #
    metric = 'expectedValue'
    startMetric(metric)
    for targetP in needed[metric]:
      if pbPresent:
        relWeight  = pbWeights['realization'] if targetP not in pbWeights['SampledVarsPbWeight']['SampledVarsPbWeight'].keys() else pbWeights['SampledVarsPbWeight']['SampledVarsPbWeight'][targetP]
        calculations[metric][targetP] = np.average(input['targets'][targetP], weights = relWeight)
      else:
        relWeight  = None
        calculations[metric][targetP] = np.mean(input['targets'][targetP])
    #
    # variance
    #
    metric = 'variance'
    startMetric(metric)
    for targetP in needed[metric]:
      if pbPresent:
        relWeight  = pbWeights['realization'] if targetP not in pbWeights['SampledVarsPbWeight']['SampledVarsPbWeight'].keys() else pbWeights['SampledVarsPbWeight']['SampledVarsPbWeight'][targetP]
      else:
        relWeight  = None
      calculations[metric][targetP] = self._computeVariance(input['targets'][targetP],calculations['expectedValue'][targetP],pbWeight=relWeight)
      #sanity check
      if (calculations[metric][targetP] == 0):
        self.raiseAWarning('The variable: ' + targetP + ' has zero variance! Please check your input in PP: ' + self.name)
    #
    # sigma
    #
    metric = 'sigma'
    startMetric(metric)
    for targetP in needed[metric]:
      if calculations['variance'][targetP] == 0:
        #np.Infinity:
        self.raiseAWarning('The variable: ' + targetP + ' has zero sigma! Please check your input in PP: ' + self.name)
        calculations[metric][targetP] = 0.0
      else:
        calculations[metric][targetP] = self._computeSigma(input['targets'][targetP],calculations['variance'][targetP])
    #
    # coeff of variation (sigma/mu)
    #
    metric = 'variationCoefficient'
    startMetric(metric)
    for targetP in needed[metric]:
      if calculations['expectedValue'][targetP] == 0:
        self.raiseAWarning('Expected Value for ' + targetP + ' is zero! Variation Coefficient cannot be calculated, so setting as infinite.')
        calculations[metric][targetP] = np.Infinity
      else:
        calculations[metric][targetP] = calculations['sigma'][targetP]/calculations['expectedValue'][targetP]
    #
    # skewness
    #
    metric = 'skewness'
    startMetric(metric)
    for targetP in needed[metric]:
      if pbPresent:
        relWeight  = pbWeights['realization'] if targetP not in pbWeights['SampledVarsPbWeight']['SampledVarsPbWeight'].keys() else pbWeights['SampledVarsPbWeight']['SampledVarsPbWeight'][targetP]
      else:
        relWeight  = None
      calculations[metric][targetP] = self._computeSkewness(input['targets'][targetP],calculations['expectedValue'][targetP],calculations['variance'][targetP],pbWeight=relWeight)
    #
    # kurtosis
    #
    metric = 'kurtosis'
    startMetric(metric)
    for targetP in needed[metric]:
      if pbPresent:
        relWeight  = pbWeights['realization'] if targetP not in pbWeights['SampledVarsPbWeight']['SampledVarsPbWeight'].keys() else pbWeights['SampledVarsPbWeight']['SampledVarsPbWeight'][targetP]
      else:
        relWeight  = None
      calculations[metric][targetP] = self._computeKurtosis(input['targets'][targetP],calculations['expectedValue'][targetP],calculations['variance'][targetP],pbWeight=relWeight)
    #
    # median
    #
    metric = 'median'
    startMetric(metric)
    for targetP in needed[metric]:
      if pbPresent:
        relWeight  = pbWeights['realization'] if targetP not in pbWeights['SampledVarsPbWeight']['SampledVarsPbWeight'].keys() else pbWeights['SampledVarsPbWeight']['SampledVarsPbWeight'][targetP]
        calculations[metric][targetP] = self._computeWeightedPercentile(input['targets'][targetP],relWeight,percent=0.5)
      else:
        calculations[metric][targetP] = np.median(input['targets'][targetP])
    #
    # maximum
    #
    metric = 'maximum'
    startMetric(metric)
    for targetP in needed[metric]:
      calculations[metric][targetP] = np.amax(input['targets'][targetP])
    #
    # minimum
    #
    metric = 'minimum'
    startMetric(metric)
    for targetP in needed[metric]:
      calculations[metric][targetP] = np.amin(input['targets'][targetP])
    #
    # percentile
    #
    metric = 'percentile'
    self.raiseADebug('Starting "'+metric+'"...')
    for percent,targets in needed[metric].items():
      self.raiseADebug('...',str(percent),'...')
      label = metric+'_'+self.parameters['percentile_map'][percent]
      calculations[label] = {}
      for targetP in targets:
        if pbPresent:
          relWeight  = pbWeights['realization'] if targetP not in pbWeights['SampledVarsPbWeight']['SampledVarsPbWeight'].keys() else pbWeights['SampledVarsPbWeight']['SampledVarsPbWeight'][targetP]
        calculations[label][targetP] = np.percentile(input['targets'][targetP], percent) if not pbPresent else self._computeWeightedPercentile(input['targets'][targetP],relWeight,percent=float(percent)/100.0)
    #################
    # VECTOR VALUES #
    #################
    #
    # sensitivity matrix
    #
    def startVector(metric):
      """
        Common method among all metrics for establishing parameters
        @ In, metric, string, the name of the statistics metric to calculate
        @ Out, targets, list(str), list of target parameter names (evaluate metrics for these)
        @ Out, features, list(str), list of feature parameter names (evaluate with respect to these)
        @ Out, skip, bool, if True it means either features or parameters were missing, so don't calculate anything
      """
      # default to skipping, change that if we find criteria
      targets = []
      features = []
      skip = True
      allParams = set(needed[metric]['targets'])
      allParams.update(set(needed[metric]['features']))
      if len(needed[metric]['targets'])>0 and len(allParams)>=2:
        self.raiseADebug('Starting "'+metric+'"...')
        calculations[metric]={}
        targets = needed[metric]['targets']
        features = needed[metric]['features']
        skip = False #True only if we don't have targets and features
        if len(features)<1:
          self.raiseAWarning('No features specified for <'+metric+'>!  Please specify features in a <features> node (see the manual).  Skipping...')
          skip = True
      elif len(needed[metric]['targets']) == 0:
        #unrequested, no message needed
        pass
      elif len(allParams) < 2:
        #insufficient target/feature combinations (usually when only 1 target and 1 feature, and they are the same)
        self.raiseAWarning('A total of',len(allParams),'were provided for metric',metric,'but at least 2 are required!  Skipping...')
      if skip:
        if metric not in self.skipped.keys():
          self.skipped[metric] = {}
        self.skipped[metric].update(needed[metric])
      return targets,features,skip

    metric = 'sensitivity'
    targets,features,skip = startVector(metric)
    #NOTE sklearn expects the transpose of what we usually do in RAVEN, so #samples by #features
    if not skip:
      #for sensitivity matrix, we don't use numpy/scipy methods to calculate matrix operations,
      #so we loop over targets and features
      for t,target in enumerate(targets):
        calculations[metric][target] = {}
        targetVals = input['targets'][target]
        #don't do self-sensitivity
        inpSamples = np.atleast_2d(np.asarray(list(input['targets'][f] for f in features if f!=target))).T
        useFeatures = list(f for f in features if f != target)
        #use regressor coefficients as sensitivity
        regressDict = dict(zip(useFeatures, LinearRegression().fit(inpSamples,targetVals).coef_))
        for f,feature in enumerate(features):
          calculations[metric][target][feature] = 1.0 if feature==target else regressDict[feature]
    #
    # covariance matrix
    #
    metric = 'covariance'
    targets,features,skip = startVector(metric)
    if not skip:
      # because the C implementation is much faster than picking out individual values,
      #   we do the full covariance matrix with all the targets and features.
      # FIXME adding an alternative for users to choose pick OR do all, defaulting to something smart
      #   dependent on the percentage of the full matrix desired, would be better.
      # IF this is fixed, make sure all the features and targets are requested for all the metrics
      #   dependent on this metric
      params = list(set(targets).union(set(features)))
      paramSamples = np.zeros((len(params), utils.first(input['targets'].values()).size))
      pbWeightsList = [None]*len(input['targets'].keys())
      for p,param in enumerate(params):
        dataIndex = parameter2index[param]
        paramSamples[p,:] = input['targets'][param][:]
        pbWeightsList[p] = pbWeights['realization'] if param not in pbWeights['SampledVarsPbWeight']['SampledVarsPbWeight'].keys() else pbWeights['SampledVarsPbWeight']['SampledVarsPbWeight'][param]
      pbWeightsList.append(pbWeights['realization'])
      #Note: this is basically "None in pbWeightsList", but
      # using "is None" instead of "== None", which is more reliable
      if True in [x is None for x in pbWeightsList]:
        covar = self.covariance(paramSamples)
      else:
        covar = self.covariance(paramSamples, weights = pbWeightsList)
      calculations[metric]['matrix'] = covar
      calculations[metric]['params'] = params

    def getCovarianceSubset(desired):
      """
        @ In, desired, list(str), list of parameters to extract from covariance matrix
        @ Out, reducedSecond, np.array, reduced covariance matrix
        @ Out, wantedParams, list(str), parameter labels for reduced covar matrix
      """
      wantedIndices = list(calculations['covariance']['params'].index(d) for d in desired)
      wantedParams = list(calculations['covariance']['params'][i] for i in wantedIndices)
      #retain rows, colums
      reducedFirst = calculations['covariance']['matrix'][wantedIndices]
      reducedSecond = reducedFirst[:,wantedIndices]
      return reducedSecond, wantedParams
    #
    # pearson matrix
    #
    # see comments in covariance for notes on C implementation
    metric = 'pearson'
    targets,features,skip = startVector(metric)
    if not skip:
      params = list(set(targets).union(set(features)))
      reducedCovar,reducedParams = getCovarianceSubset(params)
      calculations[metric]['matrix'] = self.corrCoeff(reducedCovar)
      calculations[metric]['params'] = reducedParams
    #
    # VarianceDependentSensitivity matrix
    # The formula for this calculation is coming from: http://www.math.uah.edu/stat/expect/Matrices.html
    # The best linear predictor: L(Y|X) = expectedValue(Y) + cov(Y,X) * [vc(X)]^(-1) * [X-expectedValue(X)]
    # where Y is a vector of outputs, and X is a vector of inputs, cov(Y,X) is the covariance matrix of Y and X,
    # vc(X) is the covariance matrix of X with itself.
    # The variance dependent sensitivity matrix is defined as: cov(Y,X) * [vc(X)]^(-1)
    #
    metric = 'VarianceDependentSensitivity'
    targets,features,skip = startVector(metric)
    if not skip:
      params = list(set(targets).union(set(features)))
      reducedCovar,reducedParams = getCovarianceSubset(params)
      inputSamples = np.zeros((len(params),utils.first(input['targets'].values()).size))
      pbWeightsList = [None]*len(params)
      for p,param in enumerate(reducedParams):
        inputSamples[p,:] = input['targets'][param][:]
        pbWeightsList[p] = pbWeights['realization'] if param not in pbWeights['SampledVarsPbWeight']['SampledVarsPbWeight'].keys() else pbWeights['SampledVarsPbWeight']['SampledVarsPbWeight'][param]
      pbWeightsList.append(pbWeights['realization'])
      for p,param in enumerate(reducedParams):
        calculations[metric][param] = {}
        targCoefs = list(r for r in reducedParams if r!=param)
        inpParams = np.delete(inputSamples,p,axis=0)
        inpCovMatrix = np.delete(reducedCovar,p,axis=0)
        inpCovMatrix = np.delete(inpCovMatrix,p,axis=1)
        outInpCov = np.delete(reducedCovar[p,:],p)
        sensCoefDict = dict(zip(targCoefs,np.dot(outInpCov,np.linalg.pinv(inpCovMatrix))))
        for f,feature in enumerate(reducedParams):
          if param == feature:
            calculations[metric][param][feature] = 1.0
          else:
            calculations[metric][param][feature] = sensCoefDict[feature]
    #
    # Normalized variance dependent sensitivity matrix
    # variance dependent sensitivity  normalized by the mean (% change of output)/(% change of input)
    #
    metric = 'NormalizedSensitivity'
    targets,features,skip = startVector(metric)
    if not skip:
      reducedCovar,reducedParams = getCovarianceSubset(params)
      for p,param in enumerate(reducedParams):
        calculations[metric][param] = {}
        for f,feature in enumerate(reducedParams):
          expValueRatio = calculations['expectedValue'][feature]/calculations['expectedValue'][param]
          calculations[metric][param][feature] = calculations['VarianceDependentSensitivity'][param][feature]*expValueRatio

    #collect only the requested calculations
    outputDict = {}
    for metric,params in self.toDo.items():
      #TODO someday we might need to expand the "skipped" check to include scalars, but for now
      #   the only reason to skip is if an invalid matrix is requested
      #if percentile, special treatment
      if metric == 'percentile':
        for pct,targets in params.items():
          label = 'percentile_'+self.parameters['percentile_map'][pct]
          outputDict[label] = dict((target,calculations[label][target]) for target in targets)
      #if other scalar, just report the result
      elif metric in self.scalarVals:
        outputDict[metric] = dict((target,calculations[metric][target]) for target in params)
      #if a matrix block, extract desired values
      else:
        if metric in ['pearson','covariance']:
          outputDict[metric] = {}
          for entry in params:
            #check if it was skipped for some reason
            if entry == self.skipped.get(metric,None):
              self.raiseADebug('Metric',metric,'was skipped for parameters',entry,'!  See warnings for details.  Ignoring...')
              continue
            for target in entry['targets']:
              if target not in outputDict[metric].keys():
                outputDict[metric][target] = {}
              targetIndex = calculations[metric]['params'].index(target)
              for feature in entry['features']:
                featureIndex = calculations[metric]['params'].index(feature)
                outputDict[metric][target][feature] = calculations[metric]['matrix'][targetIndex,featureIndex]
        #if matrix but stored in dictionaries, just grab the values
        elif metric in ['sensitivity','NormalizedSensitivity','VarianceDependentSensitivity']:
          outputDict[metric] = {}
          for entry in params:
            #check if it was skipped for some reason
            if entry == self.skipped.get(metric,None):
              self.raiseADebug('Metric',metric,'was skipped for parameters',entry,'!  See warnings for details.  Ignoring...')
              continue
            for target in entry['targets']:
              outputDict[metric][target] = dict((feature,calculations[metric][target][feature]) for feature in entry['features'])

    # print on screen
    methodToTest = []
    for key in self.methodsToRun:
      if key not in self.acceptedCalcParam:
        methodToTest.append(key)
    self.printToScreen(outputDict)
    return outputDict

  def printToScreen(self,outputDict):
    """
      Prints all results of BasicStatistics to screen.
      @ In, outputDict, dict, dictionary of results
      @ Out, None
    """
    self.raiseADebug('BasicStatistics ' + str(self.name) + 'results:')
    for metric,valueDict in outputDict.items():
      self.raiseADebug('BasicStatistics Metric:',metric)
      if metric in self.scalarVals or metric.startswith('percentile'):
        for target,value in valueDict.items():
          self.raiseADebug('   ',target+':',value)
      elif metric in self.vectorVals:
        for target,wrt in valueDict.items():
          self.raiseADebug('   ',target,'with respect to:')
          for feature,value in wrt.items():
            self.raiseADebug('     ',feature+':',value)
      else:
        self.raiseADebug('   ',valueDict)

  def run(self, inputIn):
    """
      This method executes the postprocessor action. In this case, it computes all the requested statistical FOMs
      @ In,  inputIn, object, object contained the data to process. (inputToInternal output)
      @ Out, outputDict, dict, Dictionary containing the results
    """
    inputAdapted = self.inputToInternal(inputIn)
    if not self.dynamic:
      outputDict = self.__runLocal(inputAdapted)
    else:
      # time dependent (actually pivot-dependent)
      outputDict = OrderedDict()
      self.raiseADebug('BasicStatistics Pivot-Dependent output:')
      for pivotParamValue in inputAdapted['timeDepData'].keys():
        self.raiseADebug('Pivot Parameter Value: ' + str(pivotParamValue))
        outputDict[pivotParamValue] = self.__runLocal(inputAdapted['timeDepData'][pivotParamValue])


    return outputDict

  def covariance(self, feature, weights = None, rowVar = 1):
    """
      This method calculates the covariance Matrix for the given data.
      Unbiased unweighted covariance matrix, weights is None, bias is 0 (default)
      Biased unweighted covariance matrix,   weights is None, bias is 1
      Unbiased weighted covariance matrix,   weights is not None, bias is 0
      Biased weighted covariance matrix,     weights is not None, bias is 1
      can be calculated depending on the selection of the inputs.
      @ In,  feature, list/numpy.array, [#targets,#samples]  features' samples
      @ In,  weights, list of list/numpy.array, optional, [#targets,#samples,realizationWeights]  reliability weights, and the last one in the list is the realization weights. Default is None
      @ In,  rowVar, int, optional, If rowVar is non-zero, then each row represents a variable,
                                    with samples in the columns. Otherwise, the relationship is transposed. Default=1
      @ Out, covMatrix, list/numpy.array, [#targets,#targets] the covariance matrix
    """
    X = np.array(feature, ndmin = 2, dtype = np.result_type(feature, np.float64))
    w = np.zeros(feature.shape, dtype = np.result_type(feature, np.float64))
    if X.shape[0] == 1:
      rowVar = 1
    if rowVar:
      N = X.shape[1]
      featuresNumber = X.shape[0]
      axis = 0
      for myIndex in range(featuresNumber):
        if weights is None:
          w[myIndex,:] = np.ones(N)/float(N)
        else:
          w[myIndex,:] = np.array(weights[myIndex],dtype=np.result_type(feature, np.float64))[:] if weights is not None else np.ones(len(w[myIndex,:]),dtype =np.result_type(feature, np.float64))[:]
    else:
      N = X.shape[0]
      featuresNumber = X.shape[1]
      axis = 1
      for myIndex in range(featuresNumber):
        if weights is None:
          w[myIndex,:] = np.ones(N)/float(N)
        else:
          w[:,myIndex] = np.array(weights[myIndex], dtype=np.result_type(feature, np.float64))[:] if weights is not None else np.ones(len(w[:,myIndex]),dtype=np.result_type(feature, np.float64))[:]
    realizationWeights = weights[-1] if weights is not None else np.ones(N)/float(N)
    if N <= 1:
      self.raiseAWarning("Degrees of freedom <= 0")
      return np.zeros((featuresNumber,featuresNumber), dtype = np.result_type(feature, np.float64))
    diff = X - np.atleast_2d(np.average(X, axis = 1 - axis, weights = w)).T
    covMatrix = np.ones((featuresNumber,featuresNumber), dtype = np.result_type(feature, np.float64))
    for myIndex in range(featuresNumber):
      for myIndexTwo in range(featuresNumber):
        # The weights that are used here should represent the joint probability (P(x,y)).
        # Since I have no way yet to compute the joint probability with weights only (eventually I can think to use an estimation of the P(x,y) computed through a 2D histogram construction and weighted a posteriori with the 1-D weights),
        # I decided to construct a weighting function that is defined as Wi = (2.0*Wi,x*Wi,y)/(Wi,x+Wi,y) that respects the constrains of the
        # covariance (symmetric and that the diagonal is == variance) but that is completely arbitrary and for that not used. As already mentioned, I need the joint probability to compute the E[XY] = integral[xy*p(x,y)dxdy]. Andrea
        # for now I just use the realization weights
        #jointWeights = (2.0*weights[myIndex][:]*weights[myIndexTwo][:])/(weights[myIndex][:]+weights[myIndexTwo][:])
        #jointWeights = jointWeights[:]/np.sum(jointWeights)
        if myIndex == myIndexTwo:
          jointWeights = w[myIndex]/np.sum(w[myIndex])
        else:
          jointWeights = realizationWeights/np.sum(realizationWeights)
        fact = self.__computeUnbiasedCorrection(2,jointWeights) if not self.biased else 1.0/np.sum(jointWeights)
        covMatrix[myIndex,myIndexTwo] = np.sum(diff[:,myIndex]*diff[:,myIndexTwo]*jointWeights[:]*fact) if not rowVar else np.sum(diff[myIndex,:]*diff[myIndexTwo,:]*jointWeights[:]*fact)
    return covMatrix

  def corrCoeff(self, covM):
    """
      This method calculates the correlation coefficient Matrix (pearson) for the given data.
      Unbiased unweighted covariance matrix, weights is None, bias is 0 (default)
      Biased unweighted covariance matrix,   weights is None, bias is 1
      Unbiased weighted covariance matrix,   weights is not None, bias is 0
      Biased weighted covariance matrix,     weights is not None, bias is 1
      can be calcuated depending on the selection of the inputs.
      @ In,  covM, list/numpy.array, [#targets,#targets] covariance matrix
      @ Out, corrMatrix, list/numpy.array, [#targets,#targets] the correlation matrix
    """
    try:
      d = np.diag(covM)
      corrMatrix = covM / np.sqrt(np.multiply.outer(d, d))
    except ValueError:
      # scalar covariance
      # nan if incorrect value (nan, inf, 0), 1 otherwise
      corrMatrix = covM / covM
    # to prevent numerical instability
    return corrMatrix<|MERGE_RESOLUTION|>--- conflicted
+++ resolved
@@ -313,19 +313,11 @@
           #   nodes with the same metric (tag), but with different targets and features.  For instance, the user might
           #   want the sensitivity of A and B to X and Y, and the sensitivity of C to W and Z, but not the sensitivity
           #   of A to W.  If we didn't keep them separate, we could potentially waste a fair number of calculations.
-<<<<<<< HEAD
-          self.toDo[tag].append({'targets':set(fnode.value),
-                            'features':set(tnode.value)})
+          self.toDo[tag].append({'targets':set(tnode.value),
+                            'features':set(fnode.value)})
         else:
-          self.toDo[tag] = [{'targets':set(fnode.value),
-                            'features':set(tnode.value)}]
-=======
-          self.toDo[tag].append({'targets':set(a.strip() for a in tnode.text.split(',')),
-                            'features':set(a.strip() for a in fnode.text.split(','))})
-        else:
-          self.toDo[tag] = [{'targets':set(a.strip() for a in tnode.text.split(',')),
-                            'features':set(a.strip() for a in fnode.text.split(','))}]
->>>>>>> fa37af3d
+          self.toDo[tag] = [{'targets':set(tnode.value),
+                            'features':set(fnode.value)}]
       elif tag == 'all':
         #do all the metrics
         #establish targets and features
@@ -359,17 +351,10 @@
         for vector in self.vectorVals:
           if vector not in self.toDo.keys():
             self.toDo[vector] = []
-<<<<<<< HEAD
-          self.toDo[vector].append({'targets':set(fnode.value),
-                                 'features':set(tnode.value)})
+          self.toDo[vector].append({'targets':set(tnode.value),
+                                 'features':set(fnode.value)})
       elif tag == "biased":
         if child.value.lower() in utils.stringsThatMeanTrue():
-=======
-          self.toDo[vector].append({'targets':set(a.strip() for a in tnode.text.split(',')),
-                                 'features':set(a.strip() for a in fnode.text.split(','))})
-      elif child.tag == "biased":
-        if child.text.lower() in utils.stringsThatMeanTrue():
->>>>>>> fa37af3d
           self.biased = True
       elif tag == "pivotParameter":
         self.pivotParameter = child.value
