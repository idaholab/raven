# Copyright 2017 Battelle Energy Alliance, LLC
#
# Licensed under the Apache License, Version 2.0 (the "License");
# you may not use this file except in compliance with the License.
# You may obtain a copy of the License at
#
# http://www.apache.org/licenses/LICENSE-2.0
#
# Unless required by applicable law or agreed to in writing, software
# distributed under the License is distributed on an "AS IS" BASIS,
# WITHOUT WARRANTIES OR CONDITIONS OF ANY KIND, either express or implied.
# See the License for the specific language governing permissions and
# limitations under the License.
"""
Created on August 30, 2017

@author: wangc
"""
from __future__ import division, print_function , unicode_literals, absolute_import
import warnings
warnings.simplefilter('default', DeprecationWarning)

#External Modules------------------------------------------------------------------------------------
import numpy as np
import os
import six
from collections import OrderedDict
import copy
#External Modules End--------------------------------------------------------------------------------

#Internal Modules------------------------------------------------------------------------------------
from .PostProcessor import PostProcessor
from utils import utils
from utils import InputData
import Files
import Models
import Runners
import CrossValidations
#Internal Modules End--------------------------------------------------------------------------------

class CrossValidation(PostProcessor):
  """
    Cross Validation  class.
  """

  @classmethod
  def getInputSpecification(cls):
    """
      Method to get a reference to a class that specifies the input data for
      class cls.
      @ In, cls, the class for which we are retrieving the specification
      @ Out, inputSpecification, InputData.ParameterInput, class to use for
        specifying input of cls.
    """
    inputSpecification = super(CrossValidation, cls).getInputSpecification()

    metricInput = InputData.parameterInputFactory("Metric", contentType=InputData.StringType)
    metricInput.addParam("class", InputData.StringType, True)
    metricInput.addParam("type", InputData.StringType, True)
    inputSpecification.addSub(metricInput)

    sciKitLearnInput = InputData.parameterInputFactory("SciKitLearn")

    sklTypeInput = InputData.parameterInputFactory("SKLtype", contentType=InputData.StringType)

    sciKitLearnInput.addSub(sklTypeInput)

    for name, inputType in [("p",InputData.IntegerType),
                            ("n_splits",InputData.IntegerType),
                            ("shuffle",InputData.BoolType),
                            ("random_state",InputData.IntegerType),
                            ('max_train_size',InputData.IntegerType),
                            ('test_fold', InputData.FloatListType),
                            ("test_size",InputData.FloatOrIntType),
                            ("train_size",InputData.FloatOrIntType),
                            ('n_groups',InputData.IntegerType),
                            ("labels",InputData.FloatListType),
                            ("scores",InputData.StringType)]:
      dataType = InputData.parameterInputFactory(name, contentType=inputType)
      sciKitLearnInput.addSub(dataType)

    inputSpecification.addSub(sciKitLearnInput)

    return inputSpecification

  def __init__(self, messageHandler):
    """
      Constructor
      @ In, messageHandler, message handler object
      @ Out, None
    """
    PostProcessor.__init__(self, messageHandler)
    self.printTag = 'POSTPROCESSOR CROSS VALIDATION'
    self.dynamic        = False # is it time-dependent?
    self.metricsDict    = {}    # dictionary of metrics that are going to be assembled
    self.pivotParameter = None
    self.cvScore        = None
    # assembler objects to be requested
    self.addAssemblerObject('Metric', 'n', True)
    #self.validMetrics = ['mean_absolute_error', 'explained_variance_score', 'r2_score', 'mean_squared_error', 'median_absolute_error']
    # 'median_absolute_error' is removed, the reasons for that are:
    # 1. this metric can not accept multiple ouptuts
    # 2. we seldom use this metric.
    self.validMetrics = ['mean_absolute_error', 'explained_variance_score', 'r2_score', 'mean_squared_error']
    self.invalidRom = ['GaussPolynomialRom', 'HDMRRom']
    self.cvID = 'RAVEN_CV_ID'

  def initialize(self, runInfo, inputs, initDict=None) :
    """
      Method to initialize the pp.
      @ In, runInfo, dict, dictionary of run info (e.g. working dir, etc)
      @ In, inputs, list, list of inputs
      @ In, initDict, dict, dictionary with initialization options
    """
    PostProcessor.initialize(self, runInfo, inputs, initDict)

    for metricIn in self.assemblerDict['Metric']:
      if metricIn[2] in self.metricsDict.keys():
        self.metricsDict[metricIn[2]] = metricIn[3]

    if list(self.metricsDict.values()).count(None) != 0:
      metricName = self.metricsDict.keys()[list(self.metricsDict.values()).index(None)]
      self.raiseAnError(IOError, "Missing definition for Metric: ", metricName)

  def _localReadMoreXML(self, xmlNode):
    """
      Function to read the portion of the xml input that belongs to this specialized class
      and initialize some stuff based on the inputs
      @ In, xmlNode, xml.etree.ElementTree Element Objects, the xml element node that will be checked against
        the available options specific to this Sampler
      @ Out, None
    """
    paramInput = self.getInputSpecification()()
    paramInput.parseNode(xmlNode)
    self._handleInput(paramInput)

  def _handleInput(self, paramInput):
    """
      Function to handle the parsed paramInput for this class.
      @ In, paramInput, ParameterInput, the already parsed input.
      @ Out, None
    """
    self.initializationOptionDict = {}
    scoreList = ['maximum', 'average', 'median']
    cvNode = paramInput.findFirst('SciKitLearn')
    for child in cvNode.subparts:
      if child.getName() == 'scores':
        score = child.value.strip().lower()
        if score in scoreList:
          self.cvScore = score
        else:
          self.raiseAnError(IOError, "Unexpected input '", score, "' for XML node 'scores'! Valid inputs include: ", ",".join(scoreList))
        break
    for child in paramInput.subparts:
      if child.getName() == 'SciKitLearn':
        self.initializationOptionDict[child.getName()] = self._localInputAndCheckParam(child)
        self.initializationOptionDict[child.getName()].pop("scores",'False')
      elif child.getName() == 'Metric':
        if 'type' not in child.parameterValues or 'class' not in child.parameterValues:
          self.raiseAnError(IOError, 'Tag Metric must have attributes "class" and "type"')
        else:
          metricName = child.value.strip()
          self.metricsDict[metricName] = None
      else:
        self.raiseAnError(IOError, "Unknown xml node ", child.getName(), " is provided for metric system")

  def _localInputAndCheckParam(self, inputParam):
    """
      Function to read the portion of the xml input
      @ In, inputParam, ParameterInput, the xml element node that will be checked against the available options specific to this Sampler
      @ Out, initDict, dict, dictionary contains the information about the given xml node
    """
    initDict = {}
    for child in inputParam.subparts:
      if len(child.parameterValues) > 0:
        initDict[child.getName()] = dict(child.parameterValues)
      else:
        initDict[child.getName()] = child.value
    return initDict

  def inputToInternal(self, currentInp, full = False):
    """
      Method to convert an input object into the internal format that is
      understandable by this pp.
      @ In, currentInp, list or DataObject, data object or a list of data objects
      @ In, full, bool, optional, True to retrieve the whole input or False to get the last element of the input
        TODO, full should be removed
      @ Out, newInputs, tuple, (dictionary of input and output data, instance of estimator)
    """
    if type(currentInp) != list:
      self.raiseAnError(IOError, "Only one input is provided for postprocessor", self.name, "while two inputs are required")
    else:
      currentInputs = copy.deepcopy(currentInp)

    # This postprocessor accepts one input of Models.ROM
    cvEstimator = None
    for currentInput in currentInputs:
      if isinstance(currentInput, Models.ROM):
        if currentInput.amITrained:
          currentInput.raiseAnError(RuntimeError, "ROM model '%s' has been already trained! " %currentInput.name +\
                                                  "Cross validation will not be performed")
        if not cvEstimator:
          cvEstimator = currentInput
        else:
          self.raiseAnError(IOError, "This postprocessor '%s' only accepts one input of Models.ROM!" %self.name)

    currentInputs.remove(cvEstimator)

    currentInput = copy.deepcopy(currentInputs[-1])
    inputType = None
    if hasattr(currentInput, 'type'):
      inputType = currentInput.type

    if isinstance(currentInput, Files.File):
      self.raiseAnError(IOError, "File object can not be accepted as an input")
    if inputType == 'HDF5':
      self.raiseAnError(IOError, "Input type '", inputType, "' can not be accepted")

    if type(currentInput) != dict:
      dictKeys = list(cvEstimator.initializationOptionDict['Features'].split(',')) + list(cvEstimator.initializationOptionDict['Target'].split(','))
      newInput = dict.fromkeys(dictKeys, None)
      if not len(currentInput) == 0:
        dataSet = currentInput.asDataset()
        if inputType == 'PointSet':
          for elem in currentInput.getVars('input') + currentInput.getVars('output'):
            if elem in newInput.keys():
              newInput[elem] = copy.copy(dataSet[elem].values)
        elif inputType == 'HistorySet':
          sizeIndex = 0
          for hist in range(len(currentInput)):
            for elem in currentInput.indexes + currentInput.getVars('outputs'):
              if elem in newInput.keys():
                if newInput[elem] is None:
                  newInput[elem] = []
                newInput[elem].append(dataSet.isel(RAVEN_sample_ID=hist)[elem].values)
                sizeIndex = len(newInput[elem][-1])
            for elem in currentInput.getVars('input'):
              if elem in newInput.keys():
                if newInput[elem] is None:
                  newInput[elem] = []
                newInput[elem].append(np.full((sizeIndex,), dataSet.isel(RAVEN_sample_ID=hist)[elem].values))
        else:
          self.raiseAnError(IOError, "The input type '", inputType, "' can not be accepted")
    else:
      #here we do not make a copy since we assume that the dictionary is for just for the model usage and any changes are not impacting outside
      newInput = currentInput

    if any(x is None for x in newInput.values()):
      varName = newInput.keys()[list(newInput.values()).index(None)]
      self.raiseAnError(IOError, "The variable: ", varName, " is not exist in the input: ", currentInput.name, " which is required for model: ", cvEstimator.name)

    newInputs = newInput, cvEstimator
    return newInputs

  #FIXME: Temporary method. Need to be rethought when the new Hybrid Model is developed
  def _returnCharacteristicsOfCvGivenOutputName(self,outputName):
    """
      Method to return the metric name, type and target name given the output name
      @ In, outputName, str, the output name
      @ Out, info, dict, the dictionary containing the info
    """
    assert(len(outputName.split("_")) == 3)
    info = {}
    _, info['metricName'], info['targetName']  = outputName.split("_")
    info['metricType'] = self.metricsDict[info['metricName']].metricType
    return info

  def __generateTrainTestInputs(self, inputDict, trainIndex, testIndex):
    """
      Genenerate train and test set based on the given train index and test index
      @ In, inputDict, dict, dictionary of input and output data
      @ In, trainIndex, numpy.ndarray, indices of training set
      @ In, testIndex, numpy.ndarray, indices of test set
      @ Out, trainTest, tuple, (dictionary of train set, dictionary of test set)
    """
    trainInput = dict.fromkeys(inputDict.keys(), None)
    testInput = dict.fromkeys(inputDict.keys(), None)
    for key, value in inputDict.items():
      if np.asarray(value).size != trainIndex.size + testIndex.size:
        self.raiseAnError(IOError, "The number of samples provided in the input is not equal the number of samples used in the cross-validation: "+str(np.asarray(value).size) +"!="+str(trainIndex.size + testIndex.size))
      trainInput[key] = np.asarray(value)[trainIndex]
      testInput[key] = np.asarray(value)[testIndex]
    trainTest = trainInput, testInput
    return trainTest

  def run(self, inputIn):
    """
      This method executes the postprocessor action.
      @ In, inputIn, list, list of objects, i.e. the object contained the data to process, the instance of model.
      @ Out, outputDict, dict, Dictionary containing the results
    """
    inputDict, cvEstimator = self.inputToInternal(inputIn, full = True)
    if cvEstimator.subType in self.invalidRom:
      self.raiseAnError(IOError, cvEstimator.subType, " can not be retrained, thus can not be used in Cross Validation post-processor ", self.name)
    if self.dynamic:
      self.raiseAnError(IOError, "Not implemented yet")
    initDict = copy.deepcopy(self.initializationOptionDict)
    cvEngine = None
    groups = None
    for key, value in initDict.items():
      if key == "SciKitLearn":
<<<<<<< HEAD
        groups = value.pop("labels",None)
=======
        if value['SKLtype'] in self.CVList:
          dataSize = np.asarray(utils.first(inputDict.values())).size
          value['n'] = dataSize
>>>>>>> 828c670e
        cvEngine = CrossValidations.returnInstance(key, self, **value)
        break
    if cvEngine is None:
      self.raiseAnError(IOError, "No cross validation engine is provided!")
    outputDict = {}
    # In SciKit-Learn (version > 0.18), module model_selection is used to perform cross validation
    # A wrapper in RAVEN is created, and the method .split is replaced with generateTrainTestIndices
    # In the old version, 'labels' is used for the label-related cross validation. In the new versions
    # Both keywords 'y' and 'groups' can be used to specify the labels. The keyword 'y' is mainly used by
    # SciKit-Learn supervised learning problems, and 'groups' become additional option to specify the group
    # labels that can be used while splitting the dataset into train/test set. For our purpose, only one
    # label option is needed. ~ wangc
    for trainIndex, testIndex in cvEngine.generateTrainTestIndices(inputDict.values()[0], y=groups, groups=groups):
      trainDict, testDict = self.__generateTrainTestInputs(inputDict, trainIndex, testIndex)
      ## Train the rom
      cvEstimator.train(trainDict)
      ## evaluate the rom
      outputEvaluation = cvEstimator.evaluate(testDict)
      ## Compute the distance between ROM and given data using Metric system
      for targetName, targetValue in outputEvaluation.items():
        for metricInstance in self.metricsDict.values():
          metricValue = metricInstance.evaluate(targetValue, testDict[targetName])
          if hasattr(metricInstance, 'metricType'):
            if metricInstance.metricType[1] not in self.validMetrics:
              self.raiseAnError(IOError, "The metric type: ", metricInstance.metricType[1], " can not be used, \
                      the accepted metric types are: ", ",".join(self.validMetrics))
            metricName = metricInstance.metricType[1]
          else:
            self.raiseAnError(IOError, "The metric: ", metricInstance.name, " can not be used, the accepted metric types are: ", str(self.validMetrics))
          varName = 'cv' + '_' + metricInstance.name + '_' + targetName
          if varName not in outputDict.keys():
            outputDict[varName] = np.array([])
          outputDict[varName] = np.append(outputDict[varName], metricValue)
    scoreDict = {}
    if not self.cvScore:
      return outputDict
    else:
      for varName, metricValues in outputDict.items():
        if self.cvScore.lower() == 'maximum':
          scoreDict[varName] = np.atleast_1d(np.amax(np.atleast_1d(metricValues)))
        elif self.cvScore.lower() == 'median':
          scoreDict[varName] = np.atleast_1d(np.median(np.atleast_1d(metricValues)))
        elif self.cvScore.lower() == 'average':
          scoreDict[varName] = np.atleast_1d(np.mean(np.atleast_1d(metricValues)))
      return scoreDict

  def collectOutput(self,finishedJob, output):
    """
      Function to place all of the computed data into the output object, i.e. Files
      @ In, finishedJob, object, JobHandler object that is in charge of running this postprocessor
      @ In, output, object, the object where we want to place our computed results
      @ Out, None
    """
    evaluation = finishedJob.getEvaluation()
    if isinstance(evaluation, Runners.Error):
      self.raiseAnError(RuntimeError, ' No available output to collect')
    outputDict = evaluation[1]
    if self.cvScore is not None:
      output.addRealization(outputDict)
    else:
      cvIDs = {self.cvID: np.atleast_1d(range(len(utils.first(outputDict.values()))))}
      outputDict.update(cvIDs)
      output.load(outputDict, style='dict')<|MERGE_RESOLUTION|>--- conflicted
+++ resolved
@@ -299,13 +299,7 @@
     groups = None
     for key, value in initDict.items():
       if key == "SciKitLearn":
-<<<<<<< HEAD
         groups = value.pop("labels",None)
-=======
-        if value['SKLtype'] in self.CVList:
-          dataSize = np.asarray(utils.first(inputDict.values())).size
-          value['n'] = dataSize
->>>>>>> 828c670e
         cvEngine = CrossValidations.returnInstance(key, self, **value)
         break
     if cvEngine is None:
