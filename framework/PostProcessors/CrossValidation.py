# Copyright 2017 Battelle Energy Alliance, LLC
#
# Licensed under the Apache License, Version 2.0 (the "License");
# you may not use this file except in compliance with the License.
# You may obtain a copy of the License at
#
# http://www.apache.org/licenses/LICENSE-2.0
#
# Unless required by applicable law or agreed to in writing, software
# distributed under the License is distributed on an "AS IS" BASIS,
# WITHOUT WARRANTIES OR CONDITIONS OF ANY KIND, either express or implied.
# See the License for the specific language governing permissions and
# limitations under the License.
"""
Created on August 30, 2017

@author: wangc
"""
from __future__ import division, print_function , unicode_literals, absolute_import
import warnings
warnings.simplefilter('default', DeprecationWarning)

#External Modules------------------------------------------------------------------------------------
import numpy as np
import os
import six
from collections import OrderedDict
import copy
#External Modules End--------------------------------------------------------------------------------

#Internal Modules------------------------------------------------------------------------------------
from .PostProcessor import PostProcessor
from utils import utils
from utils import InputData
import Files
import Models
import Runners
import CrossValidations
#Internal Modules End--------------------------------------------------------------------------------

class CrossValidation(PostProcessor):
  """
    Cross Validation  class.
  """

  @classmethod
  def getInputSpecification(cls):
    """
      Method to get a reference to a class that specifies the input data for
      class cls.
      @ In, cls, the class for which we are retrieving the specification
      @ Out, inputSpecification, InputData.ParameterInput, class to use for
        specifying input of cls.
    """
    inputSpecification = super(CrossValidation, cls).getInputSpecification()

    metricInput = InputData.parameterInputFactory("Metric", contentType=InputData.StringType)
    metricInput.addParam("class", InputData.StringType, True)
    metricInput.addParam("type", InputData.StringType, True)
    inputSpecification.addSub(metricInput)

    sciKitLearnInput = InputData.parameterInputFactory("SciKitLearn")

    sklTypeInput = InputData.parameterInputFactory("SKLtype", contentType=InputData.StringType)

    sciKitLearnInput.addSub(sklTypeInput)

    for name, inputType in [("n",InputData.IntegerType),
                            ("p",InputData.IntegerType),
                            ("n_splits",InputData.IntegerType),
                            ("shuffle",InputData.StringType),
                            ("random_state",InputData.StringType),
                            ("y",InputData.StringType),
                            ("labels",InputData.StringType),
                            ("n_iter",InputData.IntegerType),
                            ("test_size",InputData.StringType),
                            ("train_size",InputData.StringType),
                            ("average",InputData.StringType)]:
      dataType = InputData.parameterInputFactory(name, contentType=inputType)
      sciKitLearnInput.addSub(dataType)

    inputSpecification.addSub(sciKitLearnInput)

    return inputSpecification

  def __init__(self, messageHandler):
    """
      Constructor
      @ In, messageHandler, message handler object
      @ Out, None
    """
    PostProcessor.__init__(self, messageHandler)
    self.printTag = 'POSTPROCESSOR CROSS VALIDATION'
    self.dynamic        = False # is it time-dependent?
    self.metricsDict    = {}    # dictionary of metrics that are going to be assembled
    self.pivotParameter = None
    self.cvScores       = []
    # assembler objects to be requested
    self.addAssemblerObject('Metric', 'n', True)
    # The list of cross validation engine that require the parameter 'n'
    # This will be removed if we updated the scikit-learn to version 0.20
    # We will rely on the code to decide the value for the parameter 'n'
    self.CVList = ['KFold', 'LeaveOneOut', 'LeavePOut', 'ShuffleSplit']
    self.validMetrics = ['mean_absolute_error', 'explained_variance_score', 'r2_score', 'mean_squared_error', 'median_absolute_error']
    self.invalidRom = ['GaussPolynomialRom', 'HDMRRom']

  def initialize(self, runInfo, inputs, initDict=None) :
    """
      Method to initialize the pp.
      @ In, runInfo, dict, dictionary of run info (e.g. working dir, etc)
      @ In, inputs, list, list of inputs
      @ In, initDict, dict, dictionary with initialization options
    """
    PostProcessor.initialize(self, runInfo, inputs, initDict)

    for metricIn in self.assemblerDict['Metric']:
      if metricIn[2] in self.metricsDict.keys():
        self.metricsDict[metricIn[2]] = metricIn[3]

    if self.metricsDict.values().count(None) != 0:
      metricName = self.metricsDict.keys()[list(self.metricsDict.values()).index(None)]
      self.raiseAnError(IOError, "Missing definition for Metric: ", metricName)

  def _localReadMoreXML(self, xmlNode):
    """
      Function to read the portion of the xml input that belongs to this specialized class
      and initialize some stuff based on the inputs
      @ In, xmlNode, xml.etree.ElementTree Element Objects, the xml element node that will be checked against
        the available options specific to this Sampler
      @ Out, None
    """
    paramInput = self.getInputSpecification()()
    paramInput.parseNode(xmlNode)
    self._handleInput(paramInput)

  def _handleInput(self, paramInput):
    """
      Function to handle the parsed paramInput for this class.
      @ In, paramInput, ParameterInput, the already parsed input.
      @ Out, None
    """

    self.initializationOptionDict = {}
<<<<<<< HEAD
    average = None
    cvNode = paramInput.findFirst('SciKitLearn')
    for child in cvNode.subparts:
      if child.getName() == 'average':
        self.averageScores = child.value.lower() in utils.stringsThatMeanTrue()
        break
    for child in paramInput.subparts:
      if child.getName() == 'SciKitLearn':
        self.initializationOptionDict[child.getName()] = self._localInputAndCheckParam(child)
        self.initializationOptionDict[child.getName()].pop("average",'False')
      elif child.getName() == 'Metric':
        if 'type' not in child.parameterValues or 'class' not in child.parameterValues:
=======
    scoreList = ['maximum', 'average', 'median']
    cvNode = xmlNode.find('SciKitLearn')
    for child in cvNode:
      if child.tag == 'scores':
        for elem in child.text.split(','):
          score = elem.strip().lower()
          if score in scoreList:
            self.cvScores.append(score)
          else:
            self.raiseAnError(IOError, "Unexpected input '", score, "' for XML node 'scores'! Valid inputs include: ", ",".join(scoreList))
        break
    for child in xmlNode:
      if child.tag == 'SciKitLearn':
        self.initializationOptionDict[child.tag] = self._localInputAndCheck(child)
        self.initializationOptionDict[child.tag].pop("scores",'False')
      elif child.tag == 'Metric':
        if 'type' not in child.attrib.keys() or 'class' not in child.attrib.keys():
>>>>>>> fa37af3d
          self.raiseAnError(IOError, 'Tag Metric must have attributes "class" and "type"')
        else:
          metricName = child.value.strip()
          self.metricsDict[metricName] = None
      else:
        self.raiseAnError(IOError, "Unknown xml node ", child.getName(), " is provided for metric system")

  def _localInputAndCheckParam(self, inputParam):
    """
      Function to read the portion of the xml input
      @ In, inputParam, ParameterInput, the xml element node that will be checked against the available options specific to this Sampler
      @ Out, initDict, dict, dictionary contains the information about the given xml node
    """
    initDict = {}
    for child in inputParam.subparts:
      if len(child.parameterValues) > 0:
        initDict[child.getName()] = dict(child.parameterValues)
      else:
        initDict[child.getName()] = utils.tryParse(child.value)
    return initDict

  def inputToInternal(self, currentInp, full = False):
    """
      Method to convert an input object into the internal format that is
      understandable by this pp.
      @ In, currentInp, list or DataObject, data object or a list of data objects
      @ In, full, bool, optional, True to retrieve the whole input or False to get the last element of the input
      @ Out, newInputs, tuple, (dictionary of input and output data, instance of estimator)
    """
    if type(currentInp) != list:
      self.raiseAnError(IOError, "Only one input is provided for postprocessor", self.name, "while two inputs are required")
    else:
      currentInputs = copy.deepcopy(currentInp)

    # This postprocessor accepts one input of Models.ROM
    cvEstimator = None
    for currentInput in currentInputs:
      if isinstance(currentInput, Models.ROM):
        if currentInput.amITrained:
          currentInput.raiseAnError(RuntimeError, "ROM model '%s' has been already trained! " %currentInput.name +\
                                                  "Cross validation will not be performed")
        if not cvEstimator:
          cvEstimator = currentInput
        else:
          self.raiseAnError(IOError, "This postprocessor '%s' only accepts one input of Models.ROM!" %self.name)

    currentInputs.remove(cvEstimator)

    currentInput = copy.deepcopy(currentInputs[-1])
    inputType = None
    if hasattr(currentInput, 'type'):
      inputType = currentInput.type

    if isinstance(currentInput, Files.File):
      self.raiseAnError(IOError, "File object can not be accepted as an input")
    if inputType == 'HDF5':
      self.raiseAnError(IOError, "Input type '", inputType, "' can not be accepted")

    if type(currentInput) != dict:
      dictKeys = list(cvEstimator.initializationOptionDict['Features'].split(',')) + list(cvEstimator.initializationOptionDict['Target'].split(','))
      newInput = dict.fromkeys(dictKeys, None)
      if not currentInput.isItEmpty():
        if inputType == 'PointSet':
          for elem in currentInput.getParaKeys('inputs'):
            if elem in newInput.keys():
              newInput[elem] = copy.copy(np.array(currentInput.getParam('input', elem))[0 if full else -1:])
          for elem in currentInput.getParaKeys('outputs'):
            if elem in newInput.keys():
              newInput[elem] = copy.copy(np.array(currentInput.getParam('output', elem))[0 if full else -1:])
        elif inputType == 'HistorySet':
          if full:
            for hist in range(len(currentInput)):
              realization = currentInput.getRealization(hist)
              for elem in currentInput.getParaKeys('inputs'):
                if elem in newInput.keys():
                  if newInput[elem] is None:
                    newInput[elem] = c1darray(shape = (1,))
                  newInput[elem].append(realization['inputs'][elem])
              for elem in currentInput.getParaKeys('outputs'):
                if elem in newInput.keys():
                  if newInput[elem] is None:
                    newInput[elem] = []
                  newInput[elem].append(realization['outputs'][elem])
          else:
            realization = currentInput.getRealization(len(currentInput) - 1)
            for elem in currentInput.getParaKeys('inputs'):
              if elem in newInput.keys():
                newInput[elem] = [realization['inputs'][elem]]
            for elem in currentInput.getParaKeys('outputs'):
              if elem in newInput.keys():
                newInput[elem] = [realization['outputs'][elem]]
        else:
          self.raiseAnError(IOError, "The input type '", inputType, "' can not be accepted")
      #Now if an OutputPlaceHolder is used it is removed, this happens when the input data is not representing is internally manufactured
      if 'OutputPlaceHolder' in currentInput.getParaKeys('outputs'):
        # this remove the counter from the inputs to be placed among the outputs
        newInput.pop('OutputPlaceHolder')
    else:
      #here we do not make a copy since we assume that the dictionary is for just for the model usage and any changes are not impacting outside
      newInput = currentInput

    if any(x is None for x in newInput.values()):
      varName = newInput.keys()[list(newInput.values()).index(None)]
      self.raiseAnError(IOError, "The variable: ", varName, " is not exist in the input: ", currentInput.name, " which is required for model: ", cvEstimator.name)

    newInputs = newInput, cvEstimator
    return newInputs

  def __generateTrainTestInputs(self, inputDict, trainIndex, testIndex):
    """
      Genenerate train and test set based on the given train index and test index
      @ In, inputDict, dict, dictionary of input and output data
      @ In, trainIndex, numpy.ndarray, indices of training set
      @ In, testIndex, numpy.ndarray, indices of test set
      @ Out, trainTest, tuple, (dictionary of train set, dictionary of test set)
    """
    trainInput = dict.fromkeys(inputDict.keys(), None)
    testInput = dict.fromkeys(inputDict.keys(), None)
    for key, value in inputDict.items():
      if np.asarray(value).size != trainIndex.size + testIndex.size:
        self.raiseAnError(IOError, "The number of samples provided in the input is not equal the number of samples used in the cross-validation: "+str(np.asarray(value).size) +"!="+str(trainIndex.size + testIndex.size))
      trainInput[key] = np.asarray(value)[trainIndex]
      testInput[key] = np.asarray(value)[testIndex]
    trainTest = trainInput, testInput
    return trainTest

  def run(self, inputIn):
    """
      This method executes the postprocessor action.
      @ In, inputIn, list, list of objects, i.e. the object contained the data to process, the instance of model.
      @ Out, outputDict, dict, Dictionary containing the results
    """
    inputDict, cvEstimator = self.inputToInternal(inputIn, full = True)
    if cvEstimator.subType in self.invalidRom:
      self.raiseAnError(IOError, cvEstimator.subType, " can not be retrained, thus can not be used in Cross Validation post-processor ", self.name)
    if self.dynamic:
      self.raiseAnError(IOError, "Not implemented yet")
    initDict = copy.deepcopy(self.initializationOptionDict)
    cvEngine = None
    for key, value in initDict.items():
      if key == "SciKitLearn":
        if value['SKLtype'] in self.CVList:
          dataSize = np.asarray(inputDict.values()[0]).size
          value['n'] = dataSize
        cvEngine = CrossValidations.returnInstance(key, self, **value)
        break
    if cvEngine is None:
      self.raiseAnError(IOError, "No cross validation engine is provided!")
    outputDict = {}
    for trainIndex, testIndex in cvEngine.generateTrainTestIndices():
      trainDict, testDict = self.__generateTrainTestInputs(inputDict, trainIndex, testIndex)
      ## Train the rom
      cvEstimator.train(trainDict)
      ## evaluate the rom
      outputEvaluation = cvEstimator.evaluate(testDict)
      ## Compute the distance between ROM and given data using Metric system
      for targetName, targetValue in outputEvaluation.items():
        if targetName not in outputDict.keys():
          outputDict[targetName] = {}
        for metricInstance in self.metricsDict.values():
          metricValue = metricInstance.distance(targetValue, testDict[targetName])
          if hasattr(metricInstance, 'metricType'):
            if metricInstance.metricType not in self.validMetrics:
              self.raiseAnError(IOError, "The metric type: ", metricInstance.metricType, " can not be used, the accepted metric types are: ", str(self.validMetrics))
            metricName = metricInstance.metricType
          else:
            metricName = metricInstance.type
          metricName = metricInstance.name + '_' + metricName
          if metricName not in outputDict[targetName].keys():
            outputDict[targetName][metricName] = []
          outputDict[targetName][metricName].append(metricValue[0])
    scoreDict = {}
    if not self.cvScores:
      return outputDict
    else:
      for targetName, metricInfo in outputDict.items():
        scoreDict[targetName] = {}
        for metricName, metricValues in metricInfo.items():
          scoreDict[targetName][metricName] = {}
          for cvScore in self.cvScores:
            if cvScore == 'maximum':
              scoreDict[targetName][metricName][cvScore] = np.amax(np.atleast_1d(metricValues))
            elif cvScore == 'median':
              scoreDict[targetName][metricName][cvScore] = np.median(np.atleast_1d(metricValues))
            elif cvScore == 'average':
              scoreDict[targetName][metricName][cvScore] = np.mean(np.atleast_1d(metricValues))
      return scoreDict

  def collectOutput(self,finishedJob, output):
    """
      Function to place all of the computed data into the output object, i.e. Files
      @ In, finishedJob, object, JobHandler object that is in charge of running this postprocessor
      @ In, output, object, the object where we want to place our computed results
      @ Out, None
    """
    evaluation = finishedJob.getEvaluation()
    if isinstance(evaluation, Runners.Error):
      self.raiseAnError(RuntimeError, ' No available output to collect')
    outputDict = evaluation[1]

    if isinstance(output, Files.File):
      availExtens = ['xml', 'csv']
      outputExtension = output.getExt().lower()
      if outputExtension not in availExtens:
        self.raiseAMessage('Cross Validation postprocessor did not recognize extension ".', str(outputExtension), '". The output will be dumped to a text file')
      output.setPath(self._workingDir)
      self.raiseADebug('Write Cross Validation prostprocessor output in file with name: ', output.getAbsFile())
      output.open('w')
      if outputExtension == 'xml':
        self._writeXML(output, outputDict)
      else:
        separator = ' ' if outputExtension != 'csv' else ','
        self._writeText(output, outputDict, separator)
    else:
      self.raiseAnError(IOError, 'Output type ', str(output.type), ' can not be used for postprocessor', self.name)

  def _writeXML(self,output,outputDictionary):
    """
      Defines the method for writing the post-processor to a .csv file
      @ In, output, File object, file to write to
      @ In, outputDictionary, dict, dictionary stores cross validation scores
      @ Out, None
    """
    if output.isOpen():
      output.close()
    if self.dynamic:
      outputInstance = Files.returnInstance('DynamicXMLOutput', self)
    else:
      outputInstance = Files.returnInstance('StaticXMLOutput', self)
    outputInstance.initialize(output.getFilename(), self.messageHandler, path=output.getPath())
    outputInstance.newTree('CrossValidationPostProcessor', pivotParam=self.pivotParameter)
    outputResults = [outputDictionary] if not self.dynamic else outputDictionary.values()
    for ts, outputDict in enumerate(outputResults):
      pivotVal = outputDictionary.keys()[ts]
      for nodeName, nodeValues in outputDict.items():
        for metricName, metricValues in nodeValues.items():
          if self.cvScores:
            outputInstance.addVector(nodeName, metricName, metricValues, pivotVal = pivotVal)
          else:
            cvRuns = ['cv-' + str(i) for i in range(len(metricValues))]
            valueDict = dict(zip(cvRuns, metricValues))
            outputInstance.addVector(nodeName, metricName, valueDict, pivotVal = pivotVal)
    outputInstance.writeFile()

  def _writeText(self,output,outputDictionary, separator=' '):
    """
      Defines the method for writing the post-processor to a .csv file
      @ In, output, File object, file to write to
      @ In, outputDictionary, dict, dictionary stores metrics' results of outputs
      @ In, separator, string, optional, separator string
      @ Out, None
    """
    if self.dynamic:
      output.write('Dynamic Cross Validation', separator, 'Pivot Parameter', separator, self.pivotParameter, separator, os.linesep)
      self.raiseAnError(IOError, 'The method to dump the dynamic cross validation results into a csv file is not implemented yet')

    outputResults = [outputDictionary] if not self.dynamic else outputDictionary.values()
    for ts, outputDict in enumerate(outputResults):
      if self.dynamic:
        output.write('Pivot value', separator, str(outputDictionary.keys()[ts]), os.linesep)
      nodeNames, nodeValues = outputDict.keys(), outputDict.values()
      metricNames = nodeValues[0].keys()
      if not self.cvScores:
        output.write('CV-Run-Number')
        for nodeName in nodeNames:
          for metricName in metricNames:
            output.write(separator + nodeName + '-' + metricName)
        output.write(os.linesep)
        for cvRunNum in range(len(nodeValues[0].values()[0])):
          output.write(str(cvRunNum))
          for valueDict in nodeValues:
            for metricName in metricNames:
              output.write(separator+str(valueDict[metricName][cvRunNum]))
          output.write(os.linesep)
      else:
        output.write('ScoreMetric')
        for nodeName in nodeNames:
          for metricName in metricNames:
            output.write(separator + nodeName + '-' + metricName)
        output.write(os.linesep)
        for score in self.cvScores:
          output.write(score)
          for valueDict in nodeValues:
            for metricName in metricNames:
              output.write(separator+str(valueDict[metricName][score]))
          output.write(os.linesep)<|MERGE_RESOLUTION|>--- conflicted
+++ resolved
@@ -141,38 +141,23 @@
     """
 
     self.initializationOptionDict = {}
-<<<<<<< HEAD
-    average = None
+    scoreList = ['maximum', 'average', 'median']
     cvNode = paramInput.findFirst('SciKitLearn')
     for child in cvNode.subparts:
-      if child.getName() == 'average':
-        self.averageScores = child.value.lower() in utils.stringsThatMeanTrue()
-        break
-    for child in paramInput.subparts:
-      if child.getName() == 'SciKitLearn':
-        self.initializationOptionDict[child.getName()] = self._localInputAndCheckParam(child)
-        self.initializationOptionDict[child.getName()].pop("average",'False')
-      elif child.getName() == 'Metric':
-        if 'type' not in child.parameterValues or 'class' not in child.parameterValues:
-=======
-    scoreList = ['maximum', 'average', 'median']
-    cvNode = xmlNode.find('SciKitLearn')
-    for child in cvNode:
-      if child.tag == 'scores':
-        for elem in child.text.split(','):
+      if child.getName() == 'scores':
+        for elem in child.value.split(','):
           score = elem.strip().lower()
           if score in scoreList:
             self.cvScores.append(score)
           else:
             self.raiseAnError(IOError, "Unexpected input '", score, "' for XML node 'scores'! Valid inputs include: ", ",".join(scoreList))
         break
-    for child in xmlNode:
-      if child.tag == 'SciKitLearn':
-        self.initializationOptionDict[child.tag] = self._localInputAndCheck(child)
-        self.initializationOptionDict[child.tag].pop("scores",'False')
-      elif child.tag == 'Metric':
-        if 'type' not in child.attrib.keys() or 'class' not in child.attrib.keys():
->>>>>>> fa37af3d
+    for child in paramInput.subparts:
+      if child.getName() == 'SciKitLearn':
+        self.initializationOptionDict[child.getName()] = self._localInputAndCheckParam(child)
+        self.initializationOptionDict[child.getName()].pop("scores",'False')
+      elif child.getName() == 'Metric':
+        if 'type' not in child.parameterValues or 'class' not in child.parameterValues:
           self.raiseAnError(IOError, 'Tag Metric must have attributes "class" and "type"')
         else:
           metricName = child.value.strip()
