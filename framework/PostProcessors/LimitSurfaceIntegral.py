# Copyright 2017 Battelle Energy Alliance, LLC
#
# Licensed under the Apache License, Version 2.0 (the "License");
# you may not use this file except in compliance with the License.
# You may obtain a copy of the License at
#
# http://www.apache.org/licenses/LICENSE-2.0
#
# Unless required by applicable law or agreed to in writing, software
# distributed under the License is distributed on an "AS IS" BASIS,
# WITHOUT WARRANTIES OR CONDITIONS OF ANY KIND, either express or implied.
# See the License for the specific language governing permissions and
# limitations under the License.
"""
Created on July 10, 2013

@author: alfoa
"""
from __future__ import division, print_function , unicode_literals, absolute_import

#External Modules------------------------------------------------------------------------------------
import numpy as np
import xarray
import math
<<<<<<< HEAD
import os
import copy
=======
import sys
from copy import deepcopy
>>>>>>> 02e4a71e
#External Modules End--------------------------------------------------------------------------------

#Internal Modules------------------------------------------------------------------------------------
from .PostProcessor import PostProcessor
from .BasicStatistics import BasicStatistics
from utils import InputData, InputTypes
import LearningGate
import Files
#Internal Modules End--------------------------------------------------------------------------------


class LimitSurfaceIntegral(PostProcessor):
  """
    This post-processor computes the n-dimensional integral of a Limit Surface
  """

  @classmethod
  def getInputSpecification(cls):
    """
      Method to get a reference to a class that specifies the input data for
      class cls.
      @ In, cls, the class for which we are retrieving the specification
      @ Out, inputSpecification, InputData.ParameterInput, class to use for
        specifying input of cls.
    """
    ## This will replace the lines above
    inputSpecification = super(LimitSurfaceIntegral, cls).getInputSpecification()

    LSIVariableInput = InputData.parameterInputFactory("variable")
    LSIVariableInput.addParam("name", InputTypes.StringType)
    LSIDistributionInput = InputData.parameterInputFactory("distribution", contentType=InputTypes.StringType)
    LSIDistributionInput.addParam("class", InputTypes.StringType, True)
    LSIDistributionInput.addParam("type", InputTypes.StringType, True)
    LSIVariableInput.addSub(LSIDistributionInput)
    LSILowerBoundInput = InputData.parameterInputFactory("lowerBound", contentType=InputTypes.FloatType)
    LSIVariableInput.addSub(LSILowerBoundInput)
    LSIUpperBoundInput = InputData.parameterInputFactory("upperBound", contentType=InputTypes.FloatType)
    LSIVariableInput.addSub(LSIUpperBoundInput)
    inputSpecification.addSub(LSIVariableInput)

    LSIToleranceInput = InputData.parameterInputFactory("tolerance", contentType=InputTypes.FloatType)
    inputSpecification.addSub(LSIToleranceInput)

    LSIIntegralTypeInput = InputData.parameterInputFactory("integralType", contentType=InputTypes.StringType)
    inputSpecification.addSub(LSIIntegralTypeInput)

    LSISeedInput = InputData.parameterInputFactory("seed", contentType=InputTypes.IntegerType)
    inputSpecification.addSub(LSISeedInput)

    LSITargetInput = InputData.parameterInputFactory("target", contentType=InputTypes.StringType)
    inputSpecification.addSub(LSITargetInput)

    LSIOutputNameInput = InputData.parameterInputFactory("outputName", contentType=InputTypes.StringType)
    inputSpecification.addSub(LSIOutputNameInput)

    LSIOutputNameInput = InputData.parameterInputFactory("computeBounds", contentType=InputTypes.BoolType)
    inputSpecification.addSub(LSIOutputNameInput)

    return inputSpecification

  def __init__(self, messageHandler):
    """
      Constructor
      @ In, messageHandler, MessageHandler, message handler object
      @ Out, None
    """
    PostProcessor.__init__(self, messageHandler)
    self.variableDist = {}  # dictionary created upon the .xml input file reading. It stores the distributions for each variable.
    self.target = None  # target that defines the f(x1,x2,...,xn)
    self.tolerance = 0.0001  # integration tolerance
    self.integralType = 'montecarlo'  # integral type (which alg needs to be used). Either montecarlo or quadrature(quadrature not yet)
    self.seed = 20021986  # seed for montecarlo
<<<<<<< HEAD
    self.matrixDictPos = {}  # dictionary of arrays and target (positive)
    self.matrixDictNeg = {}  # dictionary of arrays and target (negative)
    self.lowerUpperDict = {}
    self.functionS = None
    self.computationPrefix = None
=======
    self.matrixDict = {}  # dictionary of arrays and target
    self.computeErrrorBounds = False #  compute the bounding error?
    self.lowerUpperDict = {} # dictionary of lower and upper bounds (used if no distributions are inputted)
    self.functionS = None # evaluation classifier for the integration
    self.errorModel = None # classifier used for the error estimation
    self.computationPrefix = None # output prefix for the storage of the probability and, if requested, bounding error
>>>>>>> 02e4a71e
    self.stat = BasicStatistics(self.messageHandler)  # instantiation of the 'BasicStatistics' processor, which is used to compute the pb given montecarlo evaluations
    self.stat.what = ['expectedValue'] # expected value calculation
    self.addAssemblerObject('distribution','-n', newXmlFlg = True) # distributions are optional
    self.printTag = 'POSTPROCESSOR INTEGRAL' # print tag

  def _localReadMoreXML(self, xmlNode):
    """
      Function to read the portion of the xml input that belongs to this specialized class
      and initialize some stuff based on the inputs got
      @ In, xmlNode, xml.etree.Element, Xml element node
      @ Out, None
    """
    paramInput = LimitSurfaceIntegral.getInputSpecification()()
    paramInput.parseNode(xmlNode)
    self._handleInput(paramInput)

  def _handleInput(self, paramInput):
    """
      Function to handle the parsed paramInput for this class.
      @ In, paramInput, ParameterInput, the already parsed input.
      @ Out, None
    """
    for child in paramInput.subparts:
      varName = None
      if child.getName() == 'variable':
        varName = child.parameterValues['name']
        self.lowerUpperDict[varName] = {}
        self.variableDist[varName] = None
        for childChild in child.subparts:
          if childChild.getName() == 'distribution':
            self.variableDist[varName] = childChild.value
          elif childChild.getName() == 'lowerBound':
            if self.variableDist[varName] != None:
              self.raiseAnError(NameError, 'you can not specify both distribution and lower/upper bounds nodes for variable ' + varName + ' !')
            self.lowerUpperDict[varName]['lowerBound'] = childChild.value
          elif childChild.getName() == 'upperBound':
            if self.variableDist[varName] != None:
              self.raiseAnError(NameError, 'you can not specify both distribution and lower/upper bounds nodes for variable ' + varName + ' !')
            self.lowerUpperDict[varName]['upperBound'] = childChild.value
          else:
            self.raiseAnError(NameError, 'invalid labels after the variable call. Only "distribution", "lowerBound" abd "upperBound" is accepted. tag: ' + child.getName())
      elif child.getName() == 'tolerance':
        try:
          self.tolerance = child.value
        except ValueError:
          self.raiseAnError(ValueError, "tolerance can not be converted into a float value!")
      elif child.getName() == 'integralType':
        self.integralType = child.value.strip().lower()
        if self.integralType not in ['montecarlo']:
          self.raiseAnError(IOError, 'only one integral types are available: MonteCarlo!')
      elif child.getName() == 'seed':
        try:
          self.seed = child.value
        except ValueError:
          self.raiseAnError(ValueError, 'seed can not be converted into a int value!')
        if self.integralType != 'montecarlo':
          self.raiseAWarning('integral type is ' + self.integralType + ' but a seed has been inputted!!!')
        else:
          np.random.seed(self.seed)
      elif child.getName() == 'target':
        self.target = child.value
      elif child.getName() == 'outputName':
        self.computationPrefix = child.value
      elif child.getName() == 'computeBounds':
        self.computeErrrorBounds = child.value
      else:
        self.raiseAnError(NameError, 'invalid or missing labels after the variables call. Only "variable" is accepted.tag: ' + child.getName())
      # if no distribution, we look for the integration domain in the input
      if varName != None:
        if self.variableDist[varName] == None:
          if 'lowerBound' not in self.lowerUpperDict[varName].keys() or 'upperBound' not in self.lowerUpperDict[varName].keys():
            self.raiseAnError(NameError, 'either a distribution name or lowerBound and upperBound need to be specified for variable ' + varName)
    if self.computationPrefix is None:
      self.raiseAnError(IOError,'The required XML node <outputName> has not been inputted!!!')
    if self.target is None:
      self.raiseAWarning('integral target has not been provided. The postprocessor is going to take the last output it finds in the provided limitsurface!!!')
    True

  def initialize(self, runInfo, inputs, initDict):
    """
      Method to initialize the pp.
      @ In, runInfo, dict, dictionary of run info (e.g. working dir, etc)
      @ In, inputs, list, list of inputs
      @ In, initDict, dict, dictionary with initialization options
      @ Out, None
    """
    self.inputToInternal(inputs)
    if self.integralType in ['montecarlo']:
      self.stat.toDo = {'expectedValue':[{'targets':set([self.target]), 'prefix':self.computationPrefix}]}
      self.stat.initialize(runInfo, inputs, initDict)
<<<<<<< HEAD
    self.functionSPos = LearningGate.returnInstance('SupervisedGate','SciKitLearn',
                                                 self, **{'SKLtype':'neighbors|KNeighborsClassifier',
                                                          'Features':','.join(list(self.variableDist.keys())),
                                                          'Target':self.target})
    self.functionSNeg = LearningGate.returnInstance('SupervisedGate','SciKitLearn',
                                                   self, **{'SKLtype':'neighbors|KNeighborsClassifier',
                                                            'Features':','.join(list(self.variableDist.keys())),
                                                            'Target':self.target})
    self.functionSPos.train(self.matrixDictPos)
    self.functionSNeg.train(self.matrixDictNeg)
    self.raiseADebug('DATA SET MATRIX:')
    self.raiseADebug(self.matrixDictNeg)
=======
    self.functionS = LearningGate.returnInstance('SupervisedGate','SciKitLearn', self,
                                                          **{'SKLtype':'neighbors|KNeighborsClassifier',
                                                             'Features':','.join(list(self.variableDist.keys())),
                                                             'Target':self.target, 'n_jobs': -1})
    self.functionS.train(self.matrixDict)
    self.raiseADebug('DATA SET MATRIX:')
    self.raiseADebug(self.matrixDict)
    if self.computeErrrorBounds:
      #  create a model for computing the "error"
      self.errorModel = LearningGate.returnInstance('SupervisedGate','SciKitLearn', self,
                                                          **{'SKLtype':'neighbors|KNeighborsClassifier',
                                                             'Features':','.join(list(self.variableDist.keys())),
                                                             'Target':self.target, 'weights': 'distance', 'n_jobs': -1})
      #modify the self.matrixDict to compute half of the "error"
      indecesToModifyOnes = np.argwhere(self.matrixDict[self.target] > 0.).flatten()
      res = np.concatenate((np.ones(len(indecesToModifyOnes)), np.zeros(len(indecesToModifyOnes))))
      modifiedMatrixDict = {}
      for key in self.matrixDict:
        avg = np.average(self.matrixDict[key][indecesToModifyOnes])
        modifiedMatrixDict[key] = np.concatenate((self.matrixDict[key][indecesToModifyOnes], self.matrixDict[key][indecesToModifyOnes]
                                                  + (self.matrixDict[key][indecesToModifyOnes]/avg * 1.e-14))) if key != self.target else res
      self.errorModel.train(modifiedMatrixDict)

>>>>>>> 02e4a71e
    for varName, distName in self.variableDist.items():
      if distName != None:
        self.variableDist[varName] = self.retrieveObjectFromAssemblerDict('distribution', distName)
        self.lowerUpperDict[varName]['lowerBound'] = self.variableDist[varName].lowerBound
        self.lowerUpperDict[varName]['upperBound'] = self.variableDist[varName].upperBound

  def inputToInternal(self, currentInput):
    """
     Method to convert an input object into the internal format that is
     understandable by this pp.
     The resulting converted object is stored as an attribute of this class
     @ In, currentInput, object, an object that needs to be converted
     @ Out, None
    """
    if len(currentInput) > 1:
      self.raiseAnError(IOError,"This PostProcessor can accept only a single input! Got: "+ str(len(currentInput))+"!")
    item = currentInput[0]
    if item.type == 'PointSet':
      if not set(item.getVars('input')) == set(self.variableDist.keys()):
        self.raiseAnError(IOError, 'The variables inputted and the features in the input PointSet ' + item.name + 'do not match!!!')
      outputKeys = item.getVars('output')
      if self.target is None:
        self.target = utils.first(outputKeys)
      elif self.target not in outputKeys:
        self.raiseAnError(IOError, 'The target ' + self.target + 'is not present among the outputs of the PointSet ' + item.name)
      # construct matrix
      dataSet = item.asDataset()
      self.matrixDictNeg = {varName: dataSet[varName].values for varName in self.variableDist}
      self.matrixDictPos = copy.deepcopy(self.matrixDictNeg)
      responseArray = copy.copy(dataSet[self.target].values)
      if len(np.unique(responseArray)) != 2:
        self.raiseAnError(IOError, 'The target ' + self.target + ' needs to be a classifier output (-1 +1 or 0 +1)!')
      responseArray[responseArray == -1] = 0.0
      self.matrixDictNeg[self.target] = responseArray
      responseArray = dataSet[self.target].values
      responseArray[responseArray == 1] = 0.0
      responseArray[responseArray == -1] = 1.0
      self.matrixDictPos[self.target] = responseArray
    else:
      self.raiseAnError(IOError, 'Only PointSet is accepted as input!!!!')

  def run(self, input):
    """
      This method executes the postprocessor action. In this case, it performs the computation of the LS integral
      @ In,  input, object, object contained the data to process. (inputToInternal output)
      @ Out, pb, float, integral outcome (probability of the event)
      @ Out, boundError, float, optional, error bound (maximum error of the computed probability)
    """
    pb, boundError = None, None
    if self.integralType == 'montecarlo':
      tempDict = {}
      randomMatrix = np.random.rand(int(math.ceil(1.0 / self.tolerance**2)), len(self.variableDist.keys()))
      for index, varName in enumerate(self.variableDist.keys()):
        if self.variableDist[varName] == None:
          randomMatrix[:, index] = randomMatrix[:, index] * (self.lowerUpperDict[varName]['upperBound'] - self.lowerUpperDict[varName]['lowerBound']) + self.lowerUpperDict[varName]['lowerBound']
        else:
          f = np.vectorize(self.variableDist[varName].ppf, otypes=[np.float])
          randomMatrix[:, index] = f(randomMatrix[:, index])
        tempDict[varName] = randomMatrix[:, index]
<<<<<<< HEAD
      pbNeg = self.stat.run({'targets':{self.target:xarray.DataArray(self.functionSNeg.evaluate(tempDict)[self.target])}})[self.computationPrefix +"_"+self.target]
      pbPos = self.stat.run({'targets':{self.target:xarray.DataArray(self.functionSPos.evaluate(tempDict)[self.target])}})[self.computationPrefix +"_"+self.target]
      # we assume the limit surface is in the middle between the -1 and +1 boundaries
      pb = (pbNeg + pbPos) / 2.
      errorBound = abs( pbNeg - pbPos )
      self.raiseAMessage("Error Bound for Limit Surface Location is: "+str(float(errorBound)))
=======
      pb = self.stat.run({'targets':{self.target:xarray.DataArray(self.functionS.evaluate(tempDict)[self.target])}})[self.computationPrefix +"_"+self.target]
      if self.errorModel:
        boundError = abs(pb-self.stat.run({'targets':{self.target:xarray.DataArray(self.errorModel.evaluate(tempDict)[self.target])}})[self.computationPrefix +"_"+self.target])
>>>>>>> 02e4a71e
    else:
      self.raiseAnError(NotImplemented, "quadrature not yet implemented")
    return pb, boundError

  def collectOutput(self, finishedJob, output):
    """
      Function to place all of the computed data into the output object
      @ In, finishedJob, JobHandler External or Internal instance, A JobHandler object that is in charge of running this post-processor
      @ In, output, dataObjects, The object where we want to place our computed results
      @ Out, None
    """
    evaluation = finishedJob.getEvaluation()
    pb, boundError = evaluation[1]
    lms = evaluation[0][0]
    if output.type == 'PointSet':
      # we store back the limitsurface
      dataSet = lms.asDataset()
      loadDict = {key: dataSet[key].values for key in lms.getVars()}
      loadDict[self.computationPrefix] = np.full(len(lms), pb)
      if self.computeErrrorBounds:
        if self.computationPrefix+"_err" not in output.getVars():
          self.raiseAWarning('ERROR Bounds have been computed but the output DataObject does not request the variable: "', self.computationPrefix+"_err", '"!')
        else:
          loadDict[self.computationPrefix+"_err"] = np.full(len(lms), boundError)
      output.load(loadDict,'dict')
    # NB I keep this commented part in case we want to keep the possibility to have outputfiles for PP
    #elif isinstance(output,Files.File):
    #  headers = lms.getParaKeys('inputs') + lms.getParaKeys('outputs')
    #  if 'EventProbability' not in headers:
    #    headers += ['EventProbability']
    #  stack = [None] * len(headers)
    #  output.close()
    #  # If the file already exist, we will erase it.
    #  if os.path.exists(output.getAbsFile()):
    #    self.raiseAWarning('File %s already exists, this file will be erased!' %output.getAbsFile())
    #    output.open('w')
    #    output.close()
    #  outIndex = 0
    #  for key, value in lms.getParametersValues('input').items():
    #    stack[headers.index(key)] = np.asarray(value).flatten()
    #  for key, value in lms.getParametersValues('output').items():
    #    stack[headers.index(key)] = np.asarray(value).flatten()
    #    outIndex = headers.index(key)
    #  stack[headers.index('EventProbability')] = np.array([pb] * len(stack[outIndex])).flatten()
    #  stacked = np.column_stack(stack)
    #  np.savetxt(output, stacked, delimiter = ',', header = ','.join(headers),comments='')
    #  #N.B. without comments='' you get a "# " at the top of the header row
    else:
      self.raiseAnError(Exception, self.type + ' accepts PointSet only')<|MERGE_RESOLUTION|>--- conflicted
+++ resolved
@@ -22,13 +22,8 @@
 import numpy as np
 import xarray
 import math
-<<<<<<< HEAD
 import os
 import copy
-=======
-import sys
-from copy import deepcopy
->>>>>>> 02e4a71e
 #External Modules End--------------------------------------------------------------------------------
 
 #Internal Modules------------------------------------------------------------------------------------
@@ -101,20 +96,12 @@
     self.tolerance = 0.0001  # integration tolerance
     self.integralType = 'montecarlo'  # integral type (which alg needs to be used). Either montecarlo or quadrature(quadrature not yet)
     self.seed = 20021986  # seed for montecarlo
-<<<<<<< HEAD
-    self.matrixDictPos = {}  # dictionary of arrays and target (positive)
-    self.matrixDictNeg = {}  # dictionary of arrays and target (negative)
-    self.lowerUpperDict = {}
-    self.functionS = None
-    self.computationPrefix = None
-=======
     self.matrixDict = {}  # dictionary of arrays and target
     self.computeErrrorBounds = False #  compute the bounding error?
     self.lowerUpperDict = {} # dictionary of lower and upper bounds (used if no distributions are inputted)
     self.functionS = None # evaluation classifier for the integration
     self.errorModel = None # classifier used for the error estimation
     self.computationPrefix = None # output prefix for the storage of the probability and, if requested, bounding error
->>>>>>> 02e4a71e
     self.stat = BasicStatistics(self.messageHandler)  # instantiation of the 'BasicStatistics' processor, which is used to compute the pb given montecarlo evaluations
     self.stat.what = ['expectedValue'] # expected value calculation
     self.addAssemblerObject('distribution','-n', newXmlFlg = True) # distributions are optional
@@ -205,20 +192,6 @@
     if self.integralType in ['montecarlo']:
       self.stat.toDo = {'expectedValue':[{'targets':set([self.target]), 'prefix':self.computationPrefix}]}
       self.stat.initialize(runInfo, inputs, initDict)
-<<<<<<< HEAD
-    self.functionSPos = LearningGate.returnInstance('SupervisedGate','SciKitLearn',
-                                                 self, **{'SKLtype':'neighbors|KNeighborsClassifier',
-                                                          'Features':','.join(list(self.variableDist.keys())),
-                                                          'Target':self.target})
-    self.functionSNeg = LearningGate.returnInstance('SupervisedGate','SciKitLearn',
-                                                   self, **{'SKLtype':'neighbors|KNeighborsClassifier',
-                                                            'Features':','.join(list(self.variableDist.keys())),
-                                                            'Target':self.target})
-    self.functionSPos.train(self.matrixDictPos)
-    self.functionSNeg.train(self.matrixDictNeg)
-    self.raiseADebug('DATA SET MATRIX:')
-    self.raiseADebug(self.matrixDictNeg)
-=======
     self.functionS = LearningGate.returnInstance('SupervisedGate','SciKitLearn', self,
                                                           **{'SKLtype':'neighbors|KNeighborsClassifier',
                                                              'Features':','.join(list(self.variableDist.keys())),
@@ -241,8 +214,6 @@
         modifiedMatrixDict[key] = np.concatenate((self.matrixDict[key][indecesToModifyOnes], self.matrixDict[key][indecesToModifyOnes]
                                                   + (self.matrixDict[key][indecesToModifyOnes]/avg * 1.e-14))) if key != self.target else res
       self.errorModel.train(modifiedMatrixDict)
-
->>>>>>> 02e4a71e
     for varName, distName in self.variableDist.items():
       if distName != None:
         self.variableDist[varName] = self.retrieveObjectFromAssemblerDict('distribution', distName)
@@ -270,17 +241,12 @@
         self.raiseAnError(IOError, 'The target ' + self.target + 'is not present among the outputs of the PointSet ' + item.name)
       # construct matrix
       dataSet = item.asDataset()
-      self.matrixDictNeg = {varName: dataSet[varName].values for varName in self.variableDist}
-      self.matrixDictPos = copy.deepcopy(self.matrixDictNeg)
-      responseArray = copy.copy(dataSet[self.target].values)
+      self.matrixDict = {varName: dataSet[varName].values for varName in self.variableDist}
+      responseArray = dataSet[self.target].values
       if len(np.unique(responseArray)) != 2:
         self.raiseAnError(IOError, 'The target ' + self.target + ' needs to be a classifier output (-1 +1 or 0 +1)!')
       responseArray[responseArray == -1] = 0.0
-      self.matrixDictNeg[self.target] = responseArray
-      responseArray = dataSet[self.target].values
-      responseArray[responseArray == 1] = 0.0
-      responseArray[responseArray == -1] = 1.0
-      self.matrixDictPos[self.target] = responseArray
+      self.matrixDict[self.target] = responseArray
     else:
       self.raiseAnError(IOError, 'Only PointSet is accepted as input!!!!')
 
@@ -302,18 +268,9 @@
           f = np.vectorize(self.variableDist[varName].ppf, otypes=[np.float])
           randomMatrix[:, index] = f(randomMatrix[:, index])
         tempDict[varName] = randomMatrix[:, index]
-<<<<<<< HEAD
-      pbNeg = self.stat.run({'targets':{self.target:xarray.DataArray(self.functionSNeg.evaluate(tempDict)[self.target])}})[self.computationPrefix +"_"+self.target]
-      pbPos = self.stat.run({'targets':{self.target:xarray.DataArray(self.functionSPos.evaluate(tempDict)[self.target])}})[self.computationPrefix +"_"+self.target]
-      # we assume the limit surface is in the middle between the -1 and +1 boundaries
-      pb = (pbNeg + pbPos) / 2.
-      errorBound = abs( pbNeg - pbPos )
-      self.raiseAMessage("Error Bound for Limit Surface Location is: "+str(float(errorBound)))
-=======
       pb = self.stat.run({'targets':{self.target:xarray.DataArray(self.functionS.evaluate(tempDict)[self.target])}})[self.computationPrefix +"_"+self.target]
       if self.errorModel:
         boundError = abs(pb-self.stat.run({'targets':{self.target:xarray.DataArray(self.errorModel.evaluate(tempDict)[self.target])}})[self.computationPrefix +"_"+self.target])
->>>>>>> 02e4a71e
     else:
       self.raiseAnError(NotImplemented, "quadrature not yet implemented")
     return pb, boundError
