--- conflicted
+++ resolved
@@ -199,16 +199,12 @@
     self.functionSPos.train(self.matrixDictPos)
     self.functionSNeg.train(self.matrixDictNeg)
     self.raiseADebug('DATA SET MATRIX:')
-<<<<<<< HEAD
     self.raiseADebug(self.matrixDictNeg)
-=======
-    self.raiseADebug(self.matrixDict)
     for varName, distName in self.variableDist.items():
       if distName != None:
         self.variableDist[varName] = self.retrieveObjectFromAssemblerDict('distribution', distName)
         self.lowerUpperDict[varName]['lowerBound'] = self.variableDist[varName].lowerBound
         self.lowerUpperDict[varName]['upperBound'] = self.variableDist[varName].upperBound
->>>>>>> 7723e8e1
 
   def inputToInternal(self, currentInput):
     """
