--- conflicted
+++ resolved
@@ -236,11 +236,7 @@
 
     output.load(evaluation['data'], style='dict', dims=evaluation['dims'])
 
-<<<<<<< HEAD
   def inputToInternal_OLD(self,inputs):
-=======
-  def inputToInternal_OLD(self,input):
->>>>>>> a995b940
     """
       Function to convert the received input into a format this object can
       understand
