# Copyright 2017 Battelle Energy Alliance, LLC
#
# Licensed under the Apache License, Version 2.0 (the "License");
# you may not use this file except in compliance with the License.
# You may obtain a copy of the License at
#
# http://www.apache.org/licenses/LICENSE-2.0
#
# Unless required by applicable law or agreed to in writing, software
# distributed under the License is distributed on an "AS IS" BASIS,
# WITHOUT WARRANTIES OR CONDITIONS OF ANY KIND, either express or implied.
# See the License for the specific language governing permissions and
# limitations under the License.
"""
Module where the base class and the specialization of different type of Model are
"""
#for future compatibility with Python 3--------------------------------------------------------------
from __future__ import division, print_function, unicode_literals, absolute_import
#End compatibility block for Python 3----------------------------------------------------------------

#External Modules------------------------------------------------------------------------------------
import copy
import inspect
import itertools
import numpy as np
import functools
import os
#External Modules End--------------------------------------------------------------------------------

#Internal Modules------------------------------------------------------------------------------------
from .Dummy import Dummy
import Decorators
import SupervisedLearning
from utils import utils
from utils import xmlUtils
from utils import InputData, InputTypes
from Decorators.Parallelization import Parallel
import Files
import LearningGate
#Internal Modules End--------------------------------------------------------------------------------

# set enviroment variable to avoid parallelim degradation in some surrogate models
os.environ["MKL_NUM_THREADS"]="1"

class ROM(Dummy):
  """
    ROM stands for Reduced Order Model. All the models here, first learn than predict the outcome
  """

  @classmethod
  def getInputSpecification(cls):
    """
      Method to get a reference to a class that specifies the input data for
      class cls. This one seems a bit excessive, are all of these for this class?
      @ In, cls, the class for which we are retrieving the specification
      @ Out, inputSpecification, InputData.ParameterInput, class to use for
        specifying input of cls.
    """
    inputSpecification = super(ROM, cls).getInputSpecification()

    IndexSetInputType = InputTypes.makeEnumType("indexSet","indexSetType",["TensorProduct","TotalDegree","HyperbolicCross","Custom"])
    CriterionInputType = InputTypes.makeEnumType("criterion", "criterionType", ["bic","aic","gini","entropy","mse"])
    ###########
    # general #
    ###########
    inputSpecification.addSub(InputData.parameterInputFactory('Features',contentType=InputTypes.StringListType))
    inputSpecification.addSub(InputData.parameterInputFactory('Target',contentType=InputTypes.StringListType))
<<<<<<< HEAD
    ###############################
    # segmenting and clustering (ROMCollection)
    ###############################
=======

    ######################
    # dynamically loaded #
    ######################
    for typ in SupervisedLearning.knownTypes():
      obj = SupervisedLearning.returnClass(typ, None) # TODO no message handler available!
      if hasattr(obj, 'getInputSpecifications'):
        subspecs = obj.getInputSpecifications()
        print('Known:', typ)
        print(subspecs)
        inputSpecification.mergeSub(subspecs)

    ####################
    # manually entered #
    ####################
    # segmenting and clustering
>>>>>>> a27b552c
    segment = InputData.parameterInputFactory("Segment", strictMode=True)
    segmentGroups = InputTypes.makeEnumType('segmentGroup', 'sesgmentGroupType', ['segment', 'cluster', 'interpolate'])
    segment.addParam('grouping', segmentGroups)
    subspace = InputData.parameterInputFactory('subspace', contentType=InputTypes.StringType)
    subspace.addParam('divisions', InputTypes.IntegerType, False)
    subspace.addParam('pivotLength', InputTypes.FloatType, False)
    subspace.addParam('shift', InputTypes.StringType, False)
    segment.addSub(subspace)
    clusterEvalModeEnum = InputTypes.makeEnumType('clusterEvalModeEnum', 'clusterEvalModeType', ['clustered', 'truncated', 'full'])
    segment.addSub(InputData.parameterInputFactory('evalMode', strictMode=True, contentType=clusterEvalModeEnum))
    segment.addSub(InputData.parameterInputFactory('evaluationClusterChoice', strictMode=True, contentType=InputTypes.makeEnumType('choiceGroup', 'choiceGroupType', ['first', 'random', 'centroid'])))
    ## clusterFeatures
    segment.addSub(InputData.parameterInputFactory('clusterFeatures', contentType=InputTypes.StringListType))
    ## max cycles (for Interpolated ROMCollection)
    segment.addSub(InputData.parameterInputFactory('maxCycles', contentType=InputTypes.IntegerType))
    ## classifier
    clsfr = InputData.parameterInputFactory('Classifier', strictMode=True, contentType=InputTypes.StringType)
    clsfr.addParam('class', InputTypes.StringType, True)
    clsfr.addParam('type', InputTypes.StringType, True)
    segment.addSub(clsfr)
    ## metric
    metric = InputData.parameterInputFactory('Metric', strictMode=True, contentType=InputTypes.StringType)
    metric.addParam('class', InputTypes.StringType, True)
    metric.addParam('type', InputTypes.StringType, True)
    segment.addSub(metric)
    segment.addSub(InputData.parameterInputFactory('macroParameter', contentType=InputTypes.StringType))
    inputSpecification.addSub(segment)
    ##### END ROMCollection
    # pickledROM
    inputSpecification.addSub(InputData.parameterInputFactory('clusterEvalMode', contentType=clusterEvalModeEnum))
    inputSpecification.addSub(InputData.parameterInputFactory('maxCycles', contentType=InputTypes.IntegerType)) # for Interpolated ROMCollection
    # unsorted
    inputSpecification.addSub(InputData.parameterInputFactory("persistence", contentType=InputTypes.StringType))
    inputSpecification.addSub(InputData.parameterInputFactory("gradient", contentType=InputTypes.StringType))
    inputSpecification.addSub(InputData.parameterInputFactory("simplification", contentType=InputTypes.FloatType))
    inputSpecification.addSub(InputData.parameterInputFactory("graph", contentType=InputTypes.StringType))
    inputSpecification.addSub(InputData.parameterInputFactory("beta", contentType=InputTypes.FloatType))
    inputSpecification.addSub(InputData.parameterInputFactory("knn", contentType=InputTypes.IntegerType))
    inputSpecification.addSub(InputData.parameterInputFactory("partitionPredictor", contentType=InputTypes.StringType))
    inputSpecification.addSub(InputData.parameterInputFactory("smooth", contentType=InputTypes.StringType))
    inputSpecification.addSub(InputData.parameterInputFactory("kernel", contentType=InputTypes.StringType))
    inputSpecification.addSub(InputData.parameterInputFactory("bandwidth", contentType=InputTypes.FloatType))
    inputSpecification.addSub(InputData.parameterInputFactory("p", contentType=InputTypes.IntegerType))
    inputSpecification.addSub(InputData.parameterInputFactory("SKLtype", contentType=InputTypes.StringType))
    inputSpecification.addSub(InputData.parameterInputFactory("n_iter", contentType=InputTypes.IntegerType))
    inputSpecification.addSub(InputData.parameterInputFactory("n_iter_no_change", contentType=InputTypes.IntegerType))
    inputSpecification.addSub(InputData.parameterInputFactory("tol", contentType=InputTypes.StringType))
    inputSpecification.addSub(InputData.parameterInputFactory("alpha_1", contentType=InputTypes.FloatType))
    inputSpecification.addSub(InputData.parameterInputFactory("alpha_2", contentType=InputTypes.FloatType))
    inputSpecification.addSub(InputData.parameterInputFactory("lambda_1", contentType=InputTypes.FloatType))
    inputSpecification.addSub(InputData.parameterInputFactory("lambda_2", contentType=InputTypes.FloatType))
    inputSpecification.addSub(InputData.parameterInputFactory("compute_score", contentType=InputTypes.StringType)) #bool
    inputSpecification.addSub(InputData.parameterInputFactory("threshold_lambda", contentType=InputTypes.FloatType))
    inputSpecification.addSub(InputData.parameterInputFactory("fit_intercept", contentType=InputTypes.StringType))  #bool
    inputSpecification.addSub(InputData.parameterInputFactory("normalize", contentType=InputTypes.StringType))  #bool
    inputSpecification.addSub(InputData.parameterInputFactory("verbose", contentType=InputTypes.StringType)) #bool
    inputSpecification.addSub(InputData.parameterInputFactory("alpha", contentType=InputTypes.FloatType))
    inputSpecification.addSub(InputData.parameterInputFactory("l1_ratio", contentType=InputTypes.FloatType))
    inputSpecification.addSub(InputData.parameterInputFactory("max_iter", contentType=InputTypes.StringType))
    inputSpecification.addSub(InputData.parameterInputFactory("warm_start", contentType=InputTypes.StringType)) #bool
    inputSpecification.addSub(InputData.parameterInputFactory("positive", contentType=InputTypes.StringType)) #bool?
    inputSpecification.addSub(InputData.parameterInputFactory("eps", contentType=InputTypes.FloatType))
    inputSpecification.addSub(InputData.parameterInputFactory("n_alphas", contentType=InputTypes.IntegerType))
    inputSpecification.addSub(InputData.parameterInputFactory("precompute", contentType=InputTypes.StringType))
    inputSpecification.addSub(InputData.parameterInputFactory("n_nonzero_coefs", contentType=InputTypes.StringType))
    inputSpecification.addSub(InputData.parameterInputFactory("fit_path", contentType=InputTypes.StringType)) #bool
    inputSpecification.addSub(InputData.parameterInputFactory("max_n_alphas", contentType=InputTypes.IntegerType))
    inputSpecification.addSub(InputData.parameterInputFactory("criterion", contentType=CriterionInputType))
    inputSpecification.addSub(InputData.parameterInputFactory("penalty", contentType=InputTypes.StringType)) #enum
    inputSpecification.addSub(InputData.parameterInputFactory("dual", contentType=InputTypes.StringType)) #bool
    inputSpecification.addSub(InputData.parameterInputFactory("C", contentType=InputTypes.FloatType))
    inputSpecification.addSub(InputData.parameterInputFactory("intercept_scaling", contentType=InputTypes.FloatType))
    inputSpecification.addSub(InputData.parameterInputFactory("class_weight", contentType=InputTypes.StringType))
    inputSpecification.addSub(InputData.parameterInputFactory("random_state", contentType=InputTypes.StringType))
    inputSpecification.addSub(InputData.parameterInputFactory("cv", contentType=InputTypes.StringType))
    inputSpecification.addSub(InputData.parameterInputFactory("shuffle", contentType=InputTypes.StringType)) #bool
    inputSpecification.addSub(InputData.parameterInputFactory("loss", contentType=InputTypes.StringType)) #enum
    inputSpecification.addSub(InputData.parameterInputFactory("epsilon", contentType=InputTypes.FloatType))
    inputSpecification.addSub(InputData.parameterInputFactory("eta0", contentType=InputTypes.FloatType))
    inputSpecification.addSub(InputData.parameterInputFactory("solver", contentType=InputTypes.StringType)) #enum
    inputSpecification.addSub(InputData.parameterInputFactory("alphas", contentType=InputTypes.StringType))
    inputSpecification.addSub(InputData.parameterInputFactory("scoring", contentType=InputTypes.StringType))
    inputSpecification.addSub(InputData.parameterInputFactory("gcv_mode", contentType=InputTypes.StringType)) #enum
    inputSpecification.addSub(InputData.parameterInputFactory("store_cv_values", contentType=InputTypes.StringType)) #bool
    inputSpecification.addSub(InputData.parameterInputFactory("learning_rate", contentType=InputTypes.StringType)) #enum
    inputSpecification.addSub(InputData.parameterInputFactory("power_t", contentType=InputTypes.FloatType))
    inputSpecification.addSub(InputData.parameterInputFactory("multi_class", contentType=InputTypes.StringType))
    inputSpecification.addSub(InputData.parameterInputFactory("kernel", contentType=InputTypes.StringType)) #enum
    inputSpecification.addSub(InputData.parameterInputFactory("degree", contentType=InputTypes.IntegerType))
    inputSpecification.addSub(InputData.parameterInputFactory("gamma", contentType=InputTypes.FloatType))
    inputSpecification.addSub(InputData.parameterInputFactory("coef0", contentType=InputTypes.FloatType))
    inputSpecification.addSub(InputData.parameterInputFactory("probability", contentType=InputTypes.StringType)) #bool
    inputSpecification.addSub(InputData.parameterInputFactory("shrinking", contentType=InputTypes.StringType)) #bool
    inputSpecification.addSub(InputData.parameterInputFactory("cache_size", contentType=InputTypes.FloatType))
    inputSpecification.addSub(InputData.parameterInputFactory("nu", contentType=InputTypes.FloatType))
    inputSpecification.addSub(InputData.parameterInputFactory("code_size", contentType=InputTypes.FloatType))
    inputSpecification.addSub(InputData.parameterInputFactory("fit_prior", contentType=InputTypes.StringType)) #bool
    inputSpecification.addSub(InputData.parameterInputFactory("class_prior", contentType=InputTypes.StringType))
    inputSpecification.addSub(InputData.parameterInputFactory("binarize", contentType=InputTypes.FloatType))
    inputSpecification.addSub(InputData.parameterInputFactory("n_neighbors", contentType=InputTypes.IntegerType))
    inputSpecification.addSub(InputData.parameterInputFactory("weights", contentType=InputTypes.StringType)) #enum
    inputSpecification.addSub(InputData.parameterInputFactory("algorithm", contentType=InputTypes.StringType)) #enum
    inputSpecification.addSub(InputData.parameterInputFactory("leaf_size", contentType=InputTypes.IntegerType))
    inputSpecification.addSub(InputData.parameterInputFactory("metric", contentType=InputTypes.StringType)) #enum?
    inputSpecification.addSub(InputData.parameterInputFactory("radius", contentType=InputTypes.FloatType))
    inputSpecification.addSub(InputData.parameterInputFactory("outlier_label", contentType=InputTypes.StringType))
    inputSpecification.addSub(InputData.parameterInputFactory("shrink_threshold", contentType=InputTypes.StringType))
    inputSpecification.addSub(InputData.parameterInputFactory("priors", contentType=InputTypes.StringType))
    inputSpecification.addSub(InputData.parameterInputFactory("reg_param", contentType=InputTypes.FloatType))
    inputSpecification.addSub(InputData.parameterInputFactory("splitter", contentType=InputTypes.StringType)) #enum
    inputSpecification.addSub(InputData.parameterInputFactory("max_features", contentType=InputTypes.StringType))
    inputSpecification.addSub(InputData.parameterInputFactory("max_depth", contentType=InputTypes.StringType))
    inputSpecification.addSub(InputData.parameterInputFactory("min_samples_split", contentType=InputTypes.IntegerType))
    inputSpecification.addSub(InputData.parameterInputFactory("min_samples_leaf", contentType=InputTypes.IntegerType))
    inputSpecification.addSub(InputData.parameterInputFactory("max_leaf_nodes", contentType=InputTypes.StringType))
    inputSpecification.addSub(InputData.parameterInputFactory("regr", contentType=InputTypes.StringType)) #enum
    inputSpecification.addSub(InputData.parameterInputFactory("corr", contentType=InputTypes.StringType)) #enum?
    inputSpecification.addSub(InputData.parameterInputFactory("beta0", contentType=InputTypes.StringType))
    inputSpecification.addSub(InputData.parameterInputFactory("storage_mode", contentType=InputTypes.StringType)) #enum
    inputSpecification.addSub(InputData.parameterInputFactory("theta0", contentType=InputTypes.StringType))
    inputSpecification.addSub(InputData.parameterInputFactory("thetaL", contentType=InputTypes.StringType))
    inputSpecification.addSub(InputData.parameterInputFactory("thetaU", contentType=InputTypes.StringType))
    inputSpecification.addSub(InputData.parameterInputFactory("nugget", contentType=InputTypes.FloatType))
    inputSpecification.addSub(InputData.parameterInputFactory("optimizer", contentType=InputTypes.StringType)) #enum
    inputSpecification.addSub(InputData.parameterInputFactory("random_start", contentType=InputTypes.IntegerType))
    inputSpecification.addSub(InputData.parameterInputFactory("alpha", contentType=InputTypes.FloatType))
    inputSpecification.addSub(InputData.parameterInputFactory("n_restarts_optimizer", contentType=InputTypes.IntegerType))
    inputSpecification.addSub(InputData.parameterInputFactory("normalize_y", contentType=InputTypes.StringType))
    # GaussPolynomialROM and HDMRRom
    inputSpecification.addSub(InputData.parameterInputFactory("IndexPoints", contentType=InputTypes.StringType))
    inputSpecification.addSub(InputData.parameterInputFactory("IndexSet",contentType=IndexSetInputType))
    inputSpecification.addSub(InputData.parameterInputFactory('pivotParameter',contentType=InputTypes.StringType))
    inputSpecification.addSub(InputData.parameterInputFactory("PolynomialOrder", contentType=InputTypes.IntegerType))
    inputSpecification.addSub(InputData.parameterInputFactory("SobolOrder", contentType=InputTypes.IntegerType))
    inputSpecification.addSub(InputData.parameterInputFactory("SparseGrid", contentType=InputTypes.StringType))
    InterpolationInput = InputData.parameterInputFactory('Interpolation', contentType=InputTypes.StringType)
    InterpolationInput.addParam("quad", InputTypes.StringType, False)
    InterpolationInput.addParam("poly", InputTypes.StringType, False)
    InterpolationInput.addParam("weight", InputTypes.FloatType, False)
    inputSpecification.addSub(InterpolationInput)
    # ARMA
    inputSpecification.addSub(InputData.parameterInputFactory('correlate', contentType=InputTypes.StringListType))
    inputSpecification.addSub(InputData.parameterInputFactory("P", contentType=InputTypes.IntegerType))
    inputSpecification.addSub(InputData.parameterInputFactory("Q", contentType=InputTypes.IntegerType))
    inputSpecification.addSub(InputData.parameterInputFactory("seed", contentType=InputTypes.IntegerType))
    inputSpecification.addSub(InputData.parameterInputFactory("reseedCopies", contentType=InputTypes.BoolType))
    inputSpecification.addSub(InputData.parameterInputFactory("Fourier", contentType=InputTypes.FloatListType))
    inputSpecification.addSub(InputData.parameterInputFactory("nyquistScalar", contentType=InputTypes.IntegerType))
    inputSpecification.addSub(InputData.parameterInputFactory("preserveInputCDF", contentType=InputTypes.BoolType))
    ### ARMA zero filter
    zeroFilt = InputData.parameterInputFactory('ZeroFilter', contentType=InputTypes.StringType)
    zeroFilt.addParam('tol', InputTypes.FloatType)
    inputSpecification.addSub(zeroFilt)
    ### ARMA out truncation
    outTrunc = InputData.parameterInputFactory('outTruncation', contentType=InputTypes.StringListType)
    domainEnumType = InputTypes.makeEnumType('domain', 'truncateDomainType', ['positive', 'negative'])
    outTrunc.addParam('domain', domainEnumType, True)
    inputSpecification.addSub(outTrunc)
    ### ARMA specific fourier
    specFourier = InputData.parameterInputFactory('SpecificFourier', strictMode=True)
    specFourier.addParam("variables", InputTypes.StringListType, True)
    specFourier.addSub(InputData.parameterInputFactory('periods', contentType=InputTypes.FloatListType))
    inputSpecification.addSub(specFourier)
    ### ARMA multicycle
    multiYear = InputData.parameterInputFactory('Multicycle')
    multiYear.addSub(InputData.parameterInputFactory('cycles', contentType=InputTypes.IntegerType))
    growth = InputData.parameterInputFactory('growth', contentType=InputTypes.FloatType)
    growth.addParam('targets', InputTypes.StringListType, True)
    growth.addParam('start_index', InputTypes.IntegerType)
    growth.addParam('end_index', InputTypes.IntegerType)
    growthEnumType = InputTypes.makeEnumType('growth', 'armaGrowthType', ['exponential', 'linear'])
    growth.addParam('mode', growthEnumType, True)
    multiYear.addSub(growth)
    inputSpecification.addSub(multiYear)
    ### ARMA peaks
    peaks = InputData.parameterInputFactory('Peaks')
    nbin= InputData.parameterInputFactory('nbin',contentType=InputTypes.IntegerType)
    window = InputData.parameterInputFactory('window',contentType=InputTypes.FloatListType)
    window.addParam('width', InputTypes.FloatType, True)
    peaks.addSub(window)
    peaks.addSub(nbin)
    peaks.addParam('threshold', InputTypes.FloatType)
    peaks.addParam('target', InputTypes.StringType)
    peaks.addParam('period', InputTypes.FloatType)
    inputSpecification.addSub(peaks)
    # inputs for neural_network
    inputSpecification.addSub(InputData.parameterInputFactory("activation", contentType=InputTypes.StringType))
    inputSpecification.addSub(InputData.parameterInputFactory("batch_size", contentType=InputTypes.StringType))
    inputSpecification.addSub(InputData.parameterInputFactory("learning_rate_init", contentType=InputTypes.FloatType))
    inputSpecification.addSub(InputData.parameterInputFactory("momentum", contentType=InputTypes.FloatType))
    inputSpecification.addSub(InputData.parameterInputFactory("nesterovs_momentum", contentType=InputTypes.StringType)) # bool
    inputSpecification.addSub(InputData.parameterInputFactory("early_stopping", contentType=InputTypes.StringType)) # bool
    inputSpecification.addSub(InputData.parameterInputFactory("validation_fraction", contentType=InputTypes.FloatType))
    inputSpecification.addSub(InputData.parameterInputFactory("beta_1", contentType=InputTypes.FloatType))
    inputSpecification.addSub(InputData.parameterInputFactory("beta_2", contentType=InputTypes.FloatType))
    # PolyExp
    inputSpecification.addSub(InputData.parameterInputFactory("maxNumberExpTerms", contentType=InputTypes.IntegerType))
    inputSpecification.addSub(InputData.parameterInputFactory("numberExpTerms", contentType=InputTypes.IntegerType))
    inputSpecification.addSub(InputData.parameterInputFactory("maxPolyOrder", contentType=InputTypes.IntegerType))
    inputSpecification.addSub(InputData.parameterInputFactory("polyOrder", contentType=InputTypes.IntegerType))
    coeffRegressorEnumType = InputTypes.makeEnumType("coeffRegressor","coeffRegressorType",["poly","spline","nearest"])
    inputSpecification.addSub(InputData.parameterInputFactory("coeffRegressor", contentType=coeffRegressorEnumType))
    # DMD
    inputSpecification.addSub(InputData.parameterInputFactory("rankSVD", contentType=InputTypes.IntegerType))
    inputSpecification.addSub(InputData.parameterInputFactory("energyRankSVD", contentType=InputTypes.FloatType))
    inputSpecification.addSub(InputData.parameterInputFactory("rankTLSQ", contentType=InputTypes.IntegerType))
    inputSpecification.addSub(InputData.parameterInputFactory("exactModes", contentType=InputTypes.BoolType))
    inputSpecification.addSub(InputData.parameterInputFactory("optimized", contentType=InputTypes.BoolType))
    inputSpecification.addSub(InputData.parameterInputFactory("dmdType", contentType=InputTypes.StringType))

    # for deep learning neural network
    #inputSpecification.addSub(InputData.parameterInputFactory("DNN", InputTypes.StringType))
    inputSpecification.addSub(InputData.parameterInputFactory("hidden_layer_sizes", contentType=InputTypes.IntegerTupleType)) # list of integer
    inputSpecification.addSub(InputData.parameterInputFactory("metrics", contentType=InputTypes.StringListType)) #list of metrics
    inputSpecification.addSub(InputData.parameterInputFactory("batch_size", contentType=InputTypes.IntegerType))
    inputSpecification.addSub(InputData.parameterInputFactory("epochs", contentType=InputTypes.IntegerType))
    inputSpecification.addSub(InputData.parameterInputFactory("random_seed", contentType=InputTypes.IntegerType))
    inputSpecification.addSub(InputData.parameterInputFactory("plot_model", contentType=InputTypes.BoolType))
    inputSpecification.addSub(InputData.parameterInputFactory("num_classes",contentType= InputTypes.IntegerType))
    inputSpecification.addSub(InputData.parameterInputFactory("validation_split", contentType=InputTypes.FloatType))

    # Keras optimizer parameters
    OptimizerSettingInput = InputData.parameterInputFactory('optimizerSetting', contentType=InputTypes.StringType)
    Beta1Input = InputData.parameterInputFactory('beta_1', contentType=InputTypes.FloatType)
    Beta2Input = InputData.parameterInputFactory('beta_2', contentType=InputTypes.FloatType)
    DecayInput = InputData.parameterInputFactory('decay', contentType=InputTypes.FloatType)
    LRInput = InputData.parameterInputFactory('lr', contentType=InputTypes.FloatType)
    OptimizerInput = InputData.parameterInputFactory('optimizer', contentType=InputTypes.StringType)
    EpsilonInput = InputData.parameterInputFactory('epsilon', contentType=InputTypes.FloatType)
    MomentumInput = InputData.parameterInputFactory('momentum', contentType=InputTypes.FloatType)
    NesterovInput = InputData.parameterInputFactory('nesterov', contentType=InputTypes.StringType)
    RhoInput = InputData.parameterInputFactory('rho', contentType=InputTypes.FloatType)
    OptimizerSettingInput.addSub(Beta1Input)
    OptimizerSettingInput.addSub(Beta2Input)
    OptimizerSettingInput.addSub(DecayInput)
    OptimizerSettingInput.addSub(LRInput)
    OptimizerSettingInput.addSub(OptimizerInput)
    OptimizerSettingInput.addSub(EpsilonInput)
    OptimizerSettingInput.addSub(MomentumInput)
    OptimizerSettingInput.addSub(NesterovInput)
    OptimizerSettingInput.addSub(RhoInput)
    inputSpecification.addSub(OptimizerSettingInput)

    # Keras Layers parameters
    dataFormatEnumType = InputTypes.makeEnumType('dataFormat','dataFormatType',['channels_last', 'channels_first'])
    paddingEnumType = InputTypes.makeEnumType('padding','paddingType',['valid', 'same'])
    interpolationEnumType = InputTypes.makeEnumType('interpolation','interpolationType',['nearest', 'bilinear'])
    ###########################
    #  Dense Layers: regular densely-connected neural network layer
    ###########################
    layerInput = InputData.parameterInputFactory('Dense',contentType=InputTypes.StringType)
    layerInput.addParam('name', InputTypes.StringType, True)
    layerInput.addSub(InputData.parameterInputFactory('activation',contentType=InputTypes.StringType))
    layerInput.addSub(InputData.parameterInputFactory('use_bias',contentType=InputTypes.BoolType))
    layerInput.addSub(InputData.parameterInputFactory('kernel_initializer',contentType=InputTypes.StringType))
    layerInput.addSub(InputData.parameterInputFactory('bias_initializer',contentType=InputTypes.StringType))
    layerInput.addSub(InputData.parameterInputFactory('kernel_regularizer',contentType=InputTypes.StringType))
    layerInput.addSub(InputData.parameterInputFactory('bias_regularizer',contentType=InputTypes.StringType))
    layerInput.addSub(InputData.parameterInputFactory('activity_regularizer',contentType=InputTypes.StringType))
    layerInput.addSub(InputData.parameterInputFactory('kernel_constraint',contentType=InputTypes.StringType))
    layerInput.addSub(InputData.parameterInputFactory('bias_constraint',contentType=InputTypes.StringType))
    layerInput.addSub(InputData.parameterInputFactory('dim_out',contentType=InputTypes.StringType))
    inputSpecification.addSub(layerInput,InputData.Quantity.zero_to_infinity)
    ###########################
    #  Activation Layers: applies an activation function to an output
    ###########################
    layerInput = InputData.parameterInputFactory('Activation',contentType=InputTypes.StringType)
    layerInput.addParam('name', InputTypes.StringType, True)
    # 'activation' need to be popped out and only the value will be passed to the given layer
    layerInput.addSub(InputData.parameterInputFactory('activation',contentType=InputTypes.StringType))
    inputSpecification.addSub(layerInput,InputData.Quantity.zero_to_infinity)
    ###########################
    #  Dropout Layers: Applies Dropout to the input
    ###########################
    layerInput = InputData.parameterInputFactory('Dropout',contentType=InputTypes.StringType)
    layerInput.addParam('name', InputTypes.StringType, True)
    layerInput.addSub(InputData.parameterInputFactory('rate',contentType=InputTypes.FloatType))
    layerInput.addSub(InputData.parameterInputFactory('noise_shape',contentType=InputTypes.IntegerTupleType))
    layerInput.addSub(InputData.parameterInputFactory('seed',contentType=InputTypes.IntegerType))
    inputSpecification.addSub(layerInput,InputData.Quantity.zero_to_infinity)
    ###########################
    #  Flatten Layers: Flattens the input
    ###########################
    layerInput = InputData.parameterInputFactory('Flatten',contentType=InputTypes.StringType)
    layerInput.addParam('name', InputTypes.StringType, True)
    layerInput.addSub(InputData.parameterInputFactory('data_format',contentType=InputTypes.StringType))
    inputSpecification.addSub(layerInput,InputData.Quantity.zero_to_infinity)
    ###########################
    #  Input Layers: Input() is used to instantiate a Keras tensor
    ###########################
    layerInput = InputData.parameterInputFactory('Input',contentType=InputTypes.StringType)
    layerInput.addParam('name', InputTypes.StringType, True)
    inputSpecification.addSub(layerInput,InputData.Quantity.zero_to_infinity)
    ###########################
    #  Reshape Layers: Reshapes an output to a certain shape
    ###########################
    layerInput = InputData.parameterInputFactory('Reshape',contentType=InputTypes.StringType)
    layerInput.addParam('name', InputTypes.StringType, True)
    # 'target_shape' need to be popped out and only the value will be passed to the given layer
    layerInput.addSub(InputData.parameterInputFactory('target_shape',contentType=InputTypes.IntegerTupleType))
    inputSpecification.addSub(layerInput,InputData.Quantity.zero_to_infinity)
    ###########################
    #  Permute Layers: permutes the dimensions of the input according to a given pattern
    ###########################
    layerInput = InputData.parameterInputFactory('Permute',contentType=InputTypes.StringType)
    layerInput.addParam('name', InputTypes.StringType, True)
    # 'permute_pattern' need to pop out and only the value will be passed to the given layer
    layerInput.addSub(InputData.parameterInputFactory('permute_pattern',contentType=InputTypes.IntegerTupleType))
    layerInput.addSub(InputData.parameterInputFactory('input_shape',contentType=InputTypes.IntegerTupleType))
    inputSpecification.addSub(layerInput,InputData.Quantity.zero_to_infinity)
    ###########################
    #  RepeatVector Layers: repeats the input n times
    ###########################
    layerInput = InputData.parameterInputFactory('RepeatVector',contentType=InputTypes.StringType)
    layerInput.addParam('name', InputTypes.StringType, True)
    # 'repetition_factor' need to be popped out and only the value will be passed to the given layer
    layerInput.addSub(InputData.parameterInputFactory('repetition_factor',contentType=InputTypes.IntegerType))
    inputSpecification.addSub(layerInput,InputData.Quantity.zero_to_infinity)
    ###########################
    #  Lambda Layers: Wraps arbitrary expression as a Layer object
    ###########################
    layerInput = InputData.parameterInputFactory('Lambda',contentType=InputTypes.StringType,strictMode=False)
    layerInput.addParam('name', InputTypes.StringType, True)
    # A function object need to be created and passed to given layer
    layerInput.addSub(InputData.parameterInputFactory('function',contentType=InputTypes.StringType))
    inputSpecification.addSub(layerInput,InputData.Quantity.zero_to_infinity)
    ###########################
    #  ActivityRegularization Layers: applies an update to the cost function based input activity
    ###########################
    layerInput = InputData.parameterInputFactory('ActivityRegularization',contentType=InputTypes.StringType)
    layerInput.addParam('name', InputTypes.StringType, True)
    layerInput.addSub(InputData.parameterInputFactory('l1',contentType=InputTypes.FloatType))
    layerInput.addSub(InputData.parameterInputFactory('l2',contentType=InputTypes.FloatType))
    inputSpecification.addSub(layerInput,InputData.Quantity.zero_to_infinity)
    ###########################
    #  Masking Layers: Masks a sequence by using a mask value to skip timesteps
    ###########################
    layerInput = InputData.parameterInputFactory('Masking',contentType=InputTypes.StringType)
    layerInput.addParam('name', InputTypes.StringType, True)
    layerInput.addSub(InputData.parameterInputFactory('mask_value',contentType=InputTypes.FloatType))
    inputSpecification.addSub(layerInput,InputData.Quantity.zero_to_infinity)
    ###########################
    #  SpatialDropout1D Layers: Spatial 1D version of Dropout
    ###########################
    layerInput = InputData.parameterInputFactory('SpatialDropout1D',contentType=InputTypes.StringType)
    layerInput.addParam('name', InputTypes.StringType, True)
    # 'rate' need to be popped out and the value will be passed to the given layer
    layerInput.addSub(InputData.parameterInputFactory('rate',contentType=InputTypes.FloatType))
    inputSpecification.addSub(layerInput,InputData.Quantity.zero_to_infinity)
    ###########################
    #  SpatialDropout2D Layers
    ###########################
    layerInput = InputData.parameterInputFactory('SpatialDropout2D',contentType=InputTypes.StringType)
    layerInput.addParam('name', InputTypes.StringType, True)
    # 'rate' need to be popped out and the value will be passed to the given layer
    layerInput.addSub(InputData.parameterInputFactory('rate',contentType=InputTypes.FloatType))
    layerInput.addSub(InputData.parameterInputFactory('data_format',contentType=dataFormatEnumType))
    inputSpecification.addSub(layerInput,InputData.Quantity.zero_to_infinity)
    ###########################
    #  SpatialDropout3D Layers
    ###########################
    layerInput = InputData.parameterInputFactory('SpatialDropout3D',contentType=InputTypes.StringType)
    layerInput.addParam('name', InputTypes.StringType, True)
    # 'rate' need to be popped out and the value will be passed to the given layer
    layerInput.addSub(InputData.parameterInputFactory('rate',contentType=InputTypes.FloatType))
    layerInput.addSub(InputData.parameterInputFactory('data_format',contentType=dataFormatEnumType))
    inputSpecification.addSub(layerInput,InputData.Quantity.zero_to_infinity)
    ###################################
    # Convolutional Layers
    ###################################
    ###########################
    #  Conv1D Layers: 1D convolutioanl layer (e.g. temporal convolutional)
    ###########################
    layerInput = InputData.parameterInputFactory('Conv1D',contentType=InputTypes.StringType)
    layerInput.addParam('name', InputTypes.StringType, True)
    layerInput.addSub(InputData.parameterInputFactory('dim_out',contentType=InputTypes.IntegerType))
    layerInput.addSub(InputData.parameterInputFactory('kernel_size',contentType=InputTypes.IntegerOrIntegerTupleType))
    layerInput.addSub(InputData.parameterInputFactory('strides',contentType=InputTypes.IntegerOrIntegerTupleType))
    layerInput.addSub(InputData.parameterInputFactory('padding',contentType=paddingEnumType))
    layerInput.addSub(InputData.parameterInputFactory('data_format',contentType=dataFormatEnumType))
    layerInput.addSub(InputData.parameterInputFactory('dilation_rate',contentType=InputTypes.IntegerOrIntegerTupleType))
    layerInput.addSub(InputData.parameterInputFactory('activation',contentType=InputTypes.StringType))
    layerInput.addSub(InputData.parameterInputFactory('use_bias',contentType=InputTypes.BoolType))
    layerInput.addSub(InputData.parameterInputFactory('kernel_initializer',contentType=InputTypes.StringType))
    layerInput.addSub(InputData.parameterInputFactory('bias_initializer',contentType=InputTypes.StringType))
    layerInput.addSub(InputData.parameterInputFactory('kernel_regularizer',contentType=InputTypes.StringType))
    layerInput.addSub(InputData.parameterInputFactory('bias_regularizer',contentType=InputTypes.StringType))
    layerInput.addSub(InputData.parameterInputFactory('activity_regularizer',contentType=InputTypes.StringType))
    layerInput.addSub(InputData.parameterInputFactory('kernel_constraint',contentType=InputTypes.StringType))
    layerInput.addSub(InputData.parameterInputFactory('bias_constraint',contentType=InputTypes.StringType))
    inputSpecification.addSub(layerInput,InputData.Quantity.zero_to_infinity)
    ###########################
    #  Conv2D Layers: 2D convolutioanl layer (e.g. spatial convolution over images)
    ###########################
    layerInput = InputData.parameterInputFactory('Conv2D',contentType=InputTypes.StringType)
    layerInput.addParam('name', InputTypes.StringType, True)
    layerInput.addSub(InputData.parameterInputFactory('dim_out',contentType=InputTypes.IntegerType))
    layerInput.addSub(InputData.parameterInputFactory('kernel_size',contentType=InputTypes.IntegerOrIntegerTupleType))
    layerInput.addSub(InputData.parameterInputFactory('strides',contentType=InputTypes.IntegerOrIntegerTupleType))
    layerInput.addSub(InputData.parameterInputFactory('padding',contentType=paddingEnumType))
    layerInput.addSub(InputData.parameterInputFactory('data_format',contentType=dataFormatEnumType))
    layerInput.addSub(InputData.parameterInputFactory('dilation_rate',contentType=InputTypes.IntegerOrIntegerTupleType))
    layerInput.addSub(InputData.parameterInputFactory('activation',contentType=InputTypes.StringType))
    layerInput.addSub(InputData.parameterInputFactory('use_bias',contentType=InputTypes.BoolType))
    layerInput.addSub(InputData.parameterInputFactory('kernel_initializer',contentType=InputTypes.StringType))
    layerInput.addSub(InputData.parameterInputFactory('bias_initializer',contentType=InputTypes.StringType))
    layerInput.addSub(InputData.parameterInputFactory('kernel_regularizer',contentType=InputTypes.StringType))
    layerInput.addSub(InputData.parameterInputFactory('bias_regularizer',contentType=InputTypes.StringType))
    layerInput.addSub(InputData.parameterInputFactory('activity_regularizer',contentType=InputTypes.StringType))
    layerInput.addSub(InputData.parameterInputFactory('kernel_constraint',contentType=InputTypes.StringType))
    layerInput.addSub(InputData.parameterInputFactory('bias_constraint',contentType=InputTypes.StringType))
    inputSpecification.addSub(layerInput,InputData.Quantity.zero_to_infinity)
    ###########################
    #  Conv3D Layers: 3D convolutioanl layer (e.g. spatial convolution over volumes)
    ###########################
    layerInput = InputData.parameterInputFactory('Conv3D',contentType=InputTypes.StringType)
    layerInput.addParam('name', InputTypes.StringType, True)
    layerInput.addSub(InputData.parameterInputFactory('dim_out',contentType=InputTypes.IntegerType))
    layerInput.addSub(InputData.parameterInputFactory('kernel_size',contentType=InputTypes.IntegerOrIntegerTupleType))
    layerInput.addSub(InputData.parameterInputFactory('strides',contentType=InputTypes.IntegerOrIntegerTupleType))
    layerInput.addSub(InputData.parameterInputFactory('padding',contentType=paddingEnumType))
    layerInput.addSub(InputData.parameterInputFactory('data_format',contentType=dataFormatEnumType))
    layerInput.addSub(InputData.parameterInputFactory('dilation_rate',contentType=InputTypes.IntegerOrIntegerTupleType))
    layerInput.addSub(InputData.parameterInputFactory('activation',contentType=InputTypes.StringType))
    layerInput.addSub(InputData.parameterInputFactory('use_bias',contentType=InputTypes.BoolType))
    layerInput.addSub(InputData.parameterInputFactory('kernel_initializer',contentType=InputTypes.StringType))
    layerInput.addSub(InputData.parameterInputFactory('bias_initializer',contentType=InputTypes.StringType))
    layerInput.addSub(InputData.parameterInputFactory('kernel_regularizer',contentType=InputTypes.StringType))
    layerInput.addSub(InputData.parameterInputFactory('bias_regularizer',contentType=InputTypes.StringType))
    layerInput.addSub(InputData.parameterInputFactory('activity_regularizer',contentType=InputTypes.StringType))
    layerInput.addSub(InputData.parameterInputFactory('kernel_constraint',contentType=InputTypes.StringType))
    layerInput.addSub(InputData.parameterInputFactory('bias_constraint',contentType=InputTypes.StringType))
    inputSpecification.addSub(layerInput,InputData.Quantity.zero_to_infinity)
    ###########################
    #  SeparableConv1D Layers: Depthwise separable 1D convolutioanl layer
    ###########################
    layerInput = InputData.parameterInputFactory('SeparableConv1D',contentType=InputTypes.StringType)
    layerInput.addParam('name', InputTypes.StringType, True)
    layerInput.addSub(InputData.parameterInputFactory('dim_out',contentType=InputTypes.IntegerType))
    layerInput.addSub(InputData.parameterInputFactory('kernel_size',contentType=InputTypes.IntegerOrIntegerTupleType))
    layerInput.addSub(InputData.parameterInputFactory('strides',contentType=InputTypes.IntegerOrIntegerTupleType))
    layerInput.addSub(InputData.parameterInputFactory('padding',contentType=paddingEnumType))
    layerInput.addSub(InputData.parameterInputFactory('data_format',contentType=dataFormatEnumType))
    layerInput.addSub(InputData.parameterInputFactory('dilation_rate',contentType=InputTypes.IntegerOrIntegerTupleType))
    layerInput.addSub(InputData.parameterInputFactory('depth_multiplier',contentType=InputTypes.IntegerType))
    layerInput.addSub(InputData.parameterInputFactory('depthwise_initializer',contentType=InputTypes.StringType))
    layerInput.addSub(InputData.parameterInputFactory('pointwise_initializer',contentType=InputTypes.StringType))
    layerInput.addSub(InputData.parameterInputFactory('pointwise_regularizer',contentType=InputTypes.StringType))
    layerInput.addSub(InputData.parameterInputFactory('activation',contentType=InputTypes.StringType))
    layerInput.addSub(InputData.parameterInputFactory('use_bias',contentType=InputTypes.BoolType))
    layerInput.addSub(InputData.parameterInputFactory('bias_initializer',contentType=InputTypes.StringType))
    layerInput.addSub(InputData.parameterInputFactory('depthwise_regularizer',contentType=InputTypes.StringType))
    layerInput.addSub(InputData.parameterInputFactory('bias_regularizer',contentType=InputTypes.StringType))
    layerInput.addSub(InputData.parameterInputFactory('activity_regularizer',contentType=InputTypes.StringType))
    layerInput.addSub(InputData.parameterInputFactory('depthwise_constraint',contentType=InputTypes.StringType))
    layerInput.addSub(InputData.parameterInputFactory('pointwise_constraint',contentType=InputTypes.StringType))
    layerInput.addSub(InputData.parameterInputFactory('bias_constraint',contentType=InputTypes.StringType))
    inputSpecification.addSub(layerInput,InputData.Quantity.zero_to_infinity)
    ###########################
    #  SeparableConv2D Layers: Depthwise separable 2D convolutioanl layer
    ###########################
    layerInput = InputData.parameterInputFactory('SeparableConv2D',contentType=InputTypes.StringType)
    layerInput.addParam('name', InputTypes.StringType, True)
    layerInput.addSub(InputData.parameterInputFactory('dim_out',contentType=InputTypes.IntegerType))
    layerInput.addSub(InputData.parameterInputFactory('kernel_size',contentType=InputTypes.IntegerOrIntegerTupleType))
    layerInput.addSub(InputData.parameterInputFactory('strides',contentType=InputTypes.IntegerOrIntegerTupleType))
    layerInput.addSub(InputData.parameterInputFactory('padding',contentType=paddingEnumType))
    layerInput.addSub(InputData.parameterInputFactory('data_format',contentType=dataFormatEnumType))
    layerInput.addSub(InputData.parameterInputFactory('dilation_rate',contentType=InputTypes.IntegerOrIntegerTupleType))
    layerInput.addSub(InputData.parameterInputFactory('depth_multiplier',contentType=InputTypes.IntegerType))
    layerInput.addSub(InputData.parameterInputFactory('depthwise_initializer',contentType=InputTypes.StringType))
    layerInput.addSub(InputData.parameterInputFactory('pointwise_initializer',contentType=InputTypes.StringType))
    layerInput.addSub(InputData.parameterInputFactory('pointwise_regularizer',contentType=InputTypes.StringType))
    layerInput.addSub(InputData.parameterInputFactory('activation',contentType=InputTypes.StringType))
    layerInput.addSub(InputData.parameterInputFactory('use_bias',contentType=InputTypes.BoolType))
    layerInput.addSub(InputData.parameterInputFactory('bias_initializer',contentType=InputTypes.StringType))
    layerInput.addSub(InputData.parameterInputFactory('depthwise_regularizer',contentType=InputTypes.StringType))
    layerInput.addSub(InputData.parameterInputFactory('bias_regularizer',contentType=InputTypes.StringType))
    layerInput.addSub(InputData.parameterInputFactory('activity_regularizer',contentType=InputTypes.StringType))
    layerInput.addSub(InputData.parameterInputFactory('depthwise_constraint',contentType=InputTypes.StringType))
    layerInput.addSub(InputData.parameterInputFactory('pointwise_constraint',contentType=InputTypes.StringType))
    layerInput.addSub(InputData.parameterInputFactory('bias_constraint',contentType=InputTypes.StringType))
    inputSpecification.addSub(layerInput,InputData.Quantity.zero_to_infinity)
    ###########################
    #  DepthwiseConv2D Layers: Depthwise separable 2D convolutioanl layer
    ###########################
    layerInput = InputData.parameterInputFactory('DepthwiseConv2D',contentType=InputTypes.StringType)
    layerInput.addParam('name', InputTypes.StringType, True)
    layerInput.addSub(InputData.parameterInputFactory('kernel_size',contentType=InputTypes.IntegerOrIntegerTupleType))
    layerInput.addSub(InputData.parameterInputFactory('strides',contentType=InputTypes.IntegerOrIntegerTupleType))
    layerInput.addSub(InputData.parameterInputFactory('padding',contentType=paddingEnumType))
    layerInput.addSub(InputData.parameterInputFactory('data_format',contentType=dataFormatEnumType))
    layerInput.addSub(InputData.parameterInputFactory('dilation_rate',contentType=InputTypes.IntegerOrIntegerTupleType))
    layerInput.addSub(InputData.parameterInputFactory('depth_multiplier',contentType=InputTypes.IntegerType))
    layerInput.addSub(InputData.parameterInputFactory('depthwise_initializer',contentType=InputTypes.StringType))
    layerInput.addSub(InputData.parameterInputFactory('activation',contentType=InputTypes.StringType))
    layerInput.addSub(InputData.parameterInputFactory('use_bias',contentType=InputTypes.BoolType))
    layerInput.addSub(InputData.parameterInputFactory('bias_initializer',contentType=InputTypes.StringType))
    layerInput.addSub(InputData.parameterInputFactory('depthwise_regularizer',contentType=InputTypes.StringType))
    layerInput.addSub(InputData.parameterInputFactory('bias_regularizer',contentType=InputTypes.StringType))
    layerInput.addSub(InputData.parameterInputFactory('activity_regularizer',contentType=InputTypes.StringType))
    layerInput.addSub(InputData.parameterInputFactory('depthwise_constraint',contentType=InputTypes.StringType))
    layerInput.addSub(InputData.parameterInputFactory('bias_constraint',contentType=InputTypes.StringType))
    inputSpecification.addSub(layerInput,InputData.Quantity.zero_to_infinity)
    ###########################
    #  Conv2DTranspose Layers: Transposed convolution layer (sometimes called Deconvolution)
    ###########################
    layerInput = InputData.parameterInputFactory('Conv2DTranspose',contentType=InputTypes.StringType)
    layerInput.addParam('name', InputTypes.StringType, True)
    layerInput.addSub(InputData.parameterInputFactory('dim_out',contentType=InputTypes.IntegerType))
    layerInput.addSub(InputData.parameterInputFactory('kernel_size',contentType=InputTypes.IntegerOrIntegerTupleType))
    layerInput.addSub(InputData.parameterInputFactory('strides',contentType=InputTypes.IntegerOrIntegerTupleType))
    layerInput.addSub(InputData.parameterInputFactory('padding',contentType=paddingEnumType))
    layerInput.addSub(InputData.parameterInputFactory('output_padding',contentType=InputTypes.IntegerOrIntegerTupleType))
    layerInput.addSub(InputData.parameterInputFactory('data_format',contentType=dataFormatEnumType))
    layerInput.addSub(InputData.parameterInputFactory('dilation_rate',contentType=InputTypes.IntegerOrIntegerTupleType))
    layerInput.addSub(InputData.parameterInputFactory('activation',contentType=InputTypes.StringType))
    layerInput.addSub(InputData.parameterInputFactory('use_bias',contentType=InputTypes.BoolType))
    layerInput.addSub(InputData.parameterInputFactory('kernel_initializer',contentType=InputTypes.StringType))
    layerInput.addSub(InputData.parameterInputFactory('bias_initializer',contentType=InputTypes.StringType))
    layerInput.addSub(InputData.parameterInputFactory('kernel_regularizer',contentType=InputTypes.StringType))
    layerInput.addSub(InputData.parameterInputFactory('bias_regularizer',contentType=InputTypes.StringType))
    layerInput.addSub(InputData.parameterInputFactory('activity_regularizer',contentType=InputTypes.StringType))
    layerInput.addSub(InputData.parameterInputFactory('kernel_constraint',contentType=InputTypes.StringType))
    layerInput.addSub(InputData.parameterInputFactory('bias_constraint',contentType=InputTypes.StringType))
    inputSpecification.addSub(layerInput,InputData.Quantity.zero_to_infinity)
    ###########################
    #  Conv3DTranspose Layers: Transposed convolution layer (sometimes called Deconvolution)
    ###########################
    layerInput = InputData.parameterInputFactory('Conv3DTranspose',contentType=InputTypes.StringType)
    layerInput.addParam('name', InputTypes.StringType, True)
    layerInput.addSub(InputData.parameterInputFactory('dim_out',contentType=InputTypes.IntegerType))
    layerInput.addSub(InputData.parameterInputFactory('kernel_size',contentType=InputTypes.IntegerOrIntegerTupleType))
    layerInput.addSub(InputData.parameterInputFactory('strides',contentType=InputTypes.IntegerOrIntegerTupleType))
    layerInput.addSub(InputData.parameterInputFactory('padding',contentType=paddingEnumType))
    layerInput.addSub(InputData.parameterInputFactory('output_padding',contentType=InputTypes.IntegerOrIntegerTupleType))
    layerInput.addSub(InputData.parameterInputFactory('data_format',contentType=dataFormatEnumType))
    layerInput.addSub(InputData.parameterInputFactory('dilation_rate',contentType=InputTypes.IntegerOrIntegerTupleType))
    layerInput.addSub(InputData.parameterInputFactory('activation',contentType=InputTypes.StringType))
    layerInput.addSub(InputData.parameterInputFactory('use_bias',contentType=InputTypes.BoolType))
    layerInput.addSub(InputData.parameterInputFactory('kernel_initializer',contentType=InputTypes.StringType))
    layerInput.addSub(InputData.parameterInputFactory('bias_initializer',contentType=InputTypes.StringType))
    layerInput.addSub(InputData.parameterInputFactory('kernel_regularizer',contentType=InputTypes.StringType))
    layerInput.addSub(InputData.parameterInputFactory('bias_regularizer',contentType=InputTypes.StringType))
    layerInput.addSub(InputData.parameterInputFactory('activity_regularizer',contentType=InputTypes.StringType))
    layerInput.addSub(InputData.parameterInputFactory('kernel_constraint',contentType=InputTypes.StringType))
    layerInput.addSub(InputData.parameterInputFactory('bias_constraint',contentType=InputTypes.StringType))
    inputSpecification.addSub(layerInput,InputData.Quantity.zero_to_infinity)
    #  Cropping1D  Layers: cropping layer for 1D input (e.g. temporal sequence)
    ###########################
    layerInput = InputData.parameterInputFactory('Cropping1D',contentType=InputTypes.StringType)
    layerInput.addParam('name', InputTypes.StringType, True)
    layerInput.addSub(InputData.parameterInputFactory('cropping',contentType=InputTypes.IntegerOrIntegerTupleType))
    inputSpecification.addSub(layerInput,InputData.Quantity.zero_to_infinity)
    ###########################
    #  Cropping2D  Layers: cropping layer for 2D input (e.g. picutures)
    ###########################
    layerInput = InputData.parameterInputFactory('Cropping2D',contentType=InputTypes.StringType)
    layerInput.addParam('name', InputTypes.StringType, True)
    layerInput.addSub(InputData.parameterInputFactory('cropping',contentType=InputTypes.IntegerOrIntegerTupleType))
    layerInput.addSub(InputData.parameterInputFactory('data_format',contentType=dataFormatEnumType))
    inputSpecification.addSub(layerInput,InputData.Quantity.zero_to_infinity)
    ###########################
    #  Cropping3D  Layers: cropping layer for 2D input (e.g. picutures)
    ###########################
    layerInput = InputData.parameterInputFactory('Cropping3D',contentType=InputTypes.StringType)
    layerInput.addParam('name', InputTypes.StringType, True)
    layerInput.addSub(InputData.parameterInputFactory('cropping',contentType=InputTypes.IntegerOrIntegerTupleType))
    layerInput.addSub(InputData.parameterInputFactory('data_format',contentType=dataFormatEnumType))
    inputSpecification.addSub(layerInput,InputData.Quantity.zero_to_infinity)
    ###########################
    # Upsampling1D Layers
    ###########################
    layerInput = InputData.parameterInputFactory('Upsampling1D',contentType=InputTypes.StringType)
    layerInput.addParam('name', InputTypes.StringType, True)
    layerInput.addSub(InputData.parameterInputFactory('size',contentType=InputTypes.IntegerType))
    inputSpecification.addSub(layerInput,InputData.Quantity.zero_to_infinity)
    ###########################
    # Upsampling2D Layers
    ###########################
    layerInput = InputData.parameterInputFactory('UpSampling2D',contentType=InputTypes.StringType)
    layerInput.addParam('name', InputTypes.StringType, True)
    layerInput.addSub(InputData.parameterInputFactory('size',contentType=InputTypes.IntegerOrIntegerTupleType))
    layerInput.addSub(InputData.parameterInputFactory('data_format',contentType=dataFormatEnumType))
    layerInput.addSub(InputData.parameterInputFactory('interpolation',contentType=interpolationEnumType))
    inputSpecification.addSub(layerInput,InputData.Quantity.zero_to_infinity)
    ###########################
    # Upsampling3D Layers
    ###########################
    layerInput = InputData.parameterInputFactory('UpSampling3D',contentType=InputTypes.StringType)
    layerInput.addParam('name', InputTypes.StringType, True)
    layerInput.addSub(InputData.parameterInputFactory('size',contentType=InputTypes.IntegerOrIntegerTupleType))
    layerInput.addSub(InputData.parameterInputFactory('data_format',contentType=dataFormatEnumType))
    inputSpecification.addSub(layerInput,InputData.Quantity.zero_to_infinity)
    ###########################
    #  ZeroPadding1D Layers
    ###########################
    layerInput = InputData.parameterInputFactory('ZeroPadding1D',contentType=InputTypes.StringType)
    layerInput.addParam('name', InputTypes.StringType, True)
    layerInput.addSub(InputData.parameterInputFactory('padding',contentType=InputTypes.IntegerOrIntegerTupleType))
    inputSpecification.addSub(layerInput,InputData.Quantity.zero_to_infinity)
    ###########################
    #  ZeroPadding2D Layers
    ###########################
    layerInput = InputData.parameterInputFactory('ZeroPadding2D',contentType=InputTypes.StringType)
    layerInput.addParam('name', InputTypes.StringType, True)
    layerInput.addSub(InputData.parameterInputFactory('padding',contentType=InputTypes.IntegerOrIntegerTupleType))
    layerInput.addSub(InputData.parameterInputFactory('data_format',contentType=dataFormatEnumType))
    inputSpecification.addSub(layerInput,InputData.Quantity.zero_to_infinity)
    ###########################
    #  ZeroPadding3D Layers
    ###########################
    layerInput = InputData.parameterInputFactory('ZeroPadding3D',contentType=InputTypes.StringType)
    layerInput.addParam('name', InputTypes.StringType, True)
    layerInput.addSub(InputData.parameterInputFactory('padding',contentType=InputTypes.IntegerOrIntegerTupleType))
    layerInput.addSub(InputData.parameterInputFactory('data_format',contentType=dataFormatEnumType))
    inputSpecification.addSub(layerInput,InputData.Quantity.zero_to_infinity)
    ############################################
    #   Pooling Layers
    ############################################
    ###########################
    #  MaxPooling1D Layers
    ###########################
    layerInput = InputData.parameterInputFactory('MaxPooling1D',contentType=InputTypes.StringType)
    layerInput.addParam('name', InputTypes.StringType, True)
    layerInput.addSub(InputData.parameterInputFactory('pool_size',contentType=InputTypes.IntegerType))
    layerInput.addSub(InputData.parameterInputFactory('strides',contentType=InputTypes.IntegerType))
    layerInput.addSub(InputData.parameterInputFactory('padding',contentType=paddingEnumType))
    layerInput.addSub(InputData.parameterInputFactory('data_format',contentType=dataFormatEnumType))
    inputSpecification.addSub(layerInput,InputData.Quantity.zero_to_infinity)
    ###########################
    #  MaxPooling2D Layers
    ###########################
    layerInput = InputData.parameterInputFactory('MaxPooling2D',contentType=InputTypes.StringType)
    layerInput.addParam('name', InputTypes.StringType, True)
    layerInput.addSub(InputData.parameterInputFactory('pool_size',contentType=InputTypes.IntegerOrIntegerTupleType))
    layerInput.addSub(InputData.parameterInputFactory('strides',contentType=InputTypes.IntegerOrIntegerTupleType))
    layerInput.addSub(InputData.parameterInputFactory('padding',contentType=paddingEnumType))
    layerInput.addSub(InputData.parameterInputFactory('data_format',contentType=dataFormatEnumType))
    inputSpecification.addSub(layerInput,InputData.Quantity.zero_to_infinity)
    ###########################
    #  MaxPooling3D Layers
    ###########################
    layerInput = InputData.parameterInputFactory('MaxPooling3D',contentType=InputTypes.StringType)
    layerInput.addParam('name', InputTypes.StringType, True)
    layerInput.addSub(InputData.parameterInputFactory('pool_size',contentType=InputTypes.IntegerTupleType))
    layerInput.addSub(InputData.parameterInputFactory('strides',contentType=InputTypes.IntegerTupleType))
    layerInput.addSub(InputData.parameterInputFactory('padding',contentType=paddingEnumType))
    layerInput.addSub(InputData.parameterInputFactory('data_format',contentType=dataFormatEnumType))
    inputSpecification.addSub(layerInput,InputData.Quantity.zero_to_infinity)
    ###########################
    #  AveragePooling1D Layers
    ###########################
    layerInput = InputData.parameterInputFactory('AveragePooling1D',contentType=InputTypes.StringType)
    layerInput.addParam('name', InputTypes.StringType, True)
    layerInput.addSub(InputData.parameterInputFactory('pool_size',contentType=InputTypes.IntegerType))
    layerInput.addSub(InputData.parameterInputFactory('strides',contentType=InputTypes.IntegerType))
    layerInput.addSub(InputData.parameterInputFactory('padding',contentType=paddingEnumType))
    layerInput.addSub(InputData.parameterInputFactory('data_format',contentType=dataFormatEnumType))
    inputSpecification.addSub(layerInput,InputData.Quantity.zero_to_infinity)
    ###########################
    #  AveragePooling2D Layers
    ###########################
    layerInput = InputData.parameterInputFactory('AveragePooling2D',contentType=InputTypes.StringType)
    layerInput.addParam('name', InputTypes.StringType, True)
    layerInput.addSub(InputData.parameterInputFactory('pool_size',contentType=InputTypes.IntegerOrIntegerTupleType))
    layerInput.addSub(InputData.parameterInputFactory('strides',contentType=InputTypes.IntegerOrIntegerTupleType))
    layerInput.addSub(InputData.parameterInputFactory('padding',contentType=paddingEnumType))
    layerInput.addSub(InputData.parameterInputFactory('data_format',contentType=dataFormatEnumType))
    inputSpecification.addSub(layerInput,InputData.Quantity.zero_to_infinity)
    ###########################
    #  AveragePooling3D Layers
    ###########################
    layerInput = InputData.parameterInputFactory('AveragePooling3D',contentType=InputTypes.StringType)
    layerInput.addParam('name', InputTypes.StringType, True)
    layerInput.addSub(InputData.parameterInputFactory('pool_size',contentType=InputTypes.IntegerOrIntegerTupleType))
    layerInput.addSub(InputData.parameterInputFactory('strides',contentType=InputTypes.IntegerOrIntegerTupleType))
    layerInput.addSub(InputData.parameterInputFactory('padding',contentType=paddingEnumType))
    layerInput.addSub(InputData.parameterInputFactory('data_format',contentType=dataFormatEnumType))
    inputSpecification.addSub(layerInput,InputData.Quantity.zero_to_infinity)
    ###########################
    #  GlobalMaxPooling1D Layers
    ###########################
    layerInput = InputData.parameterInputFactory('GlobalMaxPooling1D',contentType=InputTypes.StringType)
    layerInput.addParam('name', InputTypes.StringType, True)
    layerInput.addSub(InputData.parameterInputFactory('data_format',contentType=dataFormatEnumType))
    inputSpecification.addSub(layerInput,InputData.Quantity.zero_to_infinity)
    ###########################
    #  GlobalAveragePooling1D Layers
    ###########################
    layerInput = InputData.parameterInputFactory('GlobalAveragePooling1D',contentType=InputTypes.StringType)
    layerInput.addParam('name', InputTypes.StringType, True)
    layerInput.addSub(InputData.parameterInputFactory('data_format',contentType=dataFormatEnumType))
    inputSpecification.addSub(layerInput,InputData.Quantity.zero_to_infinity)
    ###########################
    #  GlobalMaxPooling2D Layers
    ###########################
    layerInput = InputData.parameterInputFactory('GlobalMaxPooling2D',contentType=InputTypes.StringType)
    layerInput.addParam('name', InputTypes.StringType, True)
    layerInput.addSub(InputData.parameterInputFactory('data_format',contentType=dataFormatEnumType))
    inputSpecification.addSub(layerInput,InputData.Quantity.zero_to_infinity)
    ###########################
    #  GlobalAveragePooling2D Layers
    ###########################
    layerInput = InputData.parameterInputFactory('GlobalAveragePooling2D',contentType=InputTypes.StringType)
    layerInput.addParam('name', InputTypes.StringType, True)
    layerInput.addSub(InputData.parameterInputFactory('data_format',contentType=dataFormatEnumType))
    inputSpecification.addSub(layerInput,InputData.Quantity.zero_to_infinity)
    ###########################
    #  GlobalMaxPooling3D Layers
    ###########################
    layerInput = InputData.parameterInputFactory('GlobalMaxPooling3D',contentType=InputTypes.StringType)
    layerInput.addParam('name', InputTypes.StringType, True)
    layerInput.addSub(InputData.parameterInputFactory('data_format',contentType=dataFormatEnumType))
    inputSpecification.addSub(layerInput,InputData.Quantity.zero_to_infinity)
    ###########################
    #  GlobalAveragePooling3D Layers
    ###########################
    layerInput = InputData.parameterInputFactory('GlobalAveragePooling3D',contentType=InputTypes.StringType)
    layerInput.addParam('name', InputTypes.StringType, True)
    layerInput.addSub(InputData.parameterInputFactory('data_format',contentType=dataFormatEnumType))
    inputSpecification.addSub(layerInput,InputData.Quantity.zero_to_infinity)

    ######################################
    #   Locally-connected Layers
    ######################################
    ###########################
    #  LocallyConnected1D Layers
    ###########################
    layerInput = InputData.parameterInputFactory('LocallyConnected1D',contentType=InputTypes.StringType)
    layerInput.addParam('name', InputTypes.StringType, True)
    layerInput.addSub(InputData.parameterInputFactory('dim_out',contentType=InputTypes.IntegerType))
    layerInput.addSub(InputData.parameterInputFactory('kernel_size',contentType=InputTypes.IntegerOrIntegerTupleType))
    layerInput.addSub(InputData.parameterInputFactory('strides',contentType=InputTypes.IntegerOrIntegerTupleType))
    layerInput.addSub(InputData.parameterInputFactory('padding',contentType=paddingEnumType))
    layerInput.addSub(InputData.parameterInputFactory('activation',contentType=InputTypes.StringType))
    layerInput.addSub(InputData.parameterInputFactory('use_bias',contentType=InputTypes.BoolType))
    layerInput.addSub(InputData.parameterInputFactory('kernel_initializer',contentType=InputTypes.StringType))
    layerInput.addSub(InputData.parameterInputFactory('bias_initializer',contentType=InputTypes.StringType))
    layerInput.addSub(InputData.parameterInputFactory('kernel_regularizer',contentType=InputTypes.StringType))
    layerInput.addSub(InputData.parameterInputFactory('bias_regularizer',contentType=InputTypes.StringType))
    layerInput.addSub(InputData.parameterInputFactory('activity_regularizer',contentType=InputTypes.StringType))
    layerInput.addSub(InputData.parameterInputFactory('kernel_constraint',contentType=InputTypes.StringType))
    layerInput.addSub(InputData.parameterInputFactory('bias_constraint',contentType=InputTypes.StringType))
    inputSpecification.addSub(layerInput,InputData.Quantity.zero_to_infinity)
    ###########################
    #  LocallyConnected2D Layers
    ###########################
    layerInput = InputData.parameterInputFactory('LocallyConnected2D',contentType=InputTypes.StringType)
    layerInput.addParam('name', InputTypes.StringType, True)
    layerInput.addSub(InputData.parameterInputFactory('dim_out',contentType=InputTypes.IntegerType))
    layerInput.addSub(InputData.parameterInputFactory('kernel_size',contentType=InputTypes.IntegerOrIntegerTupleType))
    layerInput.addSub(InputData.parameterInputFactory('strides',contentType=InputTypes.IntegerOrIntegerTupleType))
    layerInput.addSub(InputData.parameterInputFactory('padding',contentType=paddingEnumType))
    layerInput.addSub(InputData.parameterInputFactory('data_format',contentType=dataFormatEnumType))
    layerInput.addSub(InputData.parameterInputFactory('activation',contentType=InputTypes.StringType))
    layerInput.addSub(InputData.parameterInputFactory('use_bias',contentType=InputTypes.BoolType))
    layerInput.addSub(InputData.parameterInputFactory('kernel_initializer',contentType=InputTypes.StringType))
    layerInput.addSub(InputData.parameterInputFactory('bias_initializer',contentType=InputTypes.StringType))
    layerInput.addSub(InputData.parameterInputFactory('kernel_regularizer',contentType=InputTypes.StringType))
    layerInput.addSub(InputData.parameterInputFactory('bias_regularizer',contentType=InputTypes.StringType))
    layerInput.addSub(InputData.parameterInputFactory('activity_regularizer',contentType=InputTypes.StringType))
    layerInput.addSub(InputData.parameterInputFactory('kernel_constraint',contentType=InputTypes.StringType))
    layerInput.addSub(InputData.parameterInputFactory('bias_constraint',contentType=InputTypes.StringType))
    inputSpecification.addSub(layerInput,InputData.Quantity.zero_to_infinity)
    ######################################
    #  Recurrent Layers
    ######################################
    ###########################
    #  RNN Layers
    ###########################
    layerInput = InputData.parameterInputFactory('RNN',contentType=InputTypes.StringType)
    layerInput.addParam('name', InputTypes.StringType, True)
    layerInput.addSub(InputData.parameterInputFactory('dim_out',contentType=InputTypes.IntegerType))
    layerInput.addSub(InputData.parameterInputFactory('return_sequences',contentType=InputTypes.BoolType))
    layerInput.addSub(InputData.parameterInputFactory('return_state',contentType=InputTypes.BoolType))
    layerInput.addSub(InputData.parameterInputFactory('go_backwards',contentType=InputTypes.BoolType))
    layerInput.addSub(InputData.parameterInputFactory('stateful',contentType=InputTypes.BoolType))
    layerInput.addSub(InputData.parameterInputFactory('unroll',contentType=InputTypes.BoolType))
    inputSpecification.addSub(layerInput,InputData.Quantity.zero_to_infinity)
    ###########################
    #  SimpleRNN Layers
    ###########################
    layerInput = InputData.parameterInputFactory('SimpleRNN',contentType=InputTypes.StringType)
    layerInput.addParam('name', InputTypes.StringType, True)
    layerInput.addSub(InputData.parameterInputFactory('dim_out',contentType=InputTypes.IntegerType))
    layerInput.addSub(InputData.parameterInputFactory('activation',contentType=InputTypes.StringType))
    layerInput.addSub(InputData.parameterInputFactory('use_bias',contentType=InputTypes.BoolType))
    layerInput.addSub(InputData.parameterInputFactory('kernel_initializer',contentType=InputTypes.StringType))
    layerInput.addSub(InputData.parameterInputFactory('recurrent_initializer',contentType=InputTypes.StringType))
    layerInput.addSub(InputData.parameterInputFactory('bias_initializer',contentType=InputTypes.StringType))
    layerInput.addSub(InputData.parameterInputFactory('kernel_regularizer',contentType=InputTypes.StringType))
    layerInput.addSub(InputData.parameterInputFactory('recurrent_regularizer',contentType=InputTypes.StringType))
    layerInput.addSub(InputData.parameterInputFactory('bias_regularizer',contentType=InputTypes.StringType))
    layerInput.addSub(InputData.parameterInputFactory('activity_regularizer',contentType=InputTypes.StringType))
    layerInput.addSub(InputData.parameterInputFactory('kernel_constraint',contentType=InputTypes.StringType))
    layerInput.addSub(InputData.parameterInputFactory('recurrent_constraint',contentType=InputTypes.StringType))
    layerInput.addSub(InputData.parameterInputFactory('bias_constraint',contentType=InputTypes.StringType))
    layerInput.addSub(InputData.parameterInputFactory('dropout',contentType=InputTypes.FloatType))
    layerInput.addSub(InputData.parameterInputFactory('recurrent_dropout',contentType=InputTypes.FloatType))
    layerInput.addSub(InputData.parameterInputFactory('return_sequences',contentType=InputTypes.BoolType))
    layerInput.addSub(InputData.parameterInputFactory('return_state',contentType=InputTypes.BoolType))
    layerInput.addSub(InputData.parameterInputFactory('go_backwards',contentType=InputTypes.BoolType))
    layerInput.addSub(InputData.parameterInputFactory('stateful',contentType=InputTypes.BoolType))
    layerInput.addSub(InputData.parameterInputFactory('unroll',contentType=InputTypes.BoolType))
    inputSpecification.addSub(layerInput,InputData.Quantity.zero_to_infinity)
    ###########################
    #  GRU Layers
    ###########################
    layerInput = InputData.parameterInputFactory('GRU',contentType=InputTypes.StringType)
    layerInput.addParam('name', InputTypes.StringType, True)
    layerInput.addSub(InputData.parameterInputFactory('dim_out',contentType=InputTypes.IntegerType))
    layerInput.addSub(InputData.parameterInputFactory('activation',contentType=InputTypes.StringType))
    layerInput.addSub(InputData.parameterInputFactory('recurrent_activation',contentType=InputTypes.StringType))
    layerInput.addSub(InputData.parameterInputFactory('use_bias',contentType=InputTypes.BoolType))
    layerInput.addSub(InputData.parameterInputFactory('kernel_initializer',contentType=InputTypes.StringType))
    layerInput.addSub(InputData.parameterInputFactory('recurrent_initializer',contentType=InputTypes.StringType))
    layerInput.addSub(InputData.parameterInputFactory('bias_initializer',contentType=InputTypes.StringType))
    layerInput.addSub(InputData.parameterInputFactory('kernel_regularizer',contentType=InputTypes.StringType))
    layerInput.addSub(InputData.parameterInputFactory('recurrent_regularizer',contentType=InputTypes.StringType))
    layerInput.addSub(InputData.parameterInputFactory('bias_regularizer',contentType=InputTypes.StringType))
    layerInput.addSub(InputData.parameterInputFactory('activity_regularizer',contentType=InputTypes.StringType))
    layerInput.addSub(InputData.parameterInputFactory('kernel_constraint',contentType=InputTypes.StringType))
    layerInput.addSub(InputData.parameterInputFactory('recurrent_constraint',contentType=InputTypes.StringType))
    layerInput.addSub(InputData.parameterInputFactory('bias_constraint',contentType=InputTypes.StringType))
    layerInput.addSub(InputData.parameterInputFactory('dropout',contentType=InputTypes.FloatType))
    layerInput.addSub(InputData.parameterInputFactory('recurrent_dropout',contentType=InputTypes.FloatType))
    layerInput.addSub(InputData.parameterInputFactory('return_sequences',contentType=InputTypes.BoolType))
    layerInput.addSub(InputData.parameterInputFactory('return_state',contentType=InputTypes.BoolType))
    layerInput.addSub(InputData.parameterInputFactory('go_backwards',contentType=InputTypes.BoolType))
    layerInput.addSub(InputData.parameterInputFactory('stateful',contentType=InputTypes.BoolType))
    layerInput.addSub(InputData.parameterInputFactory('unroll',contentType=InputTypes.BoolType))
    layerInput.addSub(InputData.parameterInputFactory('reset_after',contentType=InputTypes.BoolType))
    layerInput.addSub(InputData.parameterInputFactory('implementation',contentType=InputTypes.IntegerType))
    inputSpecification.addSub(layerInput,InputData.Quantity.zero_to_infinity)
    ###########################
    #  LSTM Layers
    ###########################
    layerInput = InputData.parameterInputFactory('LSTM',contentType=InputTypes.StringType)
    layerInput.addParam('name', InputTypes.StringType, True)
    layerInput.addSub(InputData.parameterInputFactory('dim_out',contentType=InputTypes.IntegerType))
    layerInput.addSub(InputData.parameterInputFactory('activation',contentType=InputTypes.StringType))
    layerInput.addSub(InputData.parameterInputFactory('recurrent_activation',contentType=InputTypes.StringType))
    layerInput.addSub(InputData.parameterInputFactory('use_bias',contentType=InputTypes.BoolType))
    layerInput.addSub(InputData.parameterInputFactory('kernel_initializer',contentType=InputTypes.StringType))
    layerInput.addSub(InputData.parameterInputFactory('recurrent_initializer',contentType=InputTypes.StringType))
    layerInput.addSub(InputData.parameterInputFactory('bias_initializer',contentType=InputTypes.StringType))
    layerInput.addSub(InputData.parameterInputFactory('kernel_regularizer',contentType=InputTypes.StringType))
    layerInput.addSub(InputData.parameterInputFactory('recurrent_regularizer',contentType=InputTypes.StringType))
    layerInput.addSub(InputData.parameterInputFactory('bias_regularizer',contentType=InputTypes.StringType))
    layerInput.addSub(InputData.parameterInputFactory('activity_regularizer',contentType=InputTypes.StringType))
    layerInput.addSub(InputData.parameterInputFactory('kernel_constraint',contentType=InputTypes.StringType))
    layerInput.addSub(InputData.parameterInputFactory('recurrent_constraint',contentType=InputTypes.StringType))
    layerInput.addSub(InputData.parameterInputFactory('bias_constraint',contentType=InputTypes.StringType))
    layerInput.addSub(InputData.parameterInputFactory('dropout',contentType=InputTypes.FloatType))
    layerInput.addSub(InputData.parameterInputFactory('recurrent_dropout',contentType=InputTypes.FloatType))
    layerInput.addSub(InputData.parameterInputFactory('return_sequences',contentType=InputTypes.BoolType))
    layerInput.addSub(InputData.parameterInputFactory('return_state',contentType=InputTypes.BoolType))
    layerInput.addSub(InputData.parameterInputFactory('go_backwards',contentType=InputTypes.BoolType))
    layerInput.addSub(InputData.parameterInputFactory('stateful',contentType=InputTypes.BoolType))
    layerInput.addSub(InputData.parameterInputFactory('unroll',contentType=InputTypes.BoolType))
    layerInput.addSub(InputData.parameterInputFactory('unit_forget_bias',contentType=InputTypes.BoolType))
    layerInput.addSub(InputData.parameterInputFactory('implementation',contentType=InputTypes.IntegerType))
    inputSpecification.addSub(layerInput,InputData.Quantity.zero_to_infinity)
    ###########################
    #  ConvLSTM2D Layers
    ###########################
    layerInput = InputData.parameterInputFactory('ConvLSTM2D',contentType=InputTypes.StringType)
    layerInput.addParam('name', InputTypes.StringType, True)
    layerInput.addSub(InputData.parameterInputFactory('dim_out',contentType=InputTypes.IntegerType))
    layerInput.addSub(InputData.parameterInputFactory('kernel_size',contentType=InputTypes.IntegerOrIntegerTupleType))
    layerInput.addSub(InputData.parameterInputFactory('strides',contentType=InputTypes.IntegerOrIntegerTupleType))
    layerInput.addSub(InputData.parameterInputFactory('padding',contentType=paddingEnumType))
    layerInput.addSub(InputData.parameterInputFactory('data_format',contentType=dataFormatEnumType))
    layerInput.addSub(InputData.parameterInputFactory('dilation_rate',contentType=InputTypes.IntegerOrIntegerTupleType))
    layerInput.addSub(InputData.parameterInputFactory('activation',contentType=InputTypes.StringType))
    layerInput.addSub(InputData.parameterInputFactory('recurrent_activation',contentType=InputTypes.StringType))
    layerInput.addSub(InputData.parameterInputFactory('use_bias',contentType=InputTypes.BoolType))
    layerInput.addSub(InputData.parameterInputFactory('kernel_initializer',contentType=InputTypes.StringType))
    layerInput.addSub(InputData.parameterInputFactory('recurrent_initializer',contentType=InputTypes.StringType))
    layerInput.addSub(InputData.parameterInputFactory('bias_initializer',contentType=InputTypes.StringType))
    layerInput.addSub(InputData.parameterInputFactory('kernel_regularizer',contentType=InputTypes.StringType))
    layerInput.addSub(InputData.parameterInputFactory('recurrent_regularizer',contentType=InputTypes.StringType))
    layerInput.addSub(InputData.parameterInputFactory('bias_regularizer',contentType=InputTypes.StringType))
    layerInput.addSub(InputData.parameterInputFactory('activity_regularizer',contentType=InputTypes.StringType))
    layerInput.addSub(InputData.parameterInputFactory('kernel_constraint',contentType=InputTypes.StringType))
    layerInput.addSub(InputData.parameterInputFactory('recurrent_constraint',contentType=InputTypes.StringType))
    layerInput.addSub(InputData.parameterInputFactory('bias_constraint',contentType=InputTypes.StringType))
    layerInput.addSub(InputData.parameterInputFactory('dropout',contentType=InputTypes.FloatType))
    layerInput.addSub(InputData.parameterInputFactory('recurrent_dropout',contentType=InputTypes.FloatType))
    layerInput.addSub(InputData.parameterInputFactory('return_sequences',contentType=InputTypes.BoolType))
    layerInput.addSub(InputData.parameterInputFactory('return_state',contentType=InputTypes.BoolType))
    layerInput.addSub(InputData.parameterInputFactory('go_backwards',contentType=InputTypes.BoolType))
    layerInput.addSub(InputData.parameterInputFactory('stateful',contentType=InputTypes.BoolType))
    layerInput.addSub(InputData.parameterInputFactory('unroll',contentType=InputTypes.BoolType))
    layerInput.addSub(InputData.parameterInputFactory('unit_forget_bias',contentType=InputTypes.BoolType))
    layerInput.addSub(InputData.parameterInputFactory('implementation',contentType=InputTypes.IntegerType))
    inputSpecification.addSub(layerInput,InputData.Quantity.zero_to_infinity)
    ###########################
    #  SimpleRNNCell Layers
    ###########################
    layerInput = InputData.parameterInputFactory('SimpleRNNCell',contentType=InputTypes.StringType)
    layerInput.addParam('name', InputTypes.StringType, True)
    layerInput.addSub(InputData.parameterInputFactory('dim_out',contentType=InputTypes.IntegerType))
    layerInput.addSub(InputData.parameterInputFactory('activation',contentType=InputTypes.StringType))
    layerInput.addSub(InputData.parameterInputFactory('use_bias',contentType=InputTypes.BoolType))
    layerInput.addSub(InputData.parameterInputFactory('kernel_initializer',contentType=InputTypes.StringType))
    layerInput.addSub(InputData.parameterInputFactory('recurrent_initializer',contentType=InputTypes.StringType))
    layerInput.addSub(InputData.parameterInputFactory('bias_initializer',contentType=InputTypes.StringType))
    layerInput.addSub(InputData.parameterInputFactory('kernel_regularizer',contentType=InputTypes.StringType))
    layerInput.addSub(InputData.parameterInputFactory('recurrent_regularizer',contentType=InputTypes.StringType))
    layerInput.addSub(InputData.parameterInputFactory('bias_regularizer',contentType=InputTypes.StringType))
    layerInput.addSub(InputData.parameterInputFactory('activity_regularizer',contentType=InputTypes.StringType))
    layerInput.addSub(InputData.parameterInputFactory('kernel_constraint',contentType=InputTypes.StringType))
    layerInput.addSub(InputData.parameterInputFactory('recurrent_constraint',contentType=InputTypes.StringType))
    layerInput.addSub(InputData.parameterInputFactory('bias_constraint',contentType=InputTypes.StringType))
    layerInput.addSub(InputData.parameterInputFactory('dropout',contentType=InputTypes.FloatType))
    layerInput.addSub(InputData.parameterInputFactory('recurrent_dropout',contentType=InputTypes.FloatType))
    inputSpecification.addSub(layerInput,InputData.Quantity.zero_to_infinity)
    ###########################
    #  GRUCell Layers
    ###########################
    layerInput = InputData.parameterInputFactory('GRUCell',contentType=InputTypes.StringType)
    layerInput.addParam('name', InputTypes.StringType, True)
    layerInput.addSub(InputData.parameterInputFactory('dim_out',contentType=InputTypes.IntegerType))
    layerInput.addSub(InputData.parameterInputFactory('activation',contentType=InputTypes.StringType))
    layerInput.addSub(InputData.parameterInputFactory('use_bias',contentType=InputTypes.BoolType))
    layerInput.addSub(InputData.parameterInputFactory('kernel_initializer',contentType=InputTypes.StringType))
    layerInput.addSub(InputData.parameterInputFactory('recurrent_initializer',contentType=InputTypes.StringType))
    layerInput.addSub(InputData.parameterInputFactory('bias_initializer',contentType=InputTypes.StringType))
    layerInput.addSub(InputData.parameterInputFactory('kernel_regularizer',contentType=InputTypes.StringType))
    layerInput.addSub(InputData.parameterInputFactory('recurrent_regularizer',contentType=InputTypes.StringType))
    layerInput.addSub(InputData.parameterInputFactory('bias_regularizer',contentType=InputTypes.StringType))
    layerInput.addSub(InputData.parameterInputFactory('activity_regularizer',contentType=InputTypes.StringType))
    layerInput.addSub(InputData.parameterInputFactory('kernel_constraint',contentType=InputTypes.StringType))
    layerInput.addSub(InputData.parameterInputFactory('recurrent_constraint',contentType=InputTypes.StringType))
    layerInput.addSub(InputData.parameterInputFactory('bias_constraint',contentType=InputTypes.StringType))
    layerInput.addSub(InputData.parameterInputFactory('dropout',contentType=InputTypes.FloatType))
    layerInput.addSub(InputData.parameterInputFactory('recurrent_dropout',contentType=InputTypes.FloatType))
    layerInput.addSub(InputData.parameterInputFactory('implementation',contentType=InputTypes.IntegerType))
    layerInput.addSub(InputData.parameterInputFactory('reset_after',contentType=InputTypes.BoolType))
    inputSpecification.addSub(layerInput,InputData.Quantity.zero_to_infinity)
    ###########################
    #  LSTMCell Layers
    ###########################
    layerInput = InputData.parameterInputFactory('LSTMCell',contentType=InputTypes.StringType)
    layerInput.addParam('name', InputTypes.StringType, True)
    layerInput.addSub(InputData.parameterInputFactory('dim_out',contentType=InputTypes.IntegerType))
    layerInput.addSub(InputData.parameterInputFactory('activation',contentType=InputTypes.StringType))
    layerInput.addSub(InputData.parameterInputFactory('recurrent_activation',contentType=InputTypes.StringType))
    layerInput.addSub(InputData.parameterInputFactory('use_bias',contentType=InputTypes.BoolType))
    layerInput.addSub(InputData.parameterInputFactory('kernel_initializer',contentType=InputTypes.StringType))
    layerInput.addSub(InputData.parameterInputFactory('recurrent_initializer',contentType=InputTypes.StringType))
    layerInput.addSub(InputData.parameterInputFactory('bias_initializer',contentType=InputTypes.StringType))
    layerInput.addSub(InputData.parameterInputFactory('kernel_regularizer',contentType=InputTypes.StringType))
    layerInput.addSub(InputData.parameterInputFactory('recurrent_regularizer',contentType=InputTypes.StringType))
    layerInput.addSub(InputData.parameterInputFactory('bias_regularizer',contentType=InputTypes.StringType))
    layerInput.addSub(InputData.parameterInputFactory('activity_regularizer',contentType=InputTypes.StringType))
    layerInput.addSub(InputData.parameterInputFactory('kernel_constraint',contentType=InputTypes.StringType))
    layerInput.addSub(InputData.parameterInputFactory('recurrent_constraint',contentType=InputTypes.StringType))
    layerInput.addSub(InputData.parameterInputFactory('bias_constraint',contentType=InputTypes.StringType))
    layerInput.addSub(InputData.parameterInputFactory('dropout',contentType=InputTypes.FloatType))
    layerInput.addSub(InputData.parameterInputFactory('recurrent_dropout',contentType=InputTypes.FloatType))
    layerInput.addSub(InputData.parameterInputFactory('unit_forget_bias',contentType=InputTypes.BoolType))
    layerInput.addSub(InputData.parameterInputFactory('implementation',contentType=InputTypes.IntegerType))
    inputSpecification.addSub(layerInput,InputData.Quantity.zero_to_infinity)
    ##########################################
    #  Embedding Layers
    ##########################################
    ###########################
    #  Embdedding Layers
    ###########################
    layerInput = InputData.parameterInputFactory('Embdedding',contentType=InputTypes.StringType)
    layerInput.addParam('name', InputTypes.StringType, True)
    layerInput.addSub(InputData.parameterInputFactory('input_dim',contentType=InputTypes.IntegerType))
    layerInput.addSub(InputData.parameterInputFactory('output_dim',contentType=InputTypes.StringType))
    layerInput.addSub(InputData.parameterInputFactory('embeddings_initializer',contentType=InputTypes.StringType))
    layerInput.addSub(InputData.parameterInputFactory('embeddings_regularizer',contentType=InputTypes.StringType))
    layerInput.addSub(InputData.parameterInputFactory('embdeddings_constraint',contentType=InputTypes.StringType))
    layerInput.addSub(InputData.parameterInputFactory('mask_zero',contentType=InputTypes.BoolType))
    layerInput.addSub(InputData.parameterInputFactory('input_length',contentType=InputTypes.IntegerType))
    inputSpecification.addSub(layerInput,InputData.Quantity.zero_to_infinity)
    ##########################################
    #  Advanced Activation Layers
    ##########################################
    ###########################
    #  LeakyRelU Layers: Leaky version of a Rectified Linear Unit
    ###########################
    layerInput = InputData.parameterInputFactory('LeakyRelU',contentType=InputTypes.StringType)
    layerInput.addParam('name', InputTypes.StringType, True)
    layerInput.addSub(InputData.parameterInputFactory('alpha',contentType=InputTypes.FloatType))
    inputSpecification.addSub(layerInput,InputData.Quantity.zero_to_infinity)
    ###########################
    #  PReLU Layers: Parametric Rectified Linear Unit
    ###########################
    layerInput = InputData.parameterInputFactory('PReLU',contentType=InputTypes.StringType)
    layerInput.addParam('name', InputTypes.StringType, True)
    layerInput.addSub(InputData.parameterInputFactory('alpha_initializer',contentType=InputTypes.StringType))
    layerInput.addSub(InputData.parameterInputFactory('alpha_regularizer',contentType=InputTypes.StringType))
    layerInput.addSub(InputData.parameterInputFactory('alpha_constraint',contentType=InputTypes.StringType))
    layerInput.addSub(InputData.parameterInputFactory('shared_axes',contentType=InputTypes.FloatListType))
    inputSpecification.addSub(layerInput,InputData.Quantity.zero_to_infinity)
    ###########################
    #  ELU Layers: Exponential Linear Unit
    ###########################
    layerInput = InputData.parameterInputFactory('ELU',contentType=InputTypes.StringType)
    layerInput.addParam('name', InputTypes.StringType, True)
    layerInput.addSub(InputData.parameterInputFactory('alpha',contentType=InputTypes.FloatType))
    inputSpecification.addSub(layerInput,InputData.Quantity.zero_to_infinity)
    ###########################
    #  ThresholdedReLU Layers
    ###########################
    layerInput = InputData.parameterInputFactory('ThresholdedReLU',contentType=InputTypes.StringType)
    layerInput.addParam('name', InputTypes.StringType, True)
    layerInput.addSub(InputData.parameterInputFactory('theta',contentType=InputTypes.FloatType))
    inputSpecification.addSub(layerInput,InputData.Quantity.zero_to_infinity)
    ###########################
    #  Softmax Layers
    ###########################
    layerInput = InputData.parameterInputFactory('Softmax',contentType=InputTypes.StringType)
    layerInput.addParam('name', InputTypes.StringType, True)
    layerInput.addSub(InputData.parameterInputFactory('axis',contentType=InputTypes.IntegerType))
    inputSpecification.addSub(layerInput,InputData.Quantity.zero_to_infinity)
    ###########################
    #  ReLU Layers
    ###########################
    layerInput = InputData.parameterInputFactory('ReLU',contentType=InputTypes.StringType)
    layerInput.addParam('name', InputTypes.StringType, True)
    layerInput.addSub(InputData.parameterInputFactory('max_value',contentType=InputTypes.FloatType))
    layerInput.addSub(InputData.parameterInputFactory('negative_slope',contentType=InputTypes.FloatType))
    layerInput.addSub(InputData.parameterInputFactory('threshold',contentType=InputTypes.FloatType))
    inputSpecification.addSub(layerInput,InputData.Quantity.zero_to_infinity)
    ##########################################
    #  Normalization Layers
    ##########################################
    ###########################
    #  BatchNormalization Layers
    ###########################
    layerInput = InputData.parameterInputFactory('BatchNormalization',contentType=InputTypes.StringType)
    layerInput.addParam('name', InputTypes.StringType, True)
    layerInput.addSub(InputData.parameterInputFactory('axis',contentType=InputTypes.IntegerType))
    layerInput.addSub(InputData.parameterInputFactory('momentum',contentType=InputTypes.FloatType))
    layerInput.addSub(InputData.parameterInputFactory('epsilon',contentType=InputTypes.FloatType))
    layerInput.addSub(InputData.parameterInputFactory('center',contentType=InputTypes.BoolType))
    layerInput.addSub(InputData.parameterInputFactory('scale',contentType=InputTypes.BoolType))
    layerInput.addSub(InputData.parameterInputFactory('beta_initializer',contentType=InputTypes.StringType))
    layerInput.addSub(InputData.parameterInputFactory('gamma_initializer',contentType=InputTypes.StringType))
    layerInput.addSub(InputData.parameterInputFactory('moving_mean_initializer',contentType=InputTypes.StringType))
    layerInput.addSub(InputData.parameterInputFactory('moving_variance_initializer',contentType=InputTypes.StringType))
    layerInput.addSub(InputData.parameterInputFactory('beta_regularizer',contentType=InputTypes.StringType))
    layerInput.addSub(InputData.parameterInputFactory('gamma_regularizer',contentType=InputTypes.StringType))
    layerInput.addSub(InputData.parameterInputFactory('beta_constraint',contentType=InputTypes.StringType))
    layerInput.addSub(InputData.parameterInputFactory('gamma_constraint',contentType=InputTypes.StringType))
    inputSpecification.addSub(layerInput,InputData.Quantity.zero_to_infinity)
    ##########################################
    #  Noise Layers
    ##########################################
    ###########################
    #  GausianNoise Layers
    ###########################
    layerInput = InputData.parameterInputFactory('GaussianNoise',contentType=InputTypes.StringType)
    layerInput.addParam('name', InputTypes.StringType, True)
    # 'stddev' need to be popped out and the value will be passed to given layer
    layerInput.addSub(InputData.parameterInputFactory('stddev',contentType=InputTypes.FloatType))
    inputSpecification.addSub(layerInput,InputData.Quantity.zero_to_infinity)
    ###########################
    #  GausianDropout Layers
    ###########################
    layerInput = InputData.parameterInputFactory('GaussianDropout',contentType=InputTypes.StringType)
    layerInput.addParam('name', InputTypes.StringType, True)
    # 'stddev' need to be popped out and the value will be passed to given layer
    layerInput.addSub(InputData.parameterInputFactory('rate',contentType=InputTypes.FloatType))
    inputSpecification.addSub(layerInput,InputData.Quantity.zero_to_infinity)
    #################################################

    layerLayoutInput = InputData.parameterInputFactory('layer_layout',contentType=InputTypes.StringListType)
    inputSpecification.addSub(layerLayoutInput)

    #Estimators can include ROMs, and so because baseNode does a copy, this
    #needs to be after the rest of ROMInput is defined.
    EstimatorInput = InputData.parameterInputFactory('estimator', contentType=InputTypes.StringType, baseNode=inputSpecification)
    EstimatorInput.addParam("estimatorType", InputTypes.StringType, False)
    #The next lines are to make subType and name not required.
    EstimatorInput.addParam("subType", InputTypes.StringType, False)
    EstimatorInput.addParam("name", InputTypes.StringType, False)
    inputSpecification.addSub(EstimatorInput)

    # inputs for cross validations
    cvInput = InputData.parameterInputFactory("CV", contentType=InputTypes.StringType)
    cvInput.addParam("class", InputTypes.StringType)
    cvInput.addParam("type", InputTypes.StringType)
    inputSpecification.addSub(cvInput)

    return inputSpecification

  @classmethod
  def specializeValidateDict(cls):
    """
      This method describes the types of input accepted with a certain role by the model class specialization
      @ In, None
      @ Out, None
    """
    cls.validateDict['Input' ]                    = [cls.validateDict['Input' ][0]]
    cls.validateDict['Input' ][0]['required'    ] = True
    cls.validateDict['Input' ][0]['multiplicity'] = 1
    cls.validateDict['Output'][0]['type'        ] = ['PointSet', 'HistorySet', 'DataSet']

  def __init__(self,runInfoDict):
    """
      Constructor
      @ In, runInfoDict, dict, the dictionary containing the runInfo (read in the XML input file)
      @ Out, None
    """
    Dummy.__init__(self,runInfoDict)
    self.initializationOptionDict = {'NumThreads': runInfoDict.get('NumThreads', 1)}         # ROM initialization options
    self.amITrained               = False      # boolean flag, is the ROM trained?
    self.supervisedEngine         = None       # dict of ROM instances (== number of targets => keys are the targets)
    self.printTag = 'ROM MODEL'
    self.cvInstance               = None             # Instance of provided cross validation
    # Dictionary of Keras Neural Network Core layers
    self.kerasDict = {}

    self.kerasDict['kerasCoreLayersList'] = ['dense',
                            'activation',
                            'dropout',
                            'flatten',
                            'input',
                            'reshape',
                            'permute',
                            'repeatvector',
                            'lambda',
                            'activityregularization',
                            'masking',
                            'spatialdropout1d',
                            'spatialdropout2d',
                            'spatialdropout3d']
    # list of Keras Neural Network Convolutional layers
    self.kerasDict['kerasConvNetLayersList'] = ['conv1d',
                                   'conv2d',
                                   'conv3d',
                                   'separableconv1d',
                                   'separableconv2d',
                                   'depthwiseconv2d',
                                   'conv2dtranspose',
                                   'conv3dtranspose',
                                   'cropping1d',
                                   'cropping2d',
                                   'cropping3d',
                                   'upsampling1d',
                                   'upsampling2d',
                                   'upsampling3d',
                                   'zeropadding1d',
                                   'zeropadding2d',
                                   'zeropadding3d']
    # list of Keras Neural Network Pooling layers
    self.kerasDict['kerasPoolingLayersList'] = ['maxpooling1d',
                                   'maxpooling2d',
                                   'maxpooling3d',
                                   'averagepooling1d',
                                   'averagepooling2d',
                                   'averagepooling3d',
                                   'globalmaxpooling1d',
                                   'globalmaxpooling2d',
                                   'globalmaxpooling3d',
                                   'globalaveragepooling1d',
                                   'globalaveragepooling2d',
                                   'globalaveragepooling3d']
    # list of Keras Neural Network Recurrent layers
    self.kerasDict['kerasRcurrentLayersList'] = ['rnn',
                                    'simplernn',
                                    'gru',
                                    'lstm',
                                    'convlstm2d',
                                    'simplernncell',
                                    'grucell',
                                    'lstmcell',
                                    'cudnngru',
                                    'cudnnlstm']
    # list of Keras Neural Network Locally-connected layers
    self.kerasDict['kerasLocallyConnectedLayersList'] = ['locallyconnected1d',
                                            'locallyconnected2d']
    # list of Keras Neural Network Embedding layers
    self.kerasDict['kerasEmbeddingLayersList'] = ['embedding']
    # list of Keras Neural Network Advanced Activation layers
    self.kerasDict['kerasAdvancedActivationLayersList'] = ['leakyrelu',
                                              'prelu',
                                              'elu',
                                              'thresholdedrelu',
                                              'softmax',
                                              'relu']
    # list of Keras Neural Network Normalization layers
    self.kerasDict['kerasNormalizationLayersList'] = ['batchnormalization']
    # list of Keras Neural Network Noise layers
    self.kerasDict['kerasNoiseLayersList'] = ['gaussiannoise',
                                 'gaussiandropout',
                                 'alphadropout']
    self.initializationOptionDict['KerasROMDict'] = self.kerasDict

    self.kerasLayersList = functools.reduce(lambda x,y: x+y, list(self.kerasDict.values()))

    self.kerasROMsList = ['KerasMLPClassifier', 'KerasConvNetClassifier', 'KerasLSTMClassifier']
    # for Clustered ROM
    self.addAssemblerObject('Classifier', InputData.Quantity.zero_to_one)
    self.addAssemblerObject('Metric', InputData.Quantity.zero_to_infinity)
    self.addAssemblerObject('CV', InputData.Quantity.zero_to_one)

  def __getstate__(self):
    """
      Method for choosing what gets serialized in this class
      @ In, None
      @ Out, d, dict, things to serialize
    """
    d = copy.copy(self.__dict__)
    # NOTE assemblerDict isn't needed if ROM already trained, but it can create an infinite recursion
    ## for the ROMCollection if left in, so remove it on getstate.
    del d['assemblerDict']
    # input params isn't picklable (right now)
    d['initializationOptionDict'].pop('paramInput', None)
    return d

  def __setstate__(self, d):
    """
      Method for unserializing.
      @ In, d, dict, things to unserialize
      @ Out, None
    """
    # default setstate behavior
    self.__dict__ = d
    # since we pop this out during saving state, initialize it here
    self.assemblerDict = {}

  def _readMoreXML(self,xmlNode):
    """
      Function to read the portion of the xml input that belongs to this specialized class
      and initialize some stuff based on the inputs got
      @ In, xmlNode, xml.etree.ElementTree.Element, Xml element node
      @ Out, None
    """
    Dummy._readMoreXML(self, xmlNode)
    self.initializationOptionDict['name'] = self.name
    paramInput = ROM.getInputSpecification()()
    paramInput.parseNode(xmlNode)

    for child in paramInput.subparts:
      if child.getName() == 'CV':
        self.cvInstance = child.value.strip()
        continue
      if len(child.parameterValues) > 0 and child.getName().lower() not in self.kerasLayersList:
        if child.getName() == 'alias':
          continue
        if child.getName() not in self.initializationOptionDict.keys():
          self.initializationOptionDict[child.getName()]={}
        # "tuple" here allows values to be listed, probably not great but works
        key = child.value if not isinstance(child.value,list) else tuple(child.value)
        self.initializationOptionDict[child.getName()][key]=child.parameterValues
      else:
        if child.getName() in ['estimator', 'optimizerSetting']:
          self.initializationOptionDict[child.getName()] = {}
          for node in child.subparts:
            self.initializationOptionDict[child.getName()][node.getName()] = node.value
        elif child.getName().lower() in self.kerasLayersList and self.subType in self.kerasROMsList:
          layerName = child.parameterValues['name']
          self.initializationOptionDict[layerName] = {}
          self.initializationOptionDict[layerName]['type'] = child.getName().lower()
          for node in child.subparts:
            self.initializationOptionDict[layerName][node.getName()] = node.value
        else:
          self.initializationOptionDict[child.getName()] = child.value
    # if working with a pickled ROM, send along that information
    if self.subType == 'pickledROM':
      self.initializationOptionDict['pickled'] = True
    self.initializationOptionDict['paramInput'] = paramInput
    self._initializeSupervisedGate(**self.initializationOptionDict)
    #the ROM is instanced and initialized

  def initialize(self,runInfo,inputs,initDict=None):
    """
      Method to initialize this class
      @ In, runInfo, dict, it is the run info from the jobHandler
      @ In, inputs, list, it is a list containing whatever is passed with an input role in the step
      @ In, initDict, dict, optional, dictionary of all objects available in the step is using this model
    """
    # retrieve cross validation object
    if self.cvInstance is not None:
      self.cvInstance = self.retrieveObjectFromAssemblerDict('CV', self.cvInstance)
      self.cvInstance.initialize(runInfo, inputs, initDict)

  def _initializeSupervisedGate(self,**initializationOptions):
    """
      Method to initialize the supervisedGate class
      @ In, initializationOptions, dict, the initialization options
      @ Out, None
    """
    self.supervisedEngine = LearningGate.returnInstance('SupervisedGate', self.subType, self, **initializationOptions)

  def reset(self):
    """
      Reset the ROM
      @ In,  None
      @ Out, None
    """
    self.supervisedEngine.reset()
    self.amITrained   = False

  def reseed(self,seed):
    """
      Used to reset the seed of the underlying ROM.
      @ In, seed, int, new seed to use
      @ Out, None
    """
    self.supervisedEngine.reseed(seed)

  def getInitParams(self):
    """
      This function is called from the base class to print some of the information inside the class.
      Whatever is permanent in the class and not inherited from the parent class should be mentioned here
      The information is passed back in the dictionary. No information about values that change during the simulation are allowed
      @ In, None
      @ Out, paramDict, dict, dictionary containing the parameter names as keys
        and each parameter's initial value as the dictionary values
    """
    paramDict = self.supervisedEngine.getInitParams()
    return paramDict

  def provideExpectedMetaKeys(self):
    """
      Overrides the base class method to assure child engine is also polled for its keys.
      @ In, None
      @ Out, meta, tuple, (set(str),dict), expected keys (empty if none) and the indexes related to expected keys
    """
    # load own keys and params
    metaKeys, metaParams = Dummy.provideExpectedMetaKeys(self)
    # add from engine
    keys, params = self.supervisedEngine.provideExpectedMetaKeys()
    metaKeys = metaKeys.union(keys)
    metaParams.update(params)
    return metaKeys, metaParams

  def train(self,trainingSet):
    """
      This function train the ROM
      @ In, trainingSet, dict or PointSet or HistorySet, data used to train the ROM; if an HistorySet is provided the a list of ROM is created in order to create a temporal-ROM
      @ Out, None
    """
    if type(trainingSet).__name__ == 'ROM':
      self.initializationOptionDict = copy.deepcopy(trainingSet.initializationOptionDict)
      self.trainingSet              = copy.copy(trainingSet.trainingSet)
      self.amITrained               = copy.deepcopy(trainingSet.amITrained)
      self.supervisedEngine         = copy.deepcopy(trainingSet.supervisedEngine)
      self.supervisedEngine.messageHandler = self.messageHandler
    else:
      # TODO: The following check may need to be moved to Dummy Class -- wangc 7/30/2018
      if type(trainingSet).__name__ != 'dict' and trainingSet.type == 'HistorySet':
        pivotParameterId = self.supervisedEngine.pivotParameterId
        if not trainingSet.checkIndexAlignment(indexesToCheck=pivotParameterId):
          self.raiseAnError(IOError, "The data provided by the data object", trainingSet.name, "is not synchonized!",
                  "The time-dependent ROM requires all the histories are synchonized!")
      self.trainingSet = copy.copy(self._inputToInternal(trainingSet))
      self._replaceVariablesNamesWithAliasSystem(self.trainingSet, 'inout', False)
      self.supervisedEngine.train(self.trainingSet, self.assemblerDict)
      self.amITrained = self.supervisedEngine.amITrained

  def confidence(self,request,target = None):
    """
      This is to get a value that is inversely proportional to the confidence that we have
      forecasting the target value for the given set of features. The reason to chose the inverse is because
      in case of normal distance this would be 1/distance that could be infinity
      @ In, request, datatype, feature coordinates (request)
      @ Out, confidenceDict, dict, the dict containing the confidence on each target ({'target1':np.array(size 1 or n_ts),'target2':np.array(...)}
    """
    inputToROM = self._inputToInternal(request)
    confidenceDict = self.supervisedEngine.confidence(inputToROM)
    return confidenceDict

  @Decorators.timingProfile
  def evaluate(self, request):
    """
      When the ROM is used directly without need of having the sampler passing in the new values evaluate instead of run should be used
      @ In, request, datatype, feature coordinates (request)
      @ Out, outputEvaluation, dict, the dict containing the outputs for each target ({'target1':np.array(size 1 or n_ts),'target2':np.array(...)}
    """
    inputToROM       = self._inputToInternal(request)
    outputEvaluation = self.supervisedEngine.evaluate(inputToROM)
    # assure numpy array formatting # TODO can this be done in the supervised engine instead?
    for k,v in outputEvaluation.items():
      outputEvaluation[k] = np.atleast_1d(v)
    return outputEvaluation

  def _externalRun(self,inRun):
    """
      Method that performs the actual run of the imported external model (separated from run method for parallelization purposes)
      @ In, inRun, datatype, feature coordinates
      @ Out, returnDict, dict, the return dictionary containing the results
    """
    returnDict = self.evaluate(inRun)
    self._replaceVariablesNamesWithAliasSystem(returnDict, 'output', True)
    self._replaceVariablesNamesWithAliasSystem(inRun, 'input', True)
    return returnDict

  @Parallel()
  def evaluateSample(self, myInput, samplerType, kwargs):
    """
        This will evaluate an individual sample on this model. Note, parameters
        are needed by createNewInput and thus descriptions are copied from there.
        @ In, myInput, list, the inputs (list) to start from to generate the new one
        @ In, samplerType, string, is the type of sampler that is calling to generate a new input
        @ In, kwargs, dict,  is a dictionary that contains the information coming from the sampler,
           a mandatory key is the sampledVars'that contains a dictionary {'name variable':value}
        @ Out, rlz, dict, This will hold two pieces of information,
          the first will be the input data used to generate this sample,
          the second will be the output of this model given the specified
          inputs
    """
    Input = self.createNewInput(myInput, samplerType, **kwargs)
    inRun = self._manipulateInput(Input[0])
    # collect results from model run
    result = self._externalRun(inRun)
    # build realization
    # assure rlz has all metadata
    self._replaceVariablesNamesWithAliasSystem(kwargs['SampledVars'] ,'input',True)
    rlz = dict((var,np.atleast_1d(kwargs[var])) for var in kwargs.keys())
    # update rlz with input space from inRun and output space from result
    rlz.update(dict((var,np.atleast_1d(inRun[var] if var in kwargs['SampledVars'] else result[var])) for var in set(itertools.chain(result.keys(),inRun.keys()))))
    return rlz

  def setAdditionalParams(self, params):
    """
      Used to set parameters at a time other than initialization (such as deserializing).
      @ In, params, dict, new params to set (internals depend on ROM)
      @ Out, None
    """
    self.supervisedEngine.setAdditionalParams(params)

  def convergence(self,trainingSet):
    """
      This is to get the cross validation score of ROM
      @ In, trainingSize, int, the size of current training size
      @ Out, cvScore, dict, the dict containing the score of cross validation
    """
    if self.subType.lower() not in ['scikitlearn','ndinvdistweight']:
      self.raiseAnError(IOError, 'convergence calculation is not Implemented for ROM', self.name, 'with type', self.subType)
    cvScore = self._crossValidationScore(trainingSet)
    return cvScore

  def _crossValidationScore(self, trainingSet):
    """
      The function calculates the cross validation score on ROMs
      @ In, trainingSize, int, the size of current training size
      @ Out, cvMetrics, dict, the calculated cross validation metrics
    """
    if len(self.supervisedEngine.supervisedContainer) > 1:
      self.raiseAnError(IOError, "Cross Validation Method is not implemented for Clustered ROMs")
    cvMetrics = None
    if self._checkCV(len(trainingSet)):
      # reset the ROM before perform cross validation
      cvMetrics = {}
      self.reset()
      outputMetrics = self.cvInstance.interface.run([self, trainingSet])
      exploredTargets = []
      for cvKey, metricValues in outputMetrics.items():
        info = self.cvInstance.interface._returnCharacteristicsOfCvGivenOutputName(cvKey)
        if info['targetName'] in exploredTargets:
          self.raiseAnError(IOError, "Multiple metrics are used in cross validation '", self.cvInstance.name, "' for ROM '", rom.name,  "'!")
        exploredTargets.append(info['targetName'])
        cvMetrics[self.name] = (info['metricType'], metricValues)
    return cvMetrics

  def _checkCV(self, trainingSize):
    """
      The function will check whether we can use Cross Validation or not
      @ In, trainingSize, int, the size of current training size
      @ Out, None
    """
    useCV = True
    initDict =  self.cvInstance.interface.initializationOptionDict
    if 'SciKitLearn' in initDict.keys() and 'n_splits' in initDict['SciKitLearn'].keys():
      if trainingSize < utils.intConversion(initDict['SciKitLearn']['n_splits']):
        useCV = False
    else:
      useCV = False
    return useCV

  def writePointwiseData(self, writeTo):
    """
      Called by the OutStreamPrint object to cause the ROM to print information about itself
      @ In, writeTo, DataObject, data structure to add data to
      @ Out, None
    """
    # TODO handle statepoint ROMs (dynamic, but rom doesn't handle intrinsically)
    ## should probably let the LearningGate handle this! It knows how to stitch together pieces, sort of.
    engines = self.supervisedEngine.supervisedContainer
    for engine in engines:
      engine.writePointwiseData(writeTo)

  def writeXML(self, what='all'):
    """
      Called by the OutStreamPrint object to cause the ROM to print itself
      @ In, what, string, optional, keyword requesting what should be printed
      @ Out, xml, xmlUtils.StaticXmlElement, written meta
    """
    #determine dynamic or static
    dynamic = self.supervisedEngine.isADynamicModel
    # determine if it can handle dynamic data
    handleDynamicData = self.supervisedEngine.canHandleDynamicData
    # get pivot parameter
    pivotParameterId = self.supervisedEngine.pivotParameterId
    # find some general settings needed for either dynamic or static handling
    ## get all the targets the ROMs have
    ROMtargets = self.supervisedEngine.initializationOptions['Target']
    ## establish requested targets
    targets = ROMtargets if what=='all' else what.split(',')
    ## establish sets of engines to work from
    engines = self.supervisedEngine.supervisedContainer
    # if the ROM is "dynamic" (e.g. time-dependent targets), then how we print depends
    #    on whether the engine is naturally dynamic or whether we need to handle that part.
    if dynamic and not handleDynamicData:
      # time-dependent, but we manage the output (chopped)
      xml = xmlUtils.DynamicXmlElement('ROM', pivotParam = pivotParameterId)
      ## pre-print printing
      engines[0].writeXMLPreamble(xml) #let the first engine write the preamble
      for s,rom in enumerate(engines):
        pivotValue = self.supervisedEngine.historySteps[s]
        #for target in targets: # should be handled by SVL engine or here??
        #  #skip the pivot param
        #  if target == pivotParameterId:
        #    continue
        #otherwise, call engine's print method
        self.raiseAMessage('Printing time-like',pivotValue,'ROM XML')
        subXML = xmlUtils.StaticXmlElement(self.supervisedEngine.supervisedContainer[0].printTag)
        rom.writeXML(subXML, skip = [pivotParameterId])
        for element in subXML.getRoot():
          xml.addScalarNode(element, pivotValue)
        #xml.addScalarNode(subXML.getRoot(), pivotValue)
    else:
      # directly accept the results from the engine
      xml = xmlUtils.StaticXmlElement(self.name)
      ## pre-print printing
      engines[0].writeXMLPreamble(xml)
      engines[0].writeXML(xml)
    return xml<|MERGE_RESOLUTION|>--- conflicted
+++ resolved
@@ -65,11 +65,6 @@
     ###########
     inputSpecification.addSub(InputData.parameterInputFactory('Features',contentType=InputTypes.StringListType))
     inputSpecification.addSub(InputData.parameterInputFactory('Target',contentType=InputTypes.StringListType))
-<<<<<<< HEAD
-    ###############################
-    # segmenting and clustering (ROMCollection)
-    ###############################
-=======
 
     ######################
     # dynamically loaded #
@@ -86,7 +81,6 @@
     # manually entered #
     ####################
     # segmenting and clustering
->>>>>>> a27b552c
     segment = InputData.parameterInputFactory("Segment", strictMode=True)
     segmentGroups = InputTypes.makeEnumType('segmentGroup', 'sesgmentGroupType', ['segment', 'cluster', 'interpolate'])
     segment.addParam('grouping', segmentGroups)
