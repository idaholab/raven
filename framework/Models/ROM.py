# Copyright 2017 Battelle Energy Alliance, LLC
#
# Licensed under the Apache License, Version 2.0 (the "License");
# you may not use this file except in compliance with the License.
# You may obtain a copy of the License at
#
# http://www.apache.org/licenses/LICENSE-2.0
#
# Unless required by applicable law or agreed to in writing, software
# distributed under the License is distributed on an "AS IS" BASIS,
# WITHOUT WARRANTIES OR CONDITIONS OF ANY KIND, either express or implied.
# See the License for the specific language governing permissions and
# limitations under the License.
"""
Module where the base class and the specialization of different type of Model are
"""
#for future compatibility with Python 3--------------------------------------------------------------
from __future__ import division, print_function, unicode_literals, absolute_import
import warnings
warnings.simplefilter('default',DeprecationWarning)
#End compatibility block for Python 3----------------------------------------------------------------

#External Modules------------------------------------------------------------------------------------
import copy
import inspect
import itertools
import numpy as np
import functools
#External Modules End--------------------------------------------------------------------------------

#Internal Modules------------------------------------------------------------------------------------
from .Dummy import Dummy
import SupervisedLearning
from utils import utils
from utils import xmlUtils
from utils import InputData
import Files
import LearningGate
#Internal Modules End--------------------------------------------------------------------------------


class ROM(Dummy):
  """
    ROM stands for Reduced Order Model. All the models here, first learn than predict the outcome
  """

  @classmethod
  def getInputSpecification(cls):
    """
      Method to get a reference to a class that specifies the input data for
      class cls. This one seems a bit excessive, are all of these for this class?
      @ In, cls, the class for which we are retrieving the specification
      @ Out, inputSpecification, InputData.ParameterInput, class to use for
        specifying input of cls.
    """
    inputSpecification = super(ROM, cls).getInputSpecification()

    IndexSetInputType = InputData.makeEnumType("indexSet","indexSetType",["TensorProduct","TotalDegree","HyperbolicCross","Custom"])
    CriterionInputType = InputData.makeEnumType("criterion", "criterionType", ["bic","aic","gini","entropy","mse"])

    # general
    inputSpecification.addSub(InputData.parameterInputFactory('Features',contentType=InputData.StringType))
    inputSpecification.addSub(InputData.parameterInputFactory('Target',contentType=InputData.StringType))
    # segmenting and clustering
    segment = InputData.parameterInputFactory("Segment", strictMode=True)
    segmentGroups = InputData.makeEnumType('segmentGroup', 'sesgmentGroupType', ['segment', 'cluster'])
    segment.addParam('grouping', segmentGroups)
    subspace = InputData.parameterInputFactory('subspace', contentType=InputData.StringType)
    subspace.addParam('divisions', InputData.IntegerType, False)
    subspace.addParam('pivotLength', InputData.FloatType, False)
    subspace.addParam('shift', InputData.StringType, False)
    segment.addSub(subspace)
    clsfr = InputData.parameterInputFactory('Classifier', strictMode=True, contentType=InputData.StringType)
    clsfr.addParam('class', InputData.StringType, True)
    clsfr.addParam('type', InputData.StringType, True)
    segment.addSub(clsfr)
    metric = InputData.parameterInputFactory('Metric', strictMode=True, contentType=InputData.StringType)
    metric.addParam('class', InputData.StringType, True)
    metric.addParam('type', InputData.StringType, True)
    segment.addSub(metric)
    feature = InputData.parameterInputFactory('feature', strictMode=True, contentType=InputData.StringType)
    feature.addParam('weight', InputData.FloatType)
    segment.addSub(feature)
    inputSpecification.addSub(segment)
    # unsorted
    inputSpecification.addSub(InputData.parameterInputFactory("persistence", contentType=InputData.StringType))
    inputSpecification.addSub(InputData.parameterInputFactory("gradient", contentType=InputData.StringType))
    inputSpecification.addSub(InputData.parameterInputFactory("simplification", contentType=InputData.FloatType))
    inputSpecification.addSub(InputData.parameterInputFactory("graph", contentType=InputData.StringType))
    inputSpecification.addSub(InputData.parameterInputFactory("beta", contentType=InputData.FloatType))
    inputSpecification.addSub(InputData.parameterInputFactory("knn", contentType=InputData.IntegerType))
    inputSpecification.addSub(InputData.parameterInputFactory("partitionPredictor", contentType=InputData.StringType))
    inputSpecification.addSub(InputData.parameterInputFactory("smooth", contentType=InputData.StringType))
    inputSpecification.addSub(InputData.parameterInputFactory("kernel", contentType=InputData.StringType))
    inputSpecification.addSub(InputData.parameterInputFactory("bandwidth", contentType=InputData.FloatType))
    inputSpecification.addSub(InputData.parameterInputFactory("p", contentType=InputData.IntegerType))
    inputSpecification.addSub(InputData.parameterInputFactory("SKLtype", contentType=InputData.StringType))
    inputSpecification.addSub(InputData.parameterInputFactory("n_iter", contentType=InputData.IntegerType))
    inputSpecification.addSub(InputData.parameterInputFactory("n_iter_no_change", contentType=InputData.IntegerType))
    inputSpecification.addSub(InputData.parameterInputFactory("tol", contentType=InputData.StringType))
    inputSpecification.addSub(InputData.parameterInputFactory("alpha_1", contentType=InputData.FloatType))
    inputSpecification.addSub(InputData.parameterInputFactory("alpha_2", contentType=InputData.FloatType))
    inputSpecification.addSub(InputData.parameterInputFactory("lambda_1", contentType=InputData.FloatType))
    inputSpecification.addSub(InputData.parameterInputFactory("lambda_2", contentType=InputData.FloatType))
    inputSpecification.addSub(InputData.parameterInputFactory("compute_score", contentType=InputData.StringType)) #bool
    inputSpecification.addSub(InputData.parameterInputFactory("threshold_lambda", contentType=InputData.FloatType))
    inputSpecification.addSub(InputData.parameterInputFactory("fit_intercept", contentType=InputData.StringType))  #bool
    inputSpecification.addSub(InputData.parameterInputFactory("normalize", contentType=InputData.StringType))  #bool
    inputSpecification.addSub(InputData.parameterInputFactory("verbose", contentType=InputData.StringType)) #bool
    inputSpecification.addSub(InputData.parameterInputFactory("alpha", contentType=InputData.FloatType))
    inputSpecification.addSub(InputData.parameterInputFactory("l1_ratio", contentType=InputData.FloatType))
    inputSpecification.addSub(InputData.parameterInputFactory("max_iter", contentType=InputData.StringType))
    inputSpecification.addSub(InputData.parameterInputFactory("warm_start", contentType=InputData.StringType)) #bool
    inputSpecification.addSub(InputData.parameterInputFactory("positive", contentType=InputData.StringType)) #bool?
    inputSpecification.addSub(InputData.parameterInputFactory("eps", contentType=InputData.FloatType))
    inputSpecification.addSub(InputData.parameterInputFactory("n_alphas", contentType=InputData.IntegerType))
    inputSpecification.addSub(InputData.parameterInputFactory("precompute", contentType=InputData.StringType))
    inputSpecification.addSub(InputData.parameterInputFactory("n_nonzero_coefs", contentType=InputData.StringType))
    inputSpecification.addSub(InputData.parameterInputFactory("fit_path", contentType=InputData.StringType)) #bool
    inputSpecification.addSub(InputData.parameterInputFactory("max_n_alphas", contentType=InputData.IntegerType))
    inputSpecification.addSub(InputData.parameterInputFactory("criterion", contentType=CriterionInputType))
    inputSpecification.addSub(InputData.parameterInputFactory("penalty", contentType=InputData.StringType)) #enum
    inputSpecification.addSub(InputData.parameterInputFactory("dual", contentType=InputData.StringType)) #bool
    inputSpecification.addSub(InputData.parameterInputFactory("C", contentType=InputData.FloatType))
    inputSpecification.addSub(InputData.parameterInputFactory("intercept_scaling", contentType=InputData.FloatType))
    inputSpecification.addSub(InputData.parameterInputFactory("class_weight", contentType=InputData.StringType))
    inputSpecification.addSub(InputData.parameterInputFactory("random_state", contentType=InputData.StringType))
    inputSpecification.addSub(InputData.parameterInputFactory("cv", contentType=InputData.StringType))
    inputSpecification.addSub(InputData.parameterInputFactory("shuffle", contentType=InputData.StringType)) #bool
    inputSpecification.addSub(InputData.parameterInputFactory("loss", contentType=InputData.StringType)) #enum
    inputSpecification.addSub(InputData.parameterInputFactory("epsilon", contentType=InputData.FloatType))
    inputSpecification.addSub(InputData.parameterInputFactory("eta0", contentType=InputData.FloatType))
    inputSpecification.addSub(InputData.parameterInputFactory("solver", contentType=InputData.StringType)) #enum
    inputSpecification.addSub(InputData.parameterInputFactory("alphas", contentType=InputData.StringType))
    inputSpecification.addSub(InputData.parameterInputFactory("scoring", contentType=InputData.StringType))
    inputSpecification.addSub(InputData.parameterInputFactory("gcv_mode", contentType=InputData.StringType)) #enum
    inputSpecification.addSub(InputData.parameterInputFactory("store_cv_values", contentType=InputData.StringType)) #bool
    inputSpecification.addSub(InputData.parameterInputFactory("learning_rate", contentType=InputData.StringType)) #enum
    inputSpecification.addSub(InputData.parameterInputFactory("power_t", contentType=InputData.FloatType))
    inputSpecification.addSub(InputData.parameterInputFactory("multi_class", contentType=InputData.StringType))
    inputSpecification.addSub(InputData.parameterInputFactory("kernel", contentType=InputData.StringType)) #enum
    inputSpecification.addSub(InputData.parameterInputFactory("degree", contentType=InputData.IntegerType))
    inputSpecification.addSub(InputData.parameterInputFactory("gamma", contentType=InputData.FloatType))
    inputSpecification.addSub(InputData.parameterInputFactory("coef0", contentType=InputData.FloatType))
    inputSpecification.addSub(InputData.parameterInputFactory("probability", contentType=InputData.StringType)) #bool
    inputSpecification.addSub(InputData.parameterInputFactory("shrinking", contentType=InputData.StringType)) #bool
    inputSpecification.addSub(InputData.parameterInputFactory("cache_size", contentType=InputData.FloatType))
    inputSpecification.addSub(InputData.parameterInputFactory("nu", contentType=InputData.FloatType))
    inputSpecification.addSub(InputData.parameterInputFactory("code_size", contentType=InputData.FloatType))
    inputSpecification.addSub(InputData.parameterInputFactory("fit_prior", contentType=InputData.StringType)) #bool
    inputSpecification.addSub(InputData.parameterInputFactory("class_prior", contentType=InputData.StringType))
    inputSpecification.addSub(InputData.parameterInputFactory("binarize", contentType=InputData.FloatType))
    inputSpecification.addSub(InputData.parameterInputFactory("n_neighbors", contentType=InputData.IntegerType))
    inputSpecification.addSub(InputData.parameterInputFactory("weights", contentType=InputData.StringType)) #enum
    inputSpecification.addSub(InputData.parameterInputFactory("algorithm", contentType=InputData.StringType)) #enum
    inputSpecification.addSub(InputData.parameterInputFactory("leaf_size", contentType=InputData.IntegerType))
    inputSpecification.addSub(InputData.parameterInputFactory("metric", contentType=InputData.StringType)) #enum?
    inputSpecification.addSub(InputData.parameterInputFactory("radius", contentType=InputData.FloatType))
    inputSpecification.addSub(InputData.parameterInputFactory("outlier_label", contentType=InputData.StringType))
    inputSpecification.addSub(InputData.parameterInputFactory("shrink_threshold", contentType=InputData.StringType))
    inputSpecification.addSub(InputData.parameterInputFactory("priors", contentType=InputData.StringType))
    inputSpecification.addSub(InputData.parameterInputFactory("reg_param", contentType=InputData.FloatType))
    inputSpecification.addSub(InputData.parameterInputFactory("splitter", contentType=InputData.StringType)) #enum
    inputSpecification.addSub(InputData.parameterInputFactory("max_features", contentType=InputData.StringType))
    inputSpecification.addSub(InputData.parameterInputFactory("max_depth", contentType=InputData.StringType))
    inputSpecification.addSub(InputData.parameterInputFactory("min_samples_split", contentType=InputData.IntegerType))
    inputSpecification.addSub(InputData.parameterInputFactory("min_samples_leaf", contentType=InputData.IntegerType))
    inputSpecification.addSub(InputData.parameterInputFactory("max_leaf_nodes", contentType=InputData.StringType))
    inputSpecification.addSub(InputData.parameterInputFactory("regr", contentType=InputData.StringType)) #enum
    inputSpecification.addSub(InputData.parameterInputFactory("corr", contentType=InputData.StringType)) #enum?
    inputSpecification.addSub(InputData.parameterInputFactory("beta0", contentType=InputData.StringType))
    inputSpecification.addSub(InputData.parameterInputFactory("storage_mode", contentType=InputData.StringType)) #enum
    inputSpecification.addSub(InputData.parameterInputFactory("theta0", contentType=InputData.StringType))
    inputSpecification.addSub(InputData.parameterInputFactory("thetaL", contentType=InputData.StringType))
    inputSpecification.addSub(InputData.parameterInputFactory("thetaU", contentType=InputData.StringType))
    inputSpecification.addSub(InputData.parameterInputFactory("nugget", contentType=InputData.FloatType))
    inputSpecification.addSub(InputData.parameterInputFactory("optimizer", contentType=InputData.StringType)) #enum
    inputSpecification.addSub(InputData.parameterInputFactory("random_start", contentType=InputData.IntegerType))
    inputSpecification.addSub(InputData.parameterInputFactory("alpha", contentType=InputData.FloatType))
    inputSpecification.addSub(InputData.parameterInputFactory("n_restarts_optimizer", contentType=InputData.IntegerType))
    inputSpecification.addSub(InputData.parameterInputFactory("normalize_y", contentType=InputData.StringType))
    # GaussPolynomialROM and HDMRRom
    inputSpecification.addSub(InputData.parameterInputFactory("IndexPoints", contentType=InputData.StringType))
    inputSpecification.addSub(InputData.parameterInputFactory("IndexSet",contentType=IndexSetInputType))
    inputSpecification.addSub(InputData.parameterInputFactory('pivotParameter',contentType=InputData.StringType))
    inputSpecification.addSub(InputData.parameterInputFactory("PolynomialOrder", contentType=InputData.IntegerType))
    inputSpecification.addSub(InputData.parameterInputFactory("SobolOrder", contentType=InputData.IntegerType))
    inputSpecification.addSub(InputData.parameterInputFactory("SparseGrid", contentType=InputData.StringType))
    InterpolationInput = InputData.parameterInputFactory('Interpolation', contentType=InputData.StringType)
    InterpolationInput.addParam("quad", InputData.StringType, False)
    InterpolationInput.addParam("poly", InputData.StringType, False)
    InterpolationInput.addParam("weight", InputData.FloatType, False)
    inputSpecification.addSub(InterpolationInput)
    # ARMA
    inputSpecification.addSub(InputData.parameterInputFactory('correlate', contentType=InputData.StringListType))
    inputSpecification.addSub(InputData.parameterInputFactory("P", contentType=InputData.IntegerType))
    inputSpecification.addSub(InputData.parameterInputFactory("Q", contentType=InputData.IntegerType))
    inputSpecification.addSub(InputData.parameterInputFactory("seed", contentType=InputData.IntegerType))
    inputSpecification.addSub(InputData.parameterInputFactory("reseedCopies", contentType=InputData.StringType))
    inputSpecification.addSub(InputData.parameterInputFactory("Fourier", contentType=InputData.FloatListType))
    inputSpecification.addSub(InputData.parameterInputFactory("preserveInputCDF", contentType=InputData.BoolType))
    ### ARMA zero filter
    zeroFilt = InputData.parameterInputFactory('ZeroFilter', contentType=InputData.StringType)
    zeroFilt.addParam('tol', InputData.FloatType)
    inputSpecification.addSub(zeroFilt)
    ### ARMA out truncation
    outTrunc = InputData.parameterInputFactory('outTruncation', contentType=InputData.StringListType)
    domainEnumType = InputData.makeEnumType('domain', 'truncateDomainType', ['positive', 'negative'])
    outTrunc.addParam('domain', domainEnumType, True)
    inputSpecification.addSub(outTrunc)
    ### ARMA specific fourier
    specFourier = InputData.parameterInputFactory('SpecificFourier', strictMode=True)
    specFourier.addParam("variables", InputData.StringListType, True)
    specFourier.addSub(InputData.parameterInputFactory('periods', contentType=InputData.FloatListType))
    inputSpecification.addSub(specFourier)
    ### ARMA peaks
    peaks = InputData.parameterInputFactory('Peaks')
    window = InputData.parameterInputFactory('window',contentType=InputData.FloatListType)
    window.addParam('width', InputData.FloatType, True)
    peaks.addSub(window)
    peaks.addParam('threshold', InputData.FloatType)
    peaks.addParam('target', InputData.StringType)
    peaks.addParam('period', InputData.FloatType)
    inputSpecification.addSub(peaks)
    # inputs for neural_network
    inputSpecification.addSub(InputData.parameterInputFactory("activation", contentType=InputData.StringType))
    inputSpecification.addSub(InputData.parameterInputFactory("batch_size", contentType=InputData.StringType))
    inputSpecification.addSub(InputData.parameterInputFactory("learning_rate_init", contentType=InputData.FloatType))
    inputSpecification.addSub(InputData.parameterInputFactory("momentum", contentType=InputData.FloatType))
    inputSpecification.addSub(InputData.parameterInputFactory("nesterovs_momentum", contentType=InputData.StringType)) # bool
    inputSpecification.addSub(InputData.parameterInputFactory("early_stopping", contentType=InputData.StringType)) # bool
    inputSpecification.addSub(InputData.parameterInputFactory("validation_fraction", contentType=InputData.FloatType))
    inputSpecification.addSub(InputData.parameterInputFactory("beta_1", contentType=InputData.FloatType))
    inputSpecification.addSub(InputData.parameterInputFactory("beta_2", contentType=InputData.FloatType))
    # PolyExp
    inputSpecification.addSub(InputData.parameterInputFactory("maxNumberExpTerms", contentType=InputData.IntegerType))
    inputSpecification.addSub(InputData.parameterInputFactory("numberExpTerms", contentType=InputData.IntegerType))
    inputSpecification.addSub(InputData.parameterInputFactory("maxPolyOrder", contentType=InputData.IntegerType))
    inputSpecification.addSub(InputData.parameterInputFactory("polyOrder", contentType=InputData.IntegerType))
    coeffRegressorEnumType = InputData.makeEnumType("coeffRegressor","coeffRegressorType",["poly","spline","nearest"])
    inputSpecification.addSub(InputData.parameterInputFactory("coeffRegressor", contentType=coeffRegressorEnumType))
    # DMD
    inputSpecification.addSub(InputData.parameterInputFactory("rankSVD", contentType=InputData.IntegerType))
    inputSpecification.addSub(InputData.parameterInputFactory("energyRankSVD", contentType=InputData.FloatType))
    inputSpecification.addSub(InputData.parameterInputFactory("rankTLSQ", contentType=InputData.IntegerType))
    inputSpecification.addSub(InputData.parameterInputFactory("exactModes", contentType=InputData.BoolType))
    inputSpecification.addSub(InputData.parameterInputFactory("optimized", contentType=InputData.BoolType))
    inputSpecification.addSub(InputData.parameterInputFactory("dmdType", contentType=InputData.StringType))

    # for deep learning neural network
    #inputSpecification.addSub(InputData.parameterInputFactory("DNN", InputData.StringType))
    inputSpecification.addSub(InputData.parameterInputFactory("hidden_layer_sizes", contentType=InputData.IntegerTupleType)) # list of integer
    inputSpecification.addSub(InputData.parameterInputFactory("metrics", contentType=InputData.StringListType)) #list of metrics
    inputSpecification.addSub(InputData.parameterInputFactory("batch_size", contentType=InputData.IntegerType))
    inputSpecification.addSub(InputData.parameterInputFactory("epochs", contentType=InputData.IntegerType))
    inputSpecification.addSub(InputData.parameterInputFactory("random_seed", contentType=InputData.IntegerType))
    inputSpecification.addSub(InputData.parameterInputFactory("plot_model", contentType=InputData.BoolType))
    inputSpecification.addSub(InputData.parameterInputFactory("num_classes",contentType= InputData.IntegerType))
    inputSpecification.addSub(InputData.parameterInputFactory("validation_split", contentType=InputData.FloatType))

    # Keras optimizer parameters
    OptimizerSettingInput = InputData.parameterInputFactory('optimizerSetting', contentType=InputData.StringType)
    Beta1Input = InputData.parameterInputFactory('beta_1', contentType=InputData.FloatType)
    Beta2Input = InputData.parameterInputFactory('beta_2', contentType=InputData.FloatType)
    DecayInput = InputData.parameterInputFactory('decay', contentType=InputData.FloatType)
    LRInput = InputData.parameterInputFactory('lr', contentType=InputData.FloatType)
    OptimizerInput = InputData.parameterInputFactory('optimizer', contentType=InputData.StringType)
    EpsilonInput = InputData.parameterInputFactory('epsilon', contentType=InputData.FloatType)
    MomentumInput = InputData.parameterInputFactory('momentum', contentType=InputData.FloatType)
    NesterovInput = InputData.parameterInputFactory('nesterov', contentType=InputData.StringType)
    RhoInput = InputData.parameterInputFactory('rho', contentType=InputData.FloatType)
    OptimizerSettingInput.addSub(Beta1Input)
    OptimizerSettingInput.addSub(Beta2Input)
    OptimizerSettingInput.addSub(DecayInput)
    OptimizerSettingInput.addSub(LRInput)
    OptimizerSettingInput.addSub(OptimizerInput)
    OptimizerSettingInput.addSub(EpsilonInput)
    OptimizerSettingInput.addSub(MomentumInput)
    OptimizerSettingInput.addSub(NesterovInput)
    OptimizerSettingInput.addSub(RhoInput)
    inputSpecification.addSub(OptimizerSettingInput)

    # Keras Layers parameters
    dataFormatEnumType = InputData.makeEnumType('dataFormat','dataFormatType',['channels_last', 'channels_first'])
    paddingEnumType = InputData.makeEnumType('padding','paddingType',['valid', 'same'])
    interpolationEnumType = InputData.makeEnumType('interpolation','interpolationType',['nearest', 'bilinear'])
    ###########################
    #  Dense Layers: regular densely-connected neural network layer
    ###########################
    layerInput = InputData.parameterInputFactory('Dense',contentType=InputData.StringType)
    layerInput.addParam('name', InputData.StringType, True)
    layerInput.addSub(InputData.parameterInputFactory('activation',contentType=InputData.StringType))
    layerInput.addSub(InputData.parameterInputFactory('use_bias',contentType=InputData.BoolType))
    layerInput.addSub(InputData.parameterInputFactory('kernel_initializer',contentType=InputData.StringType))
    layerInput.addSub(InputData.parameterInputFactory('bias_initializer',contentType=InputData.StringType))
    layerInput.addSub(InputData.parameterInputFactory('kernel_regularizer',contentType=InputData.StringType))
    layerInput.addSub(InputData.parameterInputFactory('bias_regularizer',contentType=InputData.StringType))
    layerInput.addSub(InputData.parameterInputFactory('activity_regularizer',contentType=InputData.StringType))
    layerInput.addSub(InputData.parameterInputFactory('kernel_constraint',contentType=InputData.StringType))
    layerInput.addSub(InputData.parameterInputFactory('bias_constraint',contentType=InputData.StringType))
    layerInput.addSub(InputData.parameterInputFactory('dim_out',contentType=InputData.StringType))
    inputSpecification.addSub(layerInput,InputData.Quantity.zero_to_infinity)
    ###########################
    #  Activation Layers: applies an activation function to an output
    ###########################
    layerInput = InputData.parameterInputFactory('Activation',contentType=InputData.StringType)
    layerInput.addParam('name', InputData.StringType, True)
    # 'activation' need to be popped out and only the value will be passed to the given layer
    layerInput.addSub(InputData.parameterInputFactory('activation',contentType=InputData.StringType))
    inputSpecification.addSub(layerInput,InputData.Quantity.zero_to_infinity)
    ###########################
    #  Dropout Layers: Applies Dropout to the input
    ###########################
    layerInput = InputData.parameterInputFactory('Dropout',contentType=InputData.StringType)
    layerInput.addParam('name', InputData.StringType, True)
    layerInput.addSub(InputData.parameterInputFactory('rate',contentType=InputData.FloatType))
    layerInput.addSub(InputData.parameterInputFactory('noise_shape',contentType=InputData.IntegerTupleType))
    layerInput.addSub(InputData.parameterInputFactory('seed',contentType=InputData.IntegerType))
    inputSpecification.addSub(layerInput,InputData.Quantity.zero_to_infinity)
    ###########################
    #  Flatten Layers: Flattens the input
    ###########################
    layerInput = InputData.parameterInputFactory('Flatten',contentType=InputData.StringType)
    layerInput.addParam('name', InputData.StringType, True)
    layerInput.addSub(InputData.parameterInputFactory('data_format',contentType=InputData.StringType))
    inputSpecification.addSub(layerInput,InputData.Quantity.zero_to_infinity)
    ###########################
    #  Input Layers: Input() is used to instantiate a Keras tensor
    ###########################
    layerInput = InputData.parameterInputFactory('Input',contentType=InputData.StringType)
    layerInput.addParam('name', InputData.StringType, True)
    inputSpecification.addSub(layerInput,InputData.Quantity.zero_to_infinity)
    ###########################
    #  Reshape Layers: Reshapes an output to a certain shape
    ###########################
    layerInput = InputData.parameterInputFactory('Reshape',contentType=InputData.StringType)
    layerInput.addParam('name', InputData.StringType, True)
    # 'target_shape' need to be popped out and only the value will be passed to the given layer
    layerInput.addSub(InputData.parameterInputFactory('target_shape',contentType=InputData.IntegerTupleType))
    inputSpecification.addSub(layerInput,InputData.Quantity.zero_to_infinity)
    ###########################
    #  Permute Layers: permutes the dimensions of the input according to a given pattern
    ###########################
    layerInput = InputData.parameterInputFactory('Permute',contentType=InputData.StringType)
    layerInput.addParam('name', InputData.StringType, True)
    # 'permute_pattern' need to pop out and only the value will be passed to the given layer
    layerInput.addSub(InputData.parameterInputFactory('permute_pattern',contentType=InputData.IntegerTupleType))
    layerInput.addSub(InputData.parameterInputFactory('input_shape',contentType=InputData.IntegerTupleType))
    inputSpecification.addSub(layerInput,InputData.Quantity.zero_to_infinity)
    ###########################
    #  RepeatVector Layers: repeats the input n times
    ###########################
    layerInput = InputData.parameterInputFactory('RepeatVector',contentType=InputData.StringType)
    layerInput.addParam('name', InputData.StringType, True)
    # 'repetition_factor' need to be popped out and only the value will be passed to the given layer
    layerInput.addSub(InputData.parameterInputFactory('repetition_factor',contentType=InputData.IntegerType))
    inputSpecification.addSub(layerInput,InputData.Quantity.zero_to_infinity)
    ###########################
    #  Lambda Layers: Wraps arbitrary expression as a Layer object
    ###########################
    layerInput = InputData.parameterInputFactory('Lambda',contentType=InputData.StringType,strictMode=False)
    layerInput.addParam('name', InputData.StringType, True)
    # A function object need to be created and passed to given layer
    layerInput.addSub(InputData.parameterInputFactory('function',contentType=InputData.StringType))
    inputSpecification.addSub(layerInput,InputData.Quantity.zero_to_infinity)
    ###########################
    #  ActivityRegularization Layers: applies an update to the cost function based input activity
    ###########################
    layerInput = InputData.parameterInputFactory('ActivityRegularization',contentType=InputData.StringType)
    layerInput.addParam('name', InputData.StringType, True)
    layerInput.addSub(InputData.parameterInputFactory('l1',contentType=InputData.FloatType))
    layerInput.addSub(InputData.parameterInputFactory('l2',contentType=InputData.FloatType))
    inputSpecification.addSub(layerInput,InputData.Quantity.zero_to_infinity)
    ###########################
    #  Masking Layers: Masks a sequence by using a mask value to skip timesteps
    ###########################
    layerInput = InputData.parameterInputFactory('Masking',contentType=InputData.StringType)
    layerInput.addParam('name', InputData.StringType, True)
    layerInput.addSub(InputData.parameterInputFactory('mask_value',contentType=InputData.FloatType))
    inputSpecification.addSub(layerInput,InputData.Quantity.zero_to_infinity)
    ###########################
    #  SpatialDropout1D Layers: Spatial 1D version of Dropout
    ###########################
    layerInput = InputData.parameterInputFactory('SpatialDropout1D',contentType=InputData.StringType)
    layerInput.addParam('name', InputData.StringType, True)
    # 'rate' need to be popped out and the value will be passed to the given layer
    layerInput.addSub(InputData.parameterInputFactory('rate',contentType=InputData.FloatType))
    inputSpecification.addSub(layerInput,InputData.Quantity.zero_to_infinity)
    ###########################
    #  SpatialDropout2D Layers
    ###########################
    layerInput = InputData.parameterInputFactory('SpatialDropout2D',contentType=InputData.StringType)
    layerInput.addParam('name', InputData.StringType, True)
    # 'rate' need to be popped out and the value will be passed to the given layer
    layerInput.addSub(InputData.parameterInputFactory('rate',contentType=InputData.FloatType))
    layerInput.addSub(InputData.parameterInputFactory('data_format',contentType=dataFormatEnumType))
    inputSpecification.addSub(layerInput,InputData.Quantity.zero_to_infinity)
    ###########################
    #  SpatialDropout3D Layers
    ###########################
    layerInput = InputData.parameterInputFactory('SpatialDropout3D',contentType=InputData.StringType)
    layerInput.addParam('name', InputData.StringType, True)
    # 'rate' need to be popped out and the value will be passed to the given layer
    layerInput.addSub(InputData.parameterInputFactory('rate',contentType=InputData.FloatType))
    layerInput.addSub(InputData.parameterInputFactory('data_format',contentType=dataFormatEnumType))
    inputSpecification.addSub(layerInput,InputData.Quantity.zero_to_infinity)
    ###################################
    # Convolutional Layers
    ###################################
    ###########################
    #  Conv1D Layers: 1D convolutioanl layer (e.g. temporal convolutional)
    ###########################
    layerInput = InputData.parameterInputFactory('Conv1D',contentType=InputData.StringType)
    layerInput.addParam('name', InputData.StringType, True)
    layerInput.addSub(InputData.parameterInputFactory('dim_out',contentType=InputData.IntegerType))
    layerInput.addSub(InputData.parameterInputFactory('kernel_size',contentType=InputData.IntegerOrIntegerTupleType))
    layerInput.addSub(InputData.parameterInputFactory('strides',contentType=InputData.IntegerOrIntegerTupleType))
    layerInput.addSub(InputData.parameterInputFactory('padding',contentType=paddingEnumType))
    layerInput.addSub(InputData.parameterInputFactory('data_format',contentType=dataFormatEnumType))
    layerInput.addSub(InputData.parameterInputFactory('dilation_rate',contentType=InputData.IntegerOrIntegerTupleType))
    layerInput.addSub(InputData.parameterInputFactory('activation',contentType=InputData.StringType))
    layerInput.addSub(InputData.parameterInputFactory('use_bias',contentType=InputData.BoolType))
    layerInput.addSub(InputData.parameterInputFactory('kernel_initializer',contentType=InputData.StringType))
    layerInput.addSub(InputData.parameterInputFactory('bias_initializer',contentType=InputData.StringType))
    layerInput.addSub(InputData.parameterInputFactory('kernel_regularizer',contentType=InputData.StringType))
    layerInput.addSub(InputData.parameterInputFactory('bias_regularizer',contentType=InputData.StringType))
    layerInput.addSub(InputData.parameterInputFactory('activity_regularizer',contentType=InputData.StringType))
    layerInput.addSub(InputData.parameterInputFactory('kernel_constraint',contentType=InputData.StringType))
    layerInput.addSub(InputData.parameterInputFactory('bias_constraint',contentType=InputData.StringType))
    inputSpecification.addSub(layerInput,InputData.Quantity.zero_to_infinity)
    ###########################
    #  Conv2D Layers: 2D convolutioanl layer (e.g. spatial convolution over images)
    ###########################
    layerInput = InputData.parameterInputFactory('Conv2D',contentType=InputData.StringType)
    layerInput.addParam('name', InputData.StringType, True)
    layerInput.addSub(InputData.parameterInputFactory('dim_out',contentType=InputData.IntegerType))
    layerInput.addSub(InputData.parameterInputFactory('kernel_size',contentType=InputData.IntegerOrIntegerTupleType))
    layerInput.addSub(InputData.parameterInputFactory('strides',contentType=InputData.IntegerOrIntegerTupleType))
    layerInput.addSub(InputData.parameterInputFactory('padding',contentType=paddingEnumType))
    layerInput.addSub(InputData.parameterInputFactory('data_format',contentType=dataFormatEnumType))
    layerInput.addSub(InputData.parameterInputFactory('dilation_rate',contentType=InputData.IntegerOrIntegerTupleType))
    layerInput.addSub(InputData.parameterInputFactory('activation',contentType=InputData.StringType))
    layerInput.addSub(InputData.parameterInputFactory('use_bias',contentType=InputData.BoolType))
    layerInput.addSub(InputData.parameterInputFactory('kernel_initializer',contentType=InputData.StringType))
    layerInput.addSub(InputData.parameterInputFactory('bias_initializer',contentType=InputData.StringType))
    layerInput.addSub(InputData.parameterInputFactory('kernel_regularizer',contentType=InputData.StringType))
    layerInput.addSub(InputData.parameterInputFactory('bias_regularizer',contentType=InputData.StringType))
    layerInput.addSub(InputData.parameterInputFactory('activity_regularizer',contentType=InputData.StringType))
    layerInput.addSub(InputData.parameterInputFactory('kernel_constraint',contentType=InputData.StringType))
    layerInput.addSub(InputData.parameterInputFactory('bias_constraint',contentType=InputData.StringType))
    inputSpecification.addSub(layerInput,InputData.Quantity.zero_to_infinity)
    ###########################
    #  Conv3D Layers: 3D convolutioanl layer (e.g. spatial convolution over volumes)
    ###########################
    layerInput = InputData.parameterInputFactory('Conv3D',contentType=InputData.StringType)
    layerInput.addParam('name', InputData.StringType, True)
    layerInput.addSub(InputData.parameterInputFactory('dim_out',contentType=InputData.IntegerType))
    layerInput.addSub(InputData.parameterInputFactory('kernel_size',contentType=InputData.IntegerOrIntegerTupleType))
    layerInput.addSub(InputData.parameterInputFactory('strides',contentType=InputData.IntegerOrIntegerTupleType))
    layerInput.addSub(InputData.parameterInputFactory('padding',contentType=paddingEnumType))
    layerInput.addSub(InputData.parameterInputFactory('data_format',contentType=dataFormatEnumType))
    layerInput.addSub(InputData.parameterInputFactory('dilation_rate',contentType=InputData.IntegerOrIntegerTupleType))
    layerInput.addSub(InputData.parameterInputFactory('activation',contentType=InputData.StringType))
    layerInput.addSub(InputData.parameterInputFactory('use_bias',contentType=InputData.BoolType))
    layerInput.addSub(InputData.parameterInputFactory('kernel_initializer',contentType=InputData.StringType))
    layerInput.addSub(InputData.parameterInputFactory('bias_initializer',contentType=InputData.StringType))
    layerInput.addSub(InputData.parameterInputFactory('kernel_regularizer',contentType=InputData.StringType))
    layerInput.addSub(InputData.parameterInputFactory('bias_regularizer',contentType=InputData.StringType))
    layerInput.addSub(InputData.parameterInputFactory('activity_regularizer',contentType=InputData.StringType))
    layerInput.addSub(InputData.parameterInputFactory('kernel_constraint',contentType=InputData.StringType))
    layerInput.addSub(InputData.parameterInputFactory('bias_constraint',contentType=InputData.StringType))
    inputSpecification.addSub(layerInput,InputData.Quantity.zero_to_infinity)
    ###########################
    #  SeparableConv1D Layers: Depthwise separable 1D convolutioanl layer
    ###########################
    layerInput = InputData.parameterInputFactory('SeparableConv1D',contentType=InputData.StringType)
    layerInput.addParam('name', InputData.StringType, True)
    layerInput.addSub(InputData.parameterInputFactory('dim_out',contentType=InputData.IntegerType))
    layerInput.addSub(InputData.parameterInputFactory('kernel_size',contentType=InputData.IntegerOrIntegerTupleType))
    layerInput.addSub(InputData.parameterInputFactory('strides',contentType=InputData.IntegerOrIntegerTupleType))
    layerInput.addSub(InputData.parameterInputFactory('padding',contentType=paddingEnumType))
    layerInput.addSub(InputData.parameterInputFactory('data_format',contentType=dataFormatEnumType))
    layerInput.addSub(InputData.parameterInputFactory('dilation_rate',contentType=InputData.IntegerOrIntegerTupleType))
    layerInput.addSub(InputData.parameterInputFactory('depth_multiplier',contentType=InputData.IntegerType))
    layerInput.addSub(InputData.parameterInputFactory('depthwise_initializer',contentType=InputData.StringType))
    layerInput.addSub(InputData.parameterInputFactory('pointwise_initializer',contentType=InputData.StringType))
    layerInput.addSub(InputData.parameterInputFactory('pointwise_regularizer',contentType=InputData.StringType))
    layerInput.addSub(InputData.parameterInputFactory('activation',contentType=InputData.StringType))
    layerInput.addSub(InputData.parameterInputFactory('use_bias',contentType=InputData.BoolType))
    layerInput.addSub(InputData.parameterInputFactory('bias_initializer',contentType=InputData.StringType))
    layerInput.addSub(InputData.parameterInputFactory('depthwise_regularizer',contentType=InputData.StringType))
    layerInput.addSub(InputData.parameterInputFactory('bias_regularizer',contentType=InputData.StringType))
    layerInput.addSub(InputData.parameterInputFactory('activity_regularizer',contentType=InputData.StringType))
    layerInput.addSub(InputData.parameterInputFactory('depthwise_constraint',contentType=InputData.StringType))
    layerInput.addSub(InputData.parameterInputFactory('pointwise_constraint',contentType=InputData.StringType))
    layerInput.addSub(InputData.parameterInputFactory('bias_constraint',contentType=InputData.StringType))
    inputSpecification.addSub(layerInput,InputData.Quantity.zero_to_infinity)
    ###########################
    #  SeparableConv2D Layers: Depthwise separable 2D convolutioanl layer
    ###########################
    layerInput = InputData.parameterInputFactory('SeparableConv2D',contentType=InputData.StringType)
    layerInput.addParam('name', InputData.StringType, True)
    layerInput.addSub(InputData.parameterInputFactory('dim_out',contentType=InputData.IntegerType))
    layerInput.addSub(InputData.parameterInputFactory('kernel_size',contentType=InputData.IntegerOrIntegerTupleType))
    layerInput.addSub(InputData.parameterInputFactory('strides',contentType=InputData.IntegerOrIntegerTupleType))
    layerInput.addSub(InputData.parameterInputFactory('padding',contentType=paddingEnumType))
    layerInput.addSub(InputData.parameterInputFactory('data_format',contentType=dataFormatEnumType))
    layerInput.addSub(InputData.parameterInputFactory('dilation_rate',contentType=InputData.IntegerOrIntegerTupleType))
    layerInput.addSub(InputData.parameterInputFactory('depth_multiplier',contentType=InputData.IntegerType))
    layerInput.addSub(InputData.parameterInputFactory('depthwise_initializer',contentType=InputData.StringType))
    layerInput.addSub(InputData.parameterInputFactory('pointwise_initializer',contentType=InputData.StringType))
    layerInput.addSub(InputData.parameterInputFactory('pointwise_regularizer',contentType=InputData.StringType))
    layerInput.addSub(InputData.parameterInputFactory('activation',contentType=InputData.StringType))
    layerInput.addSub(InputData.parameterInputFactory('use_bias',contentType=InputData.BoolType))
    layerInput.addSub(InputData.parameterInputFactory('bias_initializer',contentType=InputData.StringType))
    layerInput.addSub(InputData.parameterInputFactory('depthwise_regularizer',contentType=InputData.StringType))
    layerInput.addSub(InputData.parameterInputFactory('bias_regularizer',contentType=InputData.StringType))
    layerInput.addSub(InputData.parameterInputFactory('activity_regularizer',contentType=InputData.StringType))
    layerInput.addSub(InputData.parameterInputFactory('depthwise_constraint',contentType=InputData.StringType))
    layerInput.addSub(InputData.parameterInputFactory('pointwise_constraint',contentType=InputData.StringType))
    layerInput.addSub(InputData.parameterInputFactory('bias_constraint',contentType=InputData.StringType))
    inputSpecification.addSub(layerInput,InputData.Quantity.zero_to_infinity)
    ###########################
    #  DepthwiseConv2D Layers: Depthwise separable 2D convolutioanl layer
    ###########################
    layerInput = InputData.parameterInputFactory('DepthwiseConv2D',contentType=InputData.StringType)
    layerInput.addParam('name', InputData.StringType, True)
    layerInput.addSub(InputData.parameterInputFactory('kernel_size',contentType=InputData.IntegerOrIntegerTupleType))
    layerInput.addSub(InputData.parameterInputFactory('strides',contentType=InputData.IntegerOrIntegerTupleType))
    layerInput.addSub(InputData.parameterInputFactory('padding',contentType=paddingEnumType))
    layerInput.addSub(InputData.parameterInputFactory('data_format',contentType=dataFormatEnumType))
    layerInput.addSub(InputData.parameterInputFactory('dilation_rate',contentType=InputData.IntegerOrIntegerTupleType))
    layerInput.addSub(InputData.parameterInputFactory('depth_multiplier',contentType=InputData.IntegerType))
    layerInput.addSub(InputData.parameterInputFactory('depthwise_initializer',contentType=InputData.StringType))
    layerInput.addSub(InputData.parameterInputFactory('activation',contentType=InputData.StringType))
    layerInput.addSub(InputData.parameterInputFactory('use_bias',contentType=InputData.BoolType))
    layerInput.addSub(InputData.parameterInputFactory('bias_initializer',contentType=InputData.StringType))
    layerInput.addSub(InputData.parameterInputFactory('depthwise_regularizer',contentType=InputData.StringType))
    layerInput.addSub(InputData.parameterInputFactory('bias_regularizer',contentType=InputData.StringType))
    layerInput.addSub(InputData.parameterInputFactory('activity_regularizer',contentType=InputData.StringType))
    layerInput.addSub(InputData.parameterInputFactory('depthwise_constraint',contentType=InputData.StringType))
    layerInput.addSub(InputData.parameterInputFactory('bias_constraint',contentType=InputData.StringType))
    inputSpecification.addSub(layerInput,InputData.Quantity.zero_to_infinity)
    ###########################
    #  Conv2DTranspose Layers: Transposed convolution layer (sometimes called Deconvolution)
    ###########################
    layerInput = InputData.parameterInputFactory('Conv2DTranspose',contentType=InputData.StringType)
    layerInput.addParam('name', InputData.StringType, True)
    layerInput.addSub(InputData.parameterInputFactory('dim_out',contentType=InputData.IntegerType))
    layerInput.addSub(InputData.parameterInputFactory('kernel_size',contentType=InputData.IntegerOrIntegerTupleType))
    layerInput.addSub(InputData.parameterInputFactory('strides',contentType=InputData.IntegerOrIntegerTupleType))
    layerInput.addSub(InputData.parameterInputFactory('padding',contentType=paddingEnumType))
    layerInput.addSub(InputData.parameterInputFactory('output_padding',contentType=InputData.IntegerOrIntegerTupleType))
    layerInput.addSub(InputData.parameterInputFactory('data_format',contentType=dataFormatEnumType))
    layerInput.addSub(InputData.parameterInputFactory('dilation_rate',contentType=InputData.IntegerOrIntegerTupleType))
    layerInput.addSub(InputData.parameterInputFactory('activation',contentType=InputData.StringType))
    layerInput.addSub(InputData.parameterInputFactory('use_bias',contentType=InputData.BoolType))
    layerInput.addSub(InputData.parameterInputFactory('kernel_initializer',contentType=InputData.StringType))
    layerInput.addSub(InputData.parameterInputFactory('bias_initializer',contentType=InputData.StringType))
    layerInput.addSub(InputData.parameterInputFactory('kernel_regularizer',contentType=InputData.StringType))
    layerInput.addSub(InputData.parameterInputFactory('bias_regularizer',contentType=InputData.StringType))
    layerInput.addSub(InputData.parameterInputFactory('activity_regularizer',contentType=InputData.StringType))
    layerInput.addSub(InputData.parameterInputFactory('kernel_constraint',contentType=InputData.StringType))
    layerInput.addSub(InputData.parameterInputFactory('bias_constraint',contentType=InputData.StringType))
    inputSpecification.addSub(layerInput,InputData.Quantity.zero_to_infinity)
    ###########################
    #  Conv3DTranspose Layers: Transposed convolution layer (sometimes called Deconvolution)
    ###########################
    layerInput = InputData.parameterInputFactory('Conv3DTranspose',contentType=InputData.StringType)
    layerInput.addParam('name', InputData.StringType, True)
    layerInput.addSub(InputData.parameterInputFactory('dim_out',contentType=InputData.IntegerType))
    layerInput.addSub(InputData.parameterInputFactory('kernel_size',contentType=InputData.IntegerOrIntegerTupleType))
    layerInput.addSub(InputData.parameterInputFactory('strides',contentType=InputData.IntegerOrIntegerTupleType))
    layerInput.addSub(InputData.parameterInputFactory('padding',contentType=paddingEnumType))
    layerInput.addSub(InputData.parameterInputFactory('output_padding',contentType=InputData.IntegerOrIntegerTupleType))
    layerInput.addSub(InputData.parameterInputFactory('data_format',contentType=dataFormatEnumType))
    layerInput.addSub(InputData.parameterInputFactory('dilation_rate',contentType=InputData.IntegerOrIntegerTupleType))
    layerInput.addSub(InputData.parameterInputFactory('activation',contentType=InputData.StringType))
    layerInput.addSub(InputData.parameterInputFactory('use_bias',contentType=InputData.BoolType))
    layerInput.addSub(InputData.parameterInputFactory('kernel_initializer',contentType=InputData.StringType))
    layerInput.addSub(InputData.parameterInputFactory('bias_initializer',contentType=InputData.StringType))
    layerInput.addSub(InputData.parameterInputFactory('kernel_regularizer',contentType=InputData.StringType))
    layerInput.addSub(InputData.parameterInputFactory('bias_regularizer',contentType=InputData.StringType))
    layerInput.addSub(InputData.parameterInputFactory('activity_regularizer',contentType=InputData.StringType))
    layerInput.addSub(InputData.parameterInputFactory('kernel_constraint',contentType=InputData.StringType))
    layerInput.addSub(InputData.parameterInputFactory('bias_constraint',contentType=InputData.StringType))
    inputSpecification.addSub(layerInput,InputData.Quantity.zero_to_infinity)
    #  Cropping1D  Layers: cropping layer for 1D input (e.g. temporal sequence)
    ###########################
    layerInput = InputData.parameterInputFactory('Cropping1D',contentType=InputData.StringType)
    layerInput.addParam('name', InputData.StringType, True)
    layerInput.addSub(InputData.parameterInputFactory('cropping',contentType=InputData.IntegerOrIntegerTupleType))
    inputSpecification.addSub(layerInput,InputData.Quantity.zero_to_infinity)
    ###########################
    #  Cropping2D  Layers: cropping layer for 2D input (e.g. picutures)
    ###########################
    layerInput = InputData.parameterInputFactory('Cropping2D',contentType=InputData.StringType)
    layerInput.addParam('name', InputData.StringType, True)
    layerInput.addSub(InputData.parameterInputFactory('cropping',contentType=InputData.IntegerOrIntegerTupleType))
    layerInput.addSub(InputData.parameterInputFactory('data_format',contentType=dataFormatEnumType))
    inputSpecification.addSub(layerInput,InputData.Quantity.zero_to_infinity)
    ###########################
    #  Cropping3D  Layers: cropping layer for 2D input (e.g. picutures)
    ###########################
    layerInput = InputData.parameterInputFactory('Cropping3D',contentType=InputData.StringType)
    layerInput.addParam('name', InputData.StringType, True)
    layerInput.addSub(InputData.parameterInputFactory('cropping',contentType=InputData.IntegerOrIntegerTupleType))
    layerInput.addSub(InputData.parameterInputFactory('data_format',contentType=dataFormatEnumType))
    inputSpecification.addSub(layerInput,InputData.Quantity.zero_to_infinity)
    ###########################
    # Upsampling1D Layers
    ###########################
    layerInput = InputData.parameterInputFactory('Upsampling1D',contentType=InputData.StringType)
    layerInput.addParam('name', InputData.StringType, True)
    layerInput.addSub(InputData.parameterInputFactory('size',contentType=InputData.IntegerType))
    inputSpecification.addSub(layerInput,InputData.Quantity.zero_to_infinity)
    ###########################
    # Upsampling2D Layers
    ###########################
    layerInput = InputData.parameterInputFactory('UpSampling2D',contentType=InputData.StringType)
    layerInput.addParam('name', InputData.StringType, True)
    layerInput.addSub(InputData.parameterInputFactory('size',contentType=InputData.IntegerOrIntegerTupleType))
    layerInput.addSub(InputData.parameterInputFactory('data_format',contentType=dataFormatEnumType))
    layerInput.addSub(InputData.parameterInputFactory('interpolation',contentType=interpolationEnumType))
    inputSpecification.addSub(layerInput,InputData.Quantity.zero_to_infinity)
    ###########################
    # Upsampling3D Layers
    ###########################
    layerInput = InputData.parameterInputFactory('UpSampling3D',contentType=InputData.StringType)
    layerInput.addParam('name', InputData.StringType, True)
    layerInput.addSub(InputData.parameterInputFactory('size',contentType=InputData.IntegerOrIntegerTupleType))
    layerInput.addSub(InputData.parameterInputFactory('data_format',contentType=dataFormatEnumType))
    inputSpecification.addSub(layerInput,InputData.Quantity.zero_to_infinity)
    ###########################
    #  ZeroPadding1D Layers
    ###########################
    layerInput = InputData.parameterInputFactory('ZeroPadding1D',contentType=InputData.StringType)
    layerInput.addParam('name', InputData.StringType, True)
    layerInput.addSub(InputData.parameterInputFactory('padding',contentType=InputData.IntegerOrIntegerTupleType))
    inputSpecification.addSub(layerInput,InputData.Quantity.zero_to_infinity)
    ###########################
    #  ZeroPadding2D Layers
    ###########################
    layerInput = InputData.parameterInputFactory('ZeroPadding2D',contentType=InputData.StringType)
    layerInput.addParam('name', InputData.StringType, True)
    layerInput.addSub(InputData.parameterInputFactory('padding',contentType=InputData.IntegerOrIntegerTupleType))
    layerInput.addSub(InputData.parameterInputFactory('data_format',contentType=dataFormatEnumType))
    inputSpecification.addSub(layerInput,InputData.Quantity.zero_to_infinity)
    ###########################
    #  ZeroPadding3D Layers
    ###########################
    layerInput = InputData.parameterInputFactory('ZeroPadding3D',contentType=InputData.StringType)
    layerInput.addParam('name', InputData.StringType, True)
    layerInput.addSub(InputData.parameterInputFactory('padding',contentType=InputData.IntegerOrIntegerTupleType))
    layerInput.addSub(InputData.parameterInputFactory('data_format',contentType=dataFormatEnumType))
    inputSpecification.addSub(layerInput,InputData.Quantity.zero_to_infinity)
    ############################################
    #   Pooling Layers
    ############################################
    ###########################
    #  MaxPooling1D Layers
    ###########################
    layerInput = InputData.parameterInputFactory('MaxPooling1D',contentType=InputData.StringType)
    layerInput.addParam('name', InputData.StringType, True)
    layerInput.addSub(InputData.parameterInputFactory('pool_size',contentType=InputData.IntegerType))
    layerInput.addSub(InputData.parameterInputFactory('strides',contentType=InputData.IntegerType))
    layerInput.addSub(InputData.parameterInputFactory('padding',contentType=paddingEnumType))
    layerInput.addSub(InputData.parameterInputFactory('data_format',contentType=dataFormatEnumType))
    inputSpecification.addSub(layerInput,InputData.Quantity.zero_to_infinity)
    ###########################
    #  MaxPooling2D Layers
    ###########################
    layerInput = InputData.parameterInputFactory('MaxPooling2D',contentType=InputData.StringType)
    layerInput.addParam('name', InputData.StringType, True)
    layerInput.addSub(InputData.parameterInputFactory('pool_size',contentType=InputData.IntegerOrIntegerTupleType))
    layerInput.addSub(InputData.parameterInputFactory('strides',contentType=InputData.IntegerOrIntegerTupleType))
    layerInput.addSub(InputData.parameterInputFactory('padding',contentType=paddingEnumType))
    layerInput.addSub(InputData.parameterInputFactory('data_format',contentType=dataFormatEnumType))
    inputSpecification.addSub(layerInput,InputData.Quantity.zero_to_infinity)
    ###########################
    #  MaxPooling3D Layers
    ###########################
    layerInput = InputData.parameterInputFactory('MaxPooling3D',contentType=InputData.StringType)
    layerInput.addParam('name', InputData.StringType, True)
    layerInput.addSub(InputData.parameterInputFactory('pool_size',contentType=InputData.IntegerTupleType))
    layerInput.addSub(InputData.parameterInputFactory('strides',contentType=InputData.IntegerTupleType))
    layerInput.addSub(InputData.parameterInputFactory('padding',contentType=paddingEnumType))
    layerInput.addSub(InputData.parameterInputFactory('data_format',contentType=dataFormatEnumType))
    inputSpecification.addSub(layerInput,InputData.Quantity.zero_to_infinity)
    ###########################
    #  AveragePooling1D Layers
    ###########################
    layerInput = InputData.parameterInputFactory('AveragePooling1D',contentType=InputData.StringType)
    layerInput.addParam('name', InputData.StringType, True)
    layerInput.addSub(InputData.parameterInputFactory('pool_size',contentType=InputData.IntegerType))
    layerInput.addSub(InputData.parameterInputFactory('strides',contentType=InputData.IntegerType))
    layerInput.addSub(InputData.parameterInputFactory('padding',contentType=paddingEnumType))
    layerInput.addSub(InputData.parameterInputFactory('data_format',contentType=dataFormatEnumType))
    inputSpecification.addSub(layerInput,InputData.Quantity.zero_to_infinity)
    ###########################
    #  AveragePooling2D Layers
    ###########################
    layerInput = InputData.parameterInputFactory('AveragePooling2D',contentType=InputData.StringType)
    layerInput.addParam('name', InputData.StringType, True)
    layerInput.addSub(InputData.parameterInputFactory('pool_size',contentType=InputData.IntegerOrIntegerTupleType))
    layerInput.addSub(InputData.parameterInputFactory('strides',contentType=InputData.IntegerOrIntegerTupleType))
    layerInput.addSub(InputData.parameterInputFactory('padding',contentType=paddingEnumType))
    layerInput.addSub(InputData.parameterInputFactory('data_format',contentType=dataFormatEnumType))
    inputSpecification.addSub(layerInput,InputData.Quantity.zero_to_infinity)
    ###########################
    #  AveragePooling3D Layers
    ###########################
    layerInput = InputData.parameterInputFactory('AveragePooling3D',contentType=InputData.StringType)
    layerInput.addParam('name', InputData.StringType, True)
    layerInput.addSub(InputData.parameterInputFactory('pool_size',contentType=InputData.IntegerOrIntegerTupleType))
    layerInput.addSub(InputData.parameterInputFactory('strides',contentType=InputData.IntegerOrIntegerTupleType))
    layerInput.addSub(InputData.parameterInputFactory('padding',contentType=paddingEnumType))
    layerInput.addSub(InputData.parameterInputFactory('data_format',contentType=dataFormatEnumType))
    inputSpecification.addSub(layerInput,InputData.Quantity.zero_to_infinity)
    ###########################
    #  GlobalMaxPooling1D Layers
    ###########################
    layerInput = InputData.parameterInputFactory('GlobalMaxPooling1D',contentType=InputData.StringType)
    layerInput.addParam('name', InputData.StringType, True)
    layerInput.addSub(InputData.parameterInputFactory('data_format',contentType=dataFormatEnumType))
    inputSpecification.addSub(layerInput,InputData.Quantity.zero_to_infinity)
    ###########################
    #  GlobalAveragePooling1D Layers
    ###########################
    layerInput = InputData.parameterInputFactory('GlobalAveragePooling1D',contentType=InputData.StringType)
    layerInput.addParam('name', InputData.StringType, True)
    layerInput.addSub(InputData.parameterInputFactory('data_format',contentType=dataFormatEnumType))
    inputSpecification.addSub(layerInput,InputData.Quantity.zero_to_infinity)
    ###########################
    #  GlobalMaxPooling2D Layers
    ###########################
    layerInput = InputData.parameterInputFactory('GlobalMaxPooling2D',contentType=InputData.StringType)
    layerInput.addParam('name', InputData.StringType, True)
    layerInput.addSub(InputData.parameterInputFactory('data_format',contentType=dataFormatEnumType))
    inputSpecification.addSub(layerInput,InputData.Quantity.zero_to_infinity)
    ###########################
    #  GlobalAveragePooling2D Layers
    ###########################
    layerInput = InputData.parameterInputFactory('GlobalAveragePooling2D',contentType=InputData.StringType)
    layerInput.addParam('name', InputData.StringType, True)
    layerInput.addSub(InputData.parameterInputFactory('data_format',contentType=dataFormatEnumType))
    inputSpecification.addSub(layerInput,InputData.Quantity.zero_to_infinity)
    ###########################
    #  GlobalMaxPooling3D Layers
    ###########################
    layerInput = InputData.parameterInputFactory('GlobalMaxPooling3D',contentType=InputData.StringType)
    layerInput.addParam('name', InputData.StringType, True)
    layerInput.addSub(InputData.parameterInputFactory('data_format',contentType=dataFormatEnumType))
    inputSpecification.addSub(layerInput,InputData.Quantity.zero_to_infinity)
    ###########################
    #  GlobalAveragePooling3D Layers
    ###########################
    layerInput = InputData.parameterInputFactory('GlobalAveragePooling3D',contentType=InputData.StringType)
    layerInput.addParam('name', InputData.StringType, True)
    layerInput.addSub(InputData.parameterInputFactory('data_format',contentType=dataFormatEnumType))
    inputSpecification.addSub(layerInput,InputData.Quantity.zero_to_infinity)

    ######################################
    #   Locally-connected Layers
    ######################################
    ###########################
    #  LocallyConnected1D Layers
    ###########################
    layerInput = InputData.parameterInputFactory('LocallyConnected1D',contentType=InputData.StringType)
    layerInput.addParam('name', InputData.StringType, True)
    layerInput.addSub(InputData.parameterInputFactory('dim_out',contentType=InputData.IntegerType))
    layerInput.addSub(InputData.parameterInputFactory('kernel_size',contentType=InputData.IntegerOrIntegerTupleType))
    layerInput.addSub(InputData.parameterInputFactory('strides',contentType=InputData.IntegerOrIntegerTupleType))
    layerInput.addSub(InputData.parameterInputFactory('padding',contentType=paddingEnumType))
    layerInput.addSub(InputData.parameterInputFactory('activation',contentType=InputData.StringType))
    layerInput.addSub(InputData.parameterInputFactory('use_bias',contentType=InputData.BoolType))
    layerInput.addSub(InputData.parameterInputFactory('kernel_initializer',contentType=InputData.StringType))
    layerInput.addSub(InputData.parameterInputFactory('bias_initializer',contentType=InputData.StringType))
    layerInput.addSub(InputData.parameterInputFactory('kernel_regularizer',contentType=InputData.StringType))
    layerInput.addSub(InputData.parameterInputFactory('bias_regularizer',contentType=InputData.StringType))
    layerInput.addSub(InputData.parameterInputFactory('activity_regularizer',contentType=InputData.StringType))
    layerInput.addSub(InputData.parameterInputFactory('kernel_constraint',contentType=InputData.StringType))
    layerInput.addSub(InputData.parameterInputFactory('bias_constraint',contentType=InputData.StringType))
    inputSpecification.addSub(layerInput,InputData.Quantity.zero_to_infinity)
    ###########################
    #  LocallyConnected2D Layers
    ###########################
    layerInput = InputData.parameterInputFactory('LocallyConnected2D',contentType=InputData.StringType)
    layerInput.addParam('name', InputData.StringType, True)
    layerInput.addSub(InputData.parameterInputFactory('dim_out',contentType=InputData.IntegerType))
    layerInput.addSub(InputData.parameterInputFactory('kernel_size',contentType=InputData.IntegerOrIntegerTupleType))
    layerInput.addSub(InputData.parameterInputFactory('strides',contentType=InputData.IntegerOrIntegerTupleType))
    layerInput.addSub(InputData.parameterInputFactory('padding',contentType=paddingEnumType))
    layerInput.addSub(InputData.parameterInputFactory('data_format',contentType=dataFormatEnumType))
    layerInput.addSub(InputData.parameterInputFactory('activation',contentType=InputData.StringType))
    layerInput.addSub(InputData.parameterInputFactory('use_bias',contentType=InputData.BoolType))
    layerInput.addSub(InputData.parameterInputFactory('kernel_initializer',contentType=InputData.StringType))
    layerInput.addSub(InputData.parameterInputFactory('bias_initializer',contentType=InputData.StringType))
    layerInput.addSub(InputData.parameterInputFactory('kernel_regularizer',contentType=InputData.StringType))
    layerInput.addSub(InputData.parameterInputFactory('bias_regularizer',contentType=InputData.StringType))
    layerInput.addSub(InputData.parameterInputFactory('activity_regularizer',contentType=InputData.StringType))
    layerInput.addSub(InputData.parameterInputFactory('kernel_constraint',contentType=InputData.StringType))
    layerInput.addSub(InputData.parameterInputFactory('bias_constraint',contentType=InputData.StringType))
    inputSpecification.addSub(layerInput,InputData.Quantity.zero_to_infinity)
    ######################################
    #  Recurrent Layers
    ######################################
    ###########################
    #  RNN Layers
    ###########################
    layerInput = InputData.parameterInputFactory('RNN',contentType=InputData.StringType)
    layerInput.addParam('name', InputData.StringType, True)
    layerInput.addSub(InputData.parameterInputFactory('dim_out',contentType=InputData.IntegerType))
    layerInput.addSub(InputData.parameterInputFactory('return_sequences',contentType=InputData.BoolType))
    layerInput.addSub(InputData.parameterInputFactory('return_state',contentType=InputData.BoolType))
    layerInput.addSub(InputData.parameterInputFactory('go_backwards',contentType=InputData.BoolType))
    layerInput.addSub(InputData.parameterInputFactory('stateful',contentType=InputData.BoolType))
    layerInput.addSub(InputData.parameterInputFactory('unroll',contentType=InputData.BoolType))
    inputSpecification.addSub(layerInput,InputData.Quantity.zero_to_infinity)
    ###########################
    #  SimpleRNN Layers
    ###########################
    layerInput = InputData.parameterInputFactory('SimpleRNN',contentType=InputData.StringType)
    layerInput.addParam('name', InputData.StringType, True)
    layerInput.addSub(InputData.parameterInputFactory('dim_out',contentType=InputData.IntegerType))
    layerInput.addSub(InputData.parameterInputFactory('activation',contentType=InputData.StringType))
    layerInput.addSub(InputData.parameterInputFactory('use_bias',contentType=InputData.BoolType))
    layerInput.addSub(InputData.parameterInputFactory('kernel_initializer',contentType=InputData.StringType))
    layerInput.addSub(InputData.parameterInputFactory('recurrent_initializer',contentType=InputData.StringType))
    layerInput.addSub(InputData.parameterInputFactory('bias_initializer',contentType=InputData.StringType))
    layerInput.addSub(InputData.parameterInputFactory('kernel_regularizer',contentType=InputData.StringType))
    layerInput.addSub(InputData.parameterInputFactory('recurrent_regularizer',contentType=InputData.StringType))
    layerInput.addSub(InputData.parameterInputFactory('bias_regularizer',contentType=InputData.StringType))
    layerInput.addSub(InputData.parameterInputFactory('activity_regularizer',contentType=InputData.StringType))
    layerInput.addSub(InputData.parameterInputFactory('kernel_constraint',contentType=InputData.StringType))
    layerInput.addSub(InputData.parameterInputFactory('recurrent_constraint',contentType=InputData.StringType))
    layerInput.addSub(InputData.parameterInputFactory('bias_constraint',contentType=InputData.StringType))
    layerInput.addSub(InputData.parameterInputFactory('dropout',contentType=InputData.FloatType))
    layerInput.addSub(InputData.parameterInputFactory('recurrent_dropout',contentType=InputData.FloatType))
    layerInput.addSub(InputData.parameterInputFactory('return_sequences',contentType=InputData.BoolType))
    layerInput.addSub(InputData.parameterInputFactory('return_state',contentType=InputData.BoolType))
    layerInput.addSub(InputData.parameterInputFactory('go_backwards',contentType=InputData.BoolType))
    layerInput.addSub(InputData.parameterInputFactory('stateful',contentType=InputData.BoolType))
    layerInput.addSub(InputData.parameterInputFactory('unroll',contentType=InputData.BoolType))
    inputSpecification.addSub(layerInput,InputData.Quantity.zero_to_infinity)
    ###########################
    #  GRU Layers
    ###########################
    layerInput = InputData.parameterInputFactory('GRU',contentType=InputData.StringType)
    layerInput.addParam('name', InputData.StringType, True)
    layerInput.addSub(InputData.parameterInputFactory('dim_out',contentType=InputData.IntegerType))
    layerInput.addSub(InputData.parameterInputFactory('activation',contentType=InputData.StringType))
    layerInput.addSub(InputData.parameterInputFactory('recurrent_activation',contentType=InputData.StringType))
    layerInput.addSub(InputData.parameterInputFactory('use_bias',contentType=InputData.BoolType))
    layerInput.addSub(InputData.parameterInputFactory('kernel_initializer',contentType=InputData.StringType))
    layerInput.addSub(InputData.parameterInputFactory('recurrent_initializer',contentType=InputData.StringType))
    layerInput.addSub(InputData.parameterInputFactory('bias_initializer',contentType=InputData.StringType))
    layerInput.addSub(InputData.parameterInputFactory('kernel_regularizer',contentType=InputData.StringType))
    layerInput.addSub(InputData.parameterInputFactory('recurrent_regularizer',contentType=InputData.StringType))
    layerInput.addSub(InputData.parameterInputFactory('bias_regularizer',contentType=InputData.StringType))
    layerInput.addSub(InputData.parameterInputFactory('activity_regularizer',contentType=InputData.StringType))
    layerInput.addSub(InputData.parameterInputFactory('kernel_constraint',contentType=InputData.StringType))
    layerInput.addSub(InputData.parameterInputFactory('recurrent_constraint',contentType=InputData.StringType))
    layerInput.addSub(InputData.parameterInputFactory('bias_constraint',contentType=InputData.StringType))
    layerInput.addSub(InputData.parameterInputFactory('dropout',contentType=InputData.FloatType))
    layerInput.addSub(InputData.parameterInputFactory('recurrent_dropout',contentType=InputData.FloatType))
    layerInput.addSub(InputData.parameterInputFactory('return_sequences',contentType=InputData.BoolType))
    layerInput.addSub(InputData.parameterInputFactory('return_state',contentType=InputData.BoolType))
    layerInput.addSub(InputData.parameterInputFactory('go_backwards',contentType=InputData.BoolType))
    layerInput.addSub(InputData.parameterInputFactory('stateful',contentType=InputData.BoolType))
    layerInput.addSub(InputData.parameterInputFactory('unroll',contentType=InputData.BoolType))
    layerInput.addSub(InputData.parameterInputFactory('reset_after',contentType=InputData.BoolType))
    layerInput.addSub(InputData.parameterInputFactory('implementation',contentType=InputData.IntegerType))
    inputSpecification.addSub(layerInput,InputData.Quantity.zero_to_infinity)
    ###########################
    #  LSTM Layers
    ###########################
    layerInput = InputData.parameterInputFactory('LSTM',contentType=InputData.StringType)
    layerInput.addParam('name', InputData.StringType, True)
    layerInput.addSub(InputData.parameterInputFactory('dim_out',contentType=InputData.IntegerType))
    layerInput.addSub(InputData.parameterInputFactory('activation',contentType=InputData.StringType))
    layerInput.addSub(InputData.parameterInputFactory('recurrent_activation',contentType=InputData.StringType))
    layerInput.addSub(InputData.parameterInputFactory('use_bias',contentType=InputData.BoolType))
    layerInput.addSub(InputData.parameterInputFactory('kernel_initializer',contentType=InputData.StringType))
    layerInput.addSub(InputData.parameterInputFactory('recurrent_initializer',contentType=InputData.StringType))
    layerInput.addSub(InputData.parameterInputFactory('bias_initializer',contentType=InputData.StringType))
    layerInput.addSub(InputData.parameterInputFactory('kernel_regularizer',contentType=InputData.StringType))
    layerInput.addSub(InputData.parameterInputFactory('recurrent_regularizer',contentType=InputData.StringType))
    layerInput.addSub(InputData.parameterInputFactory('bias_regularizer',contentType=InputData.StringType))
    layerInput.addSub(InputData.parameterInputFactory('activity_regularizer',contentType=InputData.StringType))
    layerInput.addSub(InputData.parameterInputFactory('kernel_constraint',contentType=InputData.StringType))
    layerInput.addSub(InputData.parameterInputFactory('recurrent_constraint',contentType=InputData.StringType))
    layerInput.addSub(InputData.parameterInputFactory('bias_constraint',contentType=InputData.StringType))
    layerInput.addSub(InputData.parameterInputFactory('dropout',contentType=InputData.FloatType))
    layerInput.addSub(InputData.parameterInputFactory('recurrent_dropout',contentType=InputData.FloatType))
    layerInput.addSub(InputData.parameterInputFactory('return_sequences',contentType=InputData.BoolType))
    layerInput.addSub(InputData.parameterInputFactory('return_state',contentType=InputData.BoolType))
    layerInput.addSub(InputData.parameterInputFactory('go_backwards',contentType=InputData.BoolType))
    layerInput.addSub(InputData.parameterInputFactory('stateful',contentType=InputData.BoolType))
    layerInput.addSub(InputData.parameterInputFactory('unroll',contentType=InputData.BoolType))
    layerInput.addSub(InputData.parameterInputFactory('unit_forget_bias',contentType=InputData.BoolType))
    layerInput.addSub(InputData.parameterInputFactory('implementation',contentType=InputData.IntegerType))
    inputSpecification.addSub(layerInput,InputData.Quantity.zero_to_infinity)
    ###########################
    #  ConvLSTM2D Layers
    ###########################
    layerInput = InputData.parameterInputFactory('ConvLSTM2D',contentType=InputData.StringType)
    layerInput.addParam('name', InputData.StringType, True)
    layerInput.addSub(InputData.parameterInputFactory('dim_out',contentType=InputData.IntegerType))
    layerInput.addSub(InputData.parameterInputFactory('kernel_size',contentType=InputData.IntegerOrIntegerTupleType))
    layerInput.addSub(InputData.parameterInputFactory('strides',contentType=InputData.IntegerOrIntegerTupleType))
    layerInput.addSub(InputData.parameterInputFactory('padding',contentType=paddingEnumType))
    layerInput.addSub(InputData.parameterInputFactory('data_format',contentType=dataFormatEnumType))
    layerInput.addSub(InputData.parameterInputFactory('dilation_rate',contentType=InputData.IntegerOrIntegerTupleType))
    layerInput.addSub(InputData.parameterInputFactory('activation',contentType=InputData.StringType))
    layerInput.addSub(InputData.parameterInputFactory('recurrent_activation',contentType=InputData.StringType))
    layerInput.addSub(InputData.parameterInputFactory('use_bias',contentType=InputData.BoolType))
    layerInput.addSub(InputData.parameterInputFactory('kernel_initializer',contentType=InputData.StringType))
    layerInput.addSub(InputData.parameterInputFactory('recurrent_initializer',contentType=InputData.StringType))
    layerInput.addSub(InputData.parameterInputFactory('bias_initializer',contentType=InputData.StringType))
    layerInput.addSub(InputData.parameterInputFactory('kernel_regularizer',contentType=InputData.StringType))
    layerInput.addSub(InputData.parameterInputFactory('recurrent_regularizer',contentType=InputData.StringType))
    layerInput.addSub(InputData.parameterInputFactory('bias_regularizer',contentType=InputData.StringType))
    layerInput.addSub(InputData.parameterInputFactory('activity_regularizer',contentType=InputData.StringType))
    layerInput.addSub(InputData.parameterInputFactory('kernel_constraint',contentType=InputData.StringType))
    layerInput.addSub(InputData.parameterInputFactory('recurrent_constraint',contentType=InputData.StringType))
    layerInput.addSub(InputData.parameterInputFactory('bias_constraint',contentType=InputData.StringType))
    layerInput.addSub(InputData.parameterInputFactory('dropout',contentType=InputData.FloatType))
    layerInput.addSub(InputData.parameterInputFactory('recurrent_dropout',contentType=InputData.FloatType))
    layerInput.addSub(InputData.parameterInputFactory('return_sequences',contentType=InputData.BoolType))
    layerInput.addSub(InputData.parameterInputFactory('return_state',contentType=InputData.BoolType))
    layerInput.addSub(InputData.parameterInputFactory('go_backwards',contentType=InputData.BoolType))
    layerInput.addSub(InputData.parameterInputFactory('stateful',contentType=InputData.BoolType))
    layerInput.addSub(InputData.parameterInputFactory('unroll',contentType=InputData.BoolType))
    layerInput.addSub(InputData.parameterInputFactory('unit_forget_bias',contentType=InputData.BoolType))
    layerInput.addSub(InputData.parameterInputFactory('implementation',contentType=InputData.IntegerType))
    inputSpecification.addSub(layerInput,InputData.Quantity.zero_to_infinity)
    ###########################
    #  SimpleRNNCell Layers
    ###########################
    layerInput = InputData.parameterInputFactory('SimpleRNNCell',contentType=InputData.StringType)
    layerInput.addParam('name', InputData.StringType, True)
    layerInput.addSub(InputData.parameterInputFactory('dim_out',contentType=InputData.IntegerType))
    layerInput.addSub(InputData.parameterInputFactory('activation',contentType=InputData.StringType))
    layerInput.addSub(InputData.parameterInputFactory('use_bias',contentType=InputData.BoolType))
    layerInput.addSub(InputData.parameterInputFactory('kernel_initializer',contentType=InputData.StringType))
    layerInput.addSub(InputData.parameterInputFactory('recurrent_initializer',contentType=InputData.StringType))
    layerInput.addSub(InputData.parameterInputFactory('bias_initializer',contentType=InputData.StringType))
    layerInput.addSub(InputData.parameterInputFactory('kernel_regularizer',contentType=InputData.StringType))
    layerInput.addSub(InputData.parameterInputFactory('recurrent_regularizer',contentType=InputData.StringType))
    layerInput.addSub(InputData.parameterInputFactory('bias_regularizer',contentType=InputData.StringType))
    layerInput.addSub(InputData.parameterInputFactory('activity_regularizer',contentType=InputData.StringType))
    layerInput.addSub(InputData.parameterInputFactory('kernel_constraint',contentType=InputData.StringType))
    layerInput.addSub(InputData.parameterInputFactory('recurrent_constraint',contentType=InputData.StringType))
    layerInput.addSub(InputData.parameterInputFactory('bias_constraint',contentType=InputData.StringType))
    layerInput.addSub(InputData.parameterInputFactory('dropout',contentType=InputData.FloatType))
    layerInput.addSub(InputData.parameterInputFactory('recurrent_dropout',contentType=InputData.FloatType))
    inputSpecification.addSub(layerInput,InputData.Quantity.zero_to_infinity)
    ###########################
    #  GRUCell Layers
    ###########################
    layerInput = InputData.parameterInputFactory('GRUCell',contentType=InputData.StringType)
    layerInput.addParam('name', InputData.StringType, True)
    layerInput.addSub(InputData.parameterInputFactory('dim_out',contentType=InputData.IntegerType))
    layerInput.addSub(InputData.parameterInputFactory('activation',contentType=InputData.StringType))
    layerInput.addSub(InputData.parameterInputFactory('use_bias',contentType=InputData.BoolType))
    layerInput.addSub(InputData.parameterInputFactory('kernel_initializer',contentType=InputData.StringType))
    layerInput.addSub(InputData.parameterInputFactory('recurrent_initializer',contentType=InputData.StringType))
    layerInput.addSub(InputData.parameterInputFactory('bias_initializer',contentType=InputData.StringType))
    layerInput.addSub(InputData.parameterInputFactory('kernel_regularizer',contentType=InputData.StringType))
    layerInput.addSub(InputData.parameterInputFactory('recurrent_regularizer',contentType=InputData.StringType))
    layerInput.addSub(InputData.parameterInputFactory('bias_regularizer',contentType=InputData.StringType))
    layerInput.addSub(InputData.parameterInputFactory('activity_regularizer',contentType=InputData.StringType))
    layerInput.addSub(InputData.parameterInputFactory('kernel_constraint',contentType=InputData.StringType))
    layerInput.addSub(InputData.parameterInputFactory('recurrent_constraint',contentType=InputData.StringType))
    layerInput.addSub(InputData.parameterInputFactory('bias_constraint',contentType=InputData.StringType))
    layerInput.addSub(InputData.parameterInputFactory('dropout',contentType=InputData.FloatType))
    layerInput.addSub(InputData.parameterInputFactory('recurrent_dropout',contentType=InputData.FloatType))
    layerInput.addSub(InputData.parameterInputFactory('implementation',contentType=InputData.IntegerType))
    layerInput.addSub(InputData.parameterInputFactory('reset_after',contentType=InputData.BoolType))
    inputSpecification.addSub(layerInput,InputData.Quantity.zero_to_infinity)
    ###########################
    #  LSTMCell Layers
    ###########################
    layerInput = InputData.parameterInputFactory('LSTMCell',contentType=InputData.StringType)
    layerInput.addParam('name', InputData.StringType, True)
    layerInput.addSub(InputData.parameterInputFactory('dim_out',contentType=InputData.IntegerType))
    layerInput.addSub(InputData.parameterInputFactory('activation',contentType=InputData.StringType))
    layerInput.addSub(InputData.parameterInputFactory('recurrent_activation',contentType=InputData.StringType))
    layerInput.addSub(InputData.parameterInputFactory('use_bias',contentType=InputData.BoolType))
    layerInput.addSub(InputData.parameterInputFactory('kernel_initializer',contentType=InputData.StringType))
    layerInput.addSub(InputData.parameterInputFactory('recurrent_initializer',contentType=InputData.StringType))
    layerInput.addSub(InputData.parameterInputFactory('bias_initializer',contentType=InputData.StringType))
    layerInput.addSub(InputData.parameterInputFactory('kernel_regularizer',contentType=InputData.StringType))
    layerInput.addSub(InputData.parameterInputFactory('recurrent_regularizer',contentType=InputData.StringType))
    layerInput.addSub(InputData.parameterInputFactory('bias_regularizer',contentType=InputData.StringType))
    layerInput.addSub(InputData.parameterInputFactory('activity_regularizer',contentType=InputData.StringType))
    layerInput.addSub(InputData.parameterInputFactory('kernel_constraint',contentType=InputData.StringType))
    layerInput.addSub(InputData.parameterInputFactory('recurrent_constraint',contentType=InputData.StringType))
    layerInput.addSub(InputData.parameterInputFactory('bias_constraint',contentType=InputData.StringType))
    layerInput.addSub(InputData.parameterInputFactory('dropout',contentType=InputData.FloatType))
    layerInput.addSub(InputData.parameterInputFactory('recurrent_dropout',contentType=InputData.FloatType))
    layerInput.addSub(InputData.parameterInputFactory('unit_forget_bias',contentType=InputData.BoolType))
    layerInput.addSub(InputData.parameterInputFactory('implementation',contentType=InputData.IntegerType))
    inputSpecification.addSub(layerInput,InputData.Quantity.zero_to_infinity)
    ##########################################
    #  Embedding Layers
    ##########################################
    ###########################
    #  Embdedding Layers
    ###########################
    layerInput = InputData.parameterInputFactory('Embdedding',contentType=InputData.StringType)
    layerInput.addParam('name', InputData.StringType, True)
    layerInput.addSub(InputData.parameterInputFactory('input_dim',contentType=InputData.IntegerType))
    layerInput.addSub(InputData.parameterInputFactory('output_dim',contentType=InputData.StringType))
    layerInput.addSub(InputData.parameterInputFactory('embeddings_initializer',contentType=InputData.StringType))
    layerInput.addSub(InputData.parameterInputFactory('embeddings_regularizer',contentType=InputData.StringType))
    layerInput.addSub(InputData.parameterInputFactory('embdeddings_constraint',contentType=InputData.StringType))
    layerInput.addSub(InputData.parameterInputFactory('mask_zero',contentType=InputData.BoolType))
    layerInput.addSub(InputData.parameterInputFactory('input_length',contentType=InputData.IntegerType))
    inputSpecification.addSub(layerInput,InputData.Quantity.zero_to_infinity)
    ##########################################
    #  Advanced Activation Layers
    ##########################################
    ###########################
    #  LeakyRelU Layers: Leaky version of a Rectified Linear Unit
    ###########################
    layerInput = InputData.parameterInputFactory('LeakyRelU',contentType=InputData.StringType)
    layerInput.addParam('name', InputData.StringType, True)
    layerInput.addSub(InputData.parameterInputFactory('alpha',contentType=InputData.FloatType))
    inputSpecification.addSub(layerInput,InputData.Quantity.zero_to_infinity)
    ###########################
    #  PReLU Layers: Parametric Rectified Linear Unit
    ###########################
    layerInput = InputData.parameterInputFactory('PReLU',contentType=InputData.StringType)
    layerInput.addParam('name', InputData.StringType, True)
    layerInput.addSub(InputData.parameterInputFactory('alpha_initializer',contentType=InputData.StringType))
    layerInput.addSub(InputData.parameterInputFactory('alpha_regularizer',contentType=InputData.StringType))
    layerInput.addSub(InputData.parameterInputFactory('alpha_constraint',contentType=InputData.StringType))
    layerInput.addSub(InputData.parameterInputFactory('shared_axes',contentType=InputData.FloatListType))
    inputSpecification.addSub(layerInput,InputData.Quantity.zero_to_infinity)
    ###########################
    #  ELU Layers: Exponential Linear Unit
    ###########################
    layerInput = InputData.parameterInputFactory('ELU',contentType=InputData.StringType)
    layerInput.addParam('name', InputData.StringType, True)
    layerInput.addSub(InputData.parameterInputFactory('alpha',contentType=InputData.FloatType))
    inputSpecification.addSub(layerInput,InputData.Quantity.zero_to_infinity)
    ###########################
    #  ThresholdedReLU Layers
    ###########################
    layerInput = InputData.parameterInputFactory('ThresholdedReLU',contentType=InputData.StringType)
    layerInput.addParam('name', InputData.StringType, True)
    layerInput.addSub(InputData.parameterInputFactory('theta',contentType=InputData.FloatType))
    inputSpecification.addSub(layerInput,InputData.Quantity.zero_to_infinity)
    ###########################
    #  Softmax Layers
    ###########################
    layerInput = InputData.parameterInputFactory('Softmax',contentType=InputData.StringType)
    layerInput.addParam('name', InputData.StringType, True)
    layerInput.addSub(InputData.parameterInputFactory('axis',contentType=InputData.IntegerType))
    inputSpecification.addSub(layerInput,InputData.Quantity.zero_to_infinity)
    ###########################
    #  ReLU Layers
    ###########################
    layerInput = InputData.parameterInputFactory('ReLU',contentType=InputData.StringType)
    layerInput.addParam('name', InputData.StringType, True)
    layerInput.addSub(InputData.parameterInputFactory('max_value',contentType=InputData.FloatType))
    layerInput.addSub(InputData.parameterInputFactory('negative_slope',contentType=InputData.FloatType))
    layerInput.addSub(InputData.parameterInputFactory('threshold',contentType=InputData.FloatType))
    inputSpecification.addSub(layerInput,InputData.Quantity.zero_to_infinity)
    ##########################################
    #  Normalization Layers
    ##########################################
    ###########################
    #  BatchNormalization Layers
    ###########################
    layerInput = InputData.parameterInputFactory('BatchNormalization',contentType=InputData.StringType)
    layerInput.addParam('name', InputData.StringType, True)
    layerInput.addSub(InputData.parameterInputFactory('axis',contentType=InputData.IntegerType))
    layerInput.addSub(InputData.parameterInputFactory('momentum',contentType=InputData.FloatType))
    layerInput.addSub(InputData.parameterInputFactory('epsilon',contentType=InputData.FloatType))
    layerInput.addSub(InputData.parameterInputFactory('center',contentType=InputData.BoolType))
    layerInput.addSub(InputData.parameterInputFactory('scale',contentType=InputData.BoolType))
    layerInput.addSub(InputData.parameterInputFactory('beta_initializer',contentType=InputData.StringType))
    layerInput.addSub(InputData.parameterInputFactory('gamma_initializer',contentType=InputData.StringType))
    layerInput.addSub(InputData.parameterInputFactory('moving_mean_initializer',contentType=InputData.StringType))
    layerInput.addSub(InputData.parameterInputFactory('moving_variance_initializer',contentType=InputData.StringType))
    layerInput.addSub(InputData.parameterInputFactory('beta_regularizer',contentType=InputData.StringType))
    layerInput.addSub(InputData.parameterInputFactory('gamma_regularizer',contentType=InputData.StringType))
    layerInput.addSub(InputData.parameterInputFactory('beta_constraint',contentType=InputData.StringType))
    layerInput.addSub(InputData.parameterInputFactory('gamma_constraint',contentType=InputData.StringType))
    inputSpecification.addSub(layerInput,InputData.Quantity.zero_to_infinity)
    ##########################################
    #  Noise Layers
    ##########################################
    ###########################
    #  GausianNoise Layers
    ###########################
    layerInput = InputData.parameterInputFactory('GaussianNoise',contentType=InputData.StringType)
    layerInput.addParam('name', InputData.StringType, True)
    # 'stddev' need to be popped out and the value will be passed to given layer
    layerInput.addSub(InputData.parameterInputFactory('stddev',contentType=InputData.FloatType))
    inputSpecification.addSub(layerInput,InputData.Quantity.zero_to_infinity)
    ###########################
    #  GausianDropout Layers
    ###########################
    layerInput = InputData.parameterInputFactory('GaussianDropout',contentType=InputData.StringType)
    layerInput.addParam('name', InputData.StringType, True)
    # 'stddev' need to be popped out and the value will be passed to given layer
    layerInput.addSub(InputData.parameterInputFactory('rate',contentType=InputData.FloatType))
    inputSpecification.addSub(layerInput,InputData.Quantity.zero_to_infinity)
    #################################################

    layerLayoutInput = InputData.parameterInputFactory('layer_layout',contentType=InputData.StringListType)
    inputSpecification.addSub(layerLayoutInput)

    #Estimators can include ROMs, and so because baseNode does a copy, this
    #needs to be after the rest of ROMInput is defined.
    EstimatorInput = InputData.parameterInputFactory('estimator', contentType=InputData.StringType, baseNode=inputSpecification)
    EstimatorInput.addParam("estimatorType", InputData.StringType, False)
    #The next lines are to make subType and name not required.
    EstimatorInput.addParam("subType", InputData.StringType, False)
    EstimatorInput.addParam("name", InputData.StringType, False)
    inputSpecification.addSub(EstimatorInput)

    # inputs for cross validations
    cvInput = InputData.parameterInputFactory("CV", contentType=InputData.StringType)
    cvInput.addParam("class", InputData.StringType)
    cvInput.addParam("type", InputData.StringType)
    inputSpecification.addSub(cvInput)

    return inputSpecification

  @classmethod
  def specializeValidateDict(cls):
    """
      This method describes the types of input accepted with a certain role by the model class specialization
      @ In, None
      @ Out, None
    """
    cls.validateDict['Input' ]                    = [cls.validateDict['Input' ][0]]
    cls.validateDict['Input' ][0]['required'    ] = True
    cls.validateDict['Input' ][0]['multiplicity'] = 1
    cls.validateDict['Output'][0]['type'        ] = ['PointSet','HistorySet']

  def __init__(self,runInfoDict):
    """
      Constructor
      @ In, runInfoDict, dict, the dictionary containing the runInfo (read in the XML input file)
      @ Out, None
    """
    Dummy.__init__(self,runInfoDict)
    self.initializationOptionDict = {}          # ROM initialization options
    self.amITrained                = False      # boolean flag, is the ROM trained?
    self.supervisedEngine          = None       # dict of ROM instances (== number of targets => keys are the targets)
    self.printTag = 'ROM MODEL'
<<<<<<< HEAD
    self.cvInstance               = None             # Instance of provided cross validation
=======
    # Dictionary of Keras Neural Network Core layers
    self.kerasDict = {}

    self.kerasDict['kerasCoreLayersList'] = ['dense',
                            'activation',
                            'dropout',
                            'flatten',
                            'input',
                            'reshape',
                            'permute',
                            'repeatvector',
                            'lambda',
                            'activityregularization',
                            'masking',
                            'spatialdropout1d',
                            'spatialdropout2d',
                            'spatialdropout3d']
    # list of Keras Neural Network Convolutional layers
    self.kerasDict['kerasConvNetLayersList'] = ['conv1d',
                                   'conv2d',
                                   'conv3d',
                                   'separableconv1d',
                                   'separableconv2d',
                                   'depthwiseconv2d',
                                   'conv2dtranspose',
                                   'conv3dtranspose',
                                   'cropping1d',
                                   'cropping2d',
                                   'cropping3d',
                                   'upsampling1d',
                                   'upsampling2d',
                                   'upsampling3d',
                                   'zeropadding1d',
                                   'zeropadding2d',
                                   'zeropadding3d']
    # list of Keras Neural Network Pooling layers
    self.kerasDict['kerasPoolingLayersList'] = ['maxpooling1d',
                                   'maxpooling2d',
                                   'maxpooling3d',
                                   'averagepooling1d',
                                   'averagepooling2d',
                                   'averagepooling3d',
                                   'globalmaxpooling1d',
                                   'globalmaxpooling2d',
                                   'globalmaxpooling3d',
                                   'globalaveragepooling1d',
                                   'globalaveragepooling2d',
                                   'globalaveragepooling3d']
    # list of Keras Neural Network Recurrent layers
    self.kerasDict['kerasRcurrentLayersList'] = ['rnn',
                                    'simplernn',
                                    'gru',
                                    'lstm',
                                    'convlstm2d',
                                    'simplernncell',
                                    'grucell',
                                    'lstmcell',
                                    'cudnngru',
                                    'cudnnlstm']
    # list of Keras Neural Network Locally-connected layers
    self.kerasDict['kerasLocallyConnectedLayersList'] = ['locallyconnected1d',
                                            'locallyconnected2d']
    # list of Keras Neural Network Embedding layers
    self.kerasDict['kerasEmbeddingLayersList'] = ['embedding']
    # list of Keras Neural Network Advanced Activation layers
    self.kerasDict['kerasAdvancedActivationLayersList'] = ['leakyrelu',
                                              'prelu',
                                              'elu',
                                              'thresholdedrelu',
                                              'softmax',
                                              'relu']
    # list of Keras Neural Network Normalization layers
    self.kerasDict['kerasNormalizationLayersList'] = ['batchnormalization']
    # list of Keras Neural Network Noise layers
    self.kerasDict['kerasNoiseLayersList'] = ['gaussiannoise',
                                 'gaussiandropout',
                                 'alphadropout']
    self.initializationOptionDict['KerasROMDict'] = self.kerasDict

    self.kerasLayersList = functools.reduce(lambda x,y: x+y, list(self.kerasDict.values()))

    self.kerasROMsList = ['KerasMLPClassifier', 'KerasConvNetClassifier', 'KerasLSTMClassifier']
>>>>>>> ecc19680
    # for Clustered ROM
    self.addAssemblerObject('Classifier','-1',True)
    self.addAssemblerObject('Metric','-n',True)
    self.addAssemblerObject('CV','-1',True)

  def __getstate__(self):
    """
      Method for choosing what gets serialized in this class
      @ In, None
      @ Out, d, dict, things to serialize
    """
    d = copy.copy(self.__dict__)
    # NOTE assemblerDict isn't needed if ROM already trained, but it can create an infinite recursion
    ## for the ROMCollection if left in, so remove it on getstate.
    del d['assemblerDict']
    return d

  def __setstate__(self, d):
    """
      Method for unserializing.
      @ In, d, dict, things to unserialize
      @ Out, None
    """
    # default setstate behavior
    self.__dict__ = d
    # since we pop this out during saving state, initialize it here
    self.assemblerDict = {}

  def _readMoreXML(self,xmlNode):
    """
      Function to read the portion of the xml input that belongs to this specialized class
      and initialize some stuff based on the inputs got
      @ In, xmlNode, xml.etree.ElementTree.Element, Xml element node
      @ Out, None
    """
    Dummy._readMoreXML(self, xmlNode)
    self.initializationOptionDict['name'] = self.name
    paramInput = ROM.getInputSpecification()()
    paramInput.parseNode(xmlNode)

    for child in paramInput.subparts:
<<<<<<< HEAD
      if child.getName() == 'CV':
        self.cvInstance = child.value.strip()
        continue
      if len(child.parameterValues) > 0:
=======
      if len(child.parameterValues) > 0 and child.getName().lower() not in self.kerasLayersList:
>>>>>>> ecc19680
        if child.getName() == 'alias':
          continue
        if child.getName() not in self.initializationOptionDict.keys():
          self.initializationOptionDict[child.getName()]={}
        # "tuple" here allows values to be listed, probably not great but works
        key = child.value if not isinstance(child.value,list) else tuple(child.value)
        self.initializationOptionDict[child.getName()][key]=child.parameterValues
      else:
        if child.getName() in ['estimator', 'optimizerSetting']:
          self.initializationOptionDict[child.getName()] = {}
          for node in child.subparts:
            self.initializationOptionDict[child.getName()][node.getName()] = node.value
        elif child.getName().lower() in self.kerasLayersList and self.subType in self.kerasROMsList:
          layerName = child.parameterValues['name']
          self.initializationOptionDict[layerName] = {}
          self.initializationOptionDict[layerName]['type'] = child.getName().lower()
          for node in child.subparts:
            self.initializationOptionDict[layerName][node.getName()] = node.value
        else:
          self.initializationOptionDict[child.getName()] = child.value
    # if working with a pickled ROM, send along that information
    if self.subType == 'pickledROM':
      self.initializationOptionDict['pickled'] = True
    self._initializeSupervisedGate(paramInput=paramInput, **self.initializationOptionDict)
    #the ROM is instanced and initialized
    self.mods = self.mods + list(set(utils.returnImportModuleString(inspect.getmodule(SupervisedLearning),True)) - set(self.mods))
    self.mods = self.mods + list(set(utils.returnImportModuleString(inspect.getmodule(LearningGate),True)) - set(self.mods))

  def initialize(self,runInfo,inputs,initDict=None):
    """
      Method to initialize this class
      @ In, runInfo, dict, it is the run info from the jobHandler
      @ In, inputs, list, it is a list containing whatever is passed with an input role in the step
      @ In, initDict, dict, optional, dictionary of all objects available in the step is using this model
    """
    # retrieve cross validation object
    if self.cvInstance is not None:
      self.cvInstance = self.retrieveObjectFromAssemblerDict('CV', self.cvInstance)
      self.cvInstance.initialize(runInfo, inputs, initDict)

  def _initializeSupervisedGate(self,**initializationOptions):
    """
      Method to initialize the supervisedGate class
      @ In, initializationOptions, dict, the initialization options
      @ Out, None
    """
    self.supervisedEngine = LearningGate.returnInstance('SupervisedGate', self.subType, self, **initializationOptions)

  def reset(self):
    """
      Reset the ROM
      @ In,  None
      @ Out, None
    """
    self.supervisedEngine.reset()
    self.amITrained   = False

  def reseed(self,seed):
    """
      Used to reset the seed of the underlying ROM.
      @ In, seed, int, new seed to use
      @ Out, None
    """
    self.supervisedEngine.reseed(seed)

  def getInitParams(self):
    """
      This function is called from the base class to print some of the information inside the class.
      Whatever is permanent in the class and not inherited from the parent class should be mentioned here
      The information is passed back in the dictionary. No information about values that change during the simulation are allowed
      @ In, None
      @ Out, paramDict, dict, dictionary containing the parameter names as keys
        and each parameter's initial value as the dictionary values
    """
    paramDict = self.supervisedEngine.getInitParams()
    return paramDict

  def train(self,trainingSet):
    """
      This function train the ROM
      @ In, trainingSet, dict or PointSet or HistorySet, data used to train the ROM; if an HistorySet is provided the a list of ROM is created in order to create a temporal-ROM
      @ Out, None
    """
    if type(trainingSet).__name__ == 'ROM':
      self.initializationOptionDict = copy.deepcopy(trainingSet.initializationOptionDict)
      self.trainingSet              = copy.copy(trainingSet.trainingSet)
      self.amITrained               = copy.deepcopy(trainingSet.amITrained)
      self.supervisedEngine         = copy.deepcopy(trainingSet.supervisedEngine)
    else:
      # TODO: The following check may need to be moved to Dummy Class -- wangc 7/30/2018
      if type(trainingSet).__name__ != 'dict' and trainingSet.type == 'HistorySet':
        pivotParameterId = self.supervisedEngine.pivotParameterId
        if not trainingSet.checkIndexAlignment(indexesToCheck=pivotParameterId):
          self.raiseAnError(IOError, "The data provided by the data object", trainingSet.name, "is not synchonized!",
                  "The time-dependent ROM requires all the histories are synchonized!")
      self.trainingSet = copy.copy(self._inputToInternal(trainingSet))
      self._replaceVariablesNamesWithAliasSystem(self.trainingSet, 'inout', False)
      # grab assembled stuff and pass it through
      ## TODO this should be changed when the SupervisedLearning objects themselves can use the Assembler
      self.supervisedEngine.train(self.trainingSet, self.assemblerDict)
      self.amITrained = self.supervisedEngine.amITrained

  def confidence(self,request,target = None):
    """
      This is to get a value that is inversely proportional to the confidence that we have
      forecasting the target value for the given set of features. The reason to chose the inverse is because
      in case of normal distance this would be 1/distance that could be infinity
      @ In, request, datatype, feature coordinates (request)
      @ Out, confidenceDict, dict, the dict containing the confidence on each target ({'target1':np.array(size 1 or n_ts),'target2':np.array(...)}
    """
    inputToROM = self._inputToInternal(request)
    confidenceDict = self.supervisedEngine.confidence(inputToROM)
    return confidenceDict

  def evaluate(self,request):
    """
      When the ROM is used directly without need of having the sampler passing in the new values evaluate instead of run should be used
      @ In, request, datatype, feature coordinates (request)
      @ Out, outputEvaluation, dict, the dict containing the outputs for each target ({'target1':np.array(size 1 or n_ts),'target2':np.array(...)}
    """
    inputToROM       = self._inputToInternal(request)
    outputEvaluation = self.supervisedEngine.evaluate(inputToROM)
    # assure numpy array formatting # TODO can this be done in the supervised engine instead?
    for k,v in outputEvaluation.items():
      outputEvaluation[k] = np.atleast_1d(v)
    return outputEvaluation

  def _externalRun(self,inRun):
    """
      Method that performs the actual run of the imported external model (separated from run method for parallelization purposes)
      @ In, inRun, datatype, feature coordinates
      @ Out, returnDict, dict, the return dictionary containing the results
    """
    returnDict = self.evaluate(inRun)
    self._replaceVariablesNamesWithAliasSystem(returnDict, 'output', True)
    self._replaceVariablesNamesWithAliasSystem(inRun, 'input', True)
    return returnDict

  def evaluateSample(self, myInput, samplerType, kwargs):
    """
        This will evaluate an individual sample on this model. Note, parameters
        are needed by createNewInput and thus descriptions are copied from there.
        @ In, myInput, list, the inputs (list) to start from to generate the new one
        @ In, samplerType, string, is the type of sampler that is calling to generate a new input
        @ In, kwargs, dict,  is a dictionary that contains the information coming from the sampler,
           a mandatory key is the sampledVars'that contains a dictionary {'name variable':value}
        @ Out, rlz, dict, This will hold two pieces of information,
          the first will be the input data used to generate this sample,
          the second will be the output of this model given the specified
          inputs
    """
    Input = self.createNewInput(myInput, samplerType, **kwargs)
    inRun = self._manipulateInput(Input[0])
    # collect results from model run
    result = self._externalRun(inRun)
    # build realization
    # assure rlz has all metadata
    self._replaceVariablesNamesWithAliasSystem(kwargs['SampledVars'] ,'input',True)
    rlz = dict((var,np.atleast_1d(kwargs[var])) for var in kwargs.keys())
    # update rlz with input space from inRun and output space from result
    rlz.update(dict((var,np.atleast_1d(inRun[var] if var in kwargs['SampledVars'] else result[var])) for var in set(itertools.chain(result.keys(),inRun.keys()))))
    return rlz

  def convergence(self,trainingSet):
    """
      This is to get the cross validation score of ROM
      @ In, trainingSize, int, the size of current training size
      @ Out, cvScore, dict, the dict containing the score of cross validation
    """
    if self.subType.lower() != 'scikitlearn':
      self.raiseAnError(IOError, 'convergence calculation is not Implemented for ROM', self.name, 'with type', self.subType)
    cvScore = self._crossValidationScore(trainingSet)
    return cvScore

  def _crossValidationScore(self, trainingSet):
    """
      The function calculates the cross validation score on ROMs
      @ In, trainingSize, int, the size of current training size
      @ Out, cvMetrics, dict, the calculated cross validation metrics
    """
    if len(self.supervisedEngine.supervisedContainer) > 1:
      self.raiseAnError(IOError, "Cross Validation Method is not implemented for Clustered ROMs")
    cvMetrics = None
    if self._checkCV(len(trainingSet)):
      # reset the ROM before perform cross validation
      cvMetrics = {}
      self.reset()
      outputMetrics = self.cvInstance.interface.run([self, trainingSet])
      exploredTargets = []
      for cvKey, metricValues in outputMetrics.items():
        info = self.cvInstance.interface._returnCharacteristicsOfCvGivenOutputName(cvKey)
        if info['targetName'] in exploredTargets:
          self.raiseAnError(IOError, "Multiple metrics are used in cross validation '", self.cvInstance.name, "' for ROM '", rom.name,  "'!")
        exploredTargets.append(info['targetName'])
        cvMetrics[self.name] = (info['metricType'], metricValues)
    return cvMetrics

  def _checkCV(self, trainingSize):
    """
      The function will check whether we can use Cross Validation or not
      @ In, trainingSize, int, the size of current training size
      @ Out, None
    """
<<<<<<< HEAD
    useCV = True
    initDict =  self.cvInstance.interface.initializationOptionDict
    if 'SciKitLearn' in initDict.keys() and 'n_splits' in initDict['SciKitLearn'].keys():
      if trainingSize < utils.intConversion(initDict['SciKitLearn']['n_splits']):
        useCV = False
    return useCV

  def writePointwiseData(self, writeTo):
    """
      Called by the OutStreamPrint object to cause the ROM to print information about itself
      @ In, writeTo, DataObject, data structure to add data to
      @ Out, None
    """
    # TODO handle statepoint ROMs (dynamic, but rom doesn't handle intrinsically)
    ## should probably let the LearningGate handle this! It knows how to stitch together pieces, sort of.
    engines = self.supervisedEngine.supervisedContainer
    for engine in engines:
      engine.writePointwiseData(writeTo)

  def writeXML(self, what='all'):
    """
      Called by the OutStreamPrint object to cause the ROM to print itself
      @ In, what, string, optional, keyword requesting what should be printed
      @ Out, xml, xmlUtils.StaticXmlElement, written meta
    """
    #determine dynamic or static
    dynamic = self.supervisedEngine.isADynamicModel
    # determine if it can handle dynamic data
    handleDynamicData = self.supervisedEngine.canHandleDynamicData
    # get pivot parameter
    pivotParameterId = self.supervisedEngine.pivotParameterId
    # find some general settings needed for either dynamic or static handling
    ## get all the targets the ROMs have
    ROMtargets = self.supervisedEngine.initializationOptions['Target'].split(",")
    ## establish requested targets
    targets = ROMtargets if what=='all' else what.split(',')
    ## establish sets of engines to work from
    engines = self.supervisedEngine.supervisedContainer
    # if the ROM is "dynamic" (e.g. time-dependent targets), then how we print depends
    #    on whether the engine is naturally dynamic or whether we need to handle that part.
    if dynamic and not handleDynamicData:
      # time-dependent, but we manage the output (chopped)
      xml = xmlUtils.DynamicXmlElement('ROM', pivotParam = pivotParameterId)
      ## pre-print printing
      engines[0].writeXMLPreamble(xml) #let the first engine write the preamble
      for s,rom in enumerate(engines):
        pivotValue = self.supervisedEngine.historySteps[s]
        #for target in targets: # should be handled by SVL engine or here??
        #  #skip the pivot param
        #  if target == pivotParameterId:
        #    continue
        #otherwise, call engine's print method
        self.raiseAMessage('Printing time-like',pivotValue,'ROM XML')
        subXML = xmlUtils.StaticXmlElement(self.supervisedEngine.supervisedContainer[0].printTag)
        rom.writeXML(subXML, skip = [pivotParameterId])
        for element in subXML.getRoot():
          xml.addScalarNode(element, pivotValue)
        #xml.addScalarNode(subXML.getRoot(), pivotValue)
    else:
      # directly accept the results from the engine
      xml = xmlUtils.StaticXmlElement(self.name)
      ## pre-print printing
      engines[0].writeXMLPreamble(xml)
      engines[0].writeXML(xml)
    return xml
=======
    self.supervisedEngine.reseed(seed)
>>>>>>> ecc19680
<|MERGE_RESOLUTION|>--- conflicted
+++ resolved
@@ -1155,9 +1155,7 @@
     self.amITrained                = False      # boolean flag, is the ROM trained?
     self.supervisedEngine          = None       # dict of ROM instances (== number of targets => keys are the targets)
     self.printTag = 'ROM MODEL'
-<<<<<<< HEAD
     self.cvInstance               = None             # Instance of provided cross validation
-=======
     # Dictionary of Keras Neural Network Core layers
     self.kerasDict = {}
 
@@ -1240,7 +1238,6 @@
     self.kerasLayersList = functools.reduce(lambda x,y: x+y, list(self.kerasDict.values()))
 
     self.kerasROMsList = ['KerasMLPClassifier', 'KerasConvNetClassifier', 'KerasLSTMClassifier']
->>>>>>> ecc19680
     # for Clustered ROM
     self.addAssemblerObject('Classifier','-1',True)
     self.addAssemblerObject('Metric','-n',True)
@@ -1282,14 +1279,10 @@
     paramInput.parseNode(xmlNode)
 
     for child in paramInput.subparts:
-<<<<<<< HEAD
       if child.getName() == 'CV':
         self.cvInstance = child.value.strip()
         continue
-      if len(child.parameterValues) > 0:
-=======
       if len(child.parameterValues) > 0 and child.getName().lower() not in self.kerasLayersList:
->>>>>>> ecc19680
         if child.getName() == 'alias':
           continue
         if child.getName() not in self.initializationOptionDict.keys():
@@ -1493,7 +1486,6 @@
       @ In, trainingSize, int, the size of current training size
       @ Out, None
     """
-<<<<<<< HEAD
     useCV = True
     initDict =  self.cvInstance.interface.initializationOptionDict
     if 'SciKitLearn' in initDict.keys() and 'n_splits' in initDict['SciKitLearn'].keys():
@@ -1558,7 +1550,4 @@
       ## pre-print printing
       engines[0].writeXMLPreamble(xml)
       engines[0].writeXML(xml)
-    return xml
-=======
-    self.supervisedEngine.reseed(seed)
->>>>>>> ecc19680
+    return xml