--- conflicted
+++ resolved
@@ -432,15 +432,12 @@
     ## directory after we copy it over. -- DPM 5/5/2017
     sampleDirectory = os.path.join(os.getcwd(),metaData['subDirectory'])
     localenv = dict(os.environ)
-<<<<<<< HEAD
-    for key, value in localenv.items():
-      localenv[key] = str(value)
-=======
->>>>>>> 2395efd1
+
+
     localenv['PWD'] = str(sampleDirectory)
-    
+
     outFileObject = open(os.path.join(sampleDirectory,codeLogFile), 'w', bufferSize)
-    
+
     found = False
     for index, inputFile in enumerate(self.currentInputFiles):
       if inputFile.getExt() in self.code.getInputExtension():
