--- conflicted
+++ resolved
@@ -26,47 +26,7 @@
 from .EnsembleModel import EnsembleModel
 from .HybridModels  import HybridModel
 from .HybridModels  import LogicalModel
-<<<<<<< HEAD
-
-#### PostProcessors
-from .PostProcessors import PostProcessor
-from .PostProcessors import FTImporter
-from .PostProcessors import BasicStatistics
-from .PostProcessors import LimitSurface
-from .PostProcessors import Metric
-from .PostProcessors import ETImporter
-from .PostProcessors.DataMining import DataMining
-from .PostProcessors import SafestPoint
-from .PostProcessors import ValueDuration
-from .PostProcessors import SampleSelector
-from .PostProcessors import ImportanceRank
-from .PostProcessors import CrossValidation
-from .PostProcessors import LimitSurfaceIntegral
-from .PostProcessors import FastFourierTransform
-from .PostProcessors import HistorySetDelay
-from .PostProcessors.ExternalPostProcessor import ExternalPostProcessor
-from .PostProcessors import InterfacedPostProcessor
-from .PostProcessors.TopologicalDecomposition import TopologicalDecomposition
-from .PostProcessors import DataClassifier
-from .PostProcessors.ComparisonStatisticsModule import ComparisonStatistics
-from .PostProcessors import RealizationAverager
-from .PostProcessors.ParetoFrontierPostProcessor import ParetoFrontier
-from .PostProcessors.MCSimporter import MCSImporter
-from .PostProcessors import EconomicRatio
-# from .PostProcessors import RavenOutput # deprecated for now
-
-## These utilize the optional prequisite library PySide, so don't error if they
-## do not import appropriately.
-try:
-  from .PostProcessors.TopologicalDecomposition import QTopologicalDecomposition
-  from .PostProcessors.DataMining import QDataMining
-  renaming = {'QTopologicalDecomposition': 'TopologicalDecomposition',
-              'QDataMining': 'DataMining'}
-except ImportError:
-  renaming = {}
-=======
 from .PostProcessor import PostProcessor
->>>>>>> d740732b
 
 factory = EntityFactory('Model', needsRunInfo=True)
 factory.registerAllSubtypes(Model)
