--- conflicted
+++ resolved
@@ -72,11 +72,8 @@
     super()._handleInput(paramInput)
 
 
-<<<<<<< HEAD
-=======
 
 
->>>>>>> 9abe2f2d
   def run(self, inputIn):
     """
       This method executes the postprocessor action. In this case it loads the
@@ -84,33 +81,6 @@
       @ In, inputIn, list, dictionary of data to process
       @ Out, outputDict, dict, dictionary containing the post-processed results
     """
-<<<<<<< HEAD
-    # inpVars, outVars, dataSet = inputIn['Data'][0]
-    dataSets = [data for _, _, data in inputIn['Data']]
-    dataDict = {data.attrs['name']: data for _, _, data in inputIn['Data']}
-    pivotParameter = self.pivotParameter
-    names = [inp[-1].attrs['name'] for inp in inputIn['Data']]
-    if len(inputIn['Data'][0][-1].indexes) and self.pivotParameter is None:
-      if 'dynamic' not in self.dynamicType: #self.model.dataType:
-        self.raiseAnError(IOError, "The validation algorithm '{}' is not a dynamic model but time-dependent data has been inputted in object {}".format(self._type, inputIn['Data'][0][-1].name))
-      # else:
-      #   pivotParameter = self.pivotParameter
-    # #  check if pivotParameter
-    # if pivotParameter:
-    #   #  in case of dataobjects we check that the dataobject is either an HistorySet or a DataSet
-    #   if isinstance(inputIn['Data'][0][-1], xr.Dataset) and not all([True if inp.type in ['HistorySet', 'DataSet']  else False for inp in inputIn]):
-    #     self.raiseAnError(RuntimeError, "The pivotParameter '{}' has been inputted but PointSets have been used as input of PostProcessor '{}'".format(pivotParameter, self.name))
-    #   if not all([True if pivotParameter in inp else False for inp in dataSets]):
-    #     self.raiseAnError(RuntimeError, "The pivotParameter '{}' not found in datasets used as input of PostProcessor '{}'".format(pivotParameter, self.name))
-
-    evaluation ={k: np.atleast_1d(val) for k, val in  self._evaluate(dataDict, **{'dataobjectNames': names}).items()}
-
-    if pivotParameter:
-      if len(dataSets[0][pivotParameter]) != len(list(evaluation.values())[0]):
-        self.raiseAnError(RuntimeError, "The pivotParameter value '{}' has size '{}' and validation output has size '{}'".format( len(dataSets[0][self.pivotParameter]), len(evaluation.values()[0])))
-      if pivotParameter not in evaluation:
-        evaluation[pivotParameter] = dataSets[0][pivotParameter]
-=======
     dataDict = {self.getDataSetName(data): data for _, _, data in inputIn['Data']}
     pivotParameter = self.pivotParameter
     names = [self.getDataSetName(inp[-1]) for inp in inputIn['Data']]
@@ -124,7 +94,6 @@
         self.raiseAnError(RuntimeError, "The pivotParameter value '{}' has size '{}' and validation output has size '{}'".format( len(dataSets[0][self.pivotParameter]), len(evaluation.values()[0])))
       if pivotParameter not in evaluation:
         evaluation[pivotParameter] = inputIn['Data'][0][-1]['time']
->>>>>>> 9abe2f2d
     return evaluation
 
   ### utility functions
