# Copyright 2017 Battelle Energy Alliance, LLC
#
# Licensed under the Apache License, Version 2.0 (the "License");
# you may not use this file except in compliance with the License.
# You may obtain a copy of the License at
#
# http://www.apache.org/licenses/LICENSE-2.0
#
# Unless required by applicable law or agreed to in writing, software
# distributed under the License is distributed on an "AS IS" BASIS,
# WITHOUT WARRANTIES OR CONDITIONS OF ANY KIND, either express or implied.
# See the License for the specific language governing permissions and
# limitations under the License.
"""
Module where the base class and the specialization of different type of Model are
"""
#for future compatibility with Python 3--------------------------------------------------------------
from __future__ import division, print_function, unicode_literals, absolute_import
import warnings
warnings.simplefilter('default',DeprecationWarning)
#End compatibility block for Python 3----------------------------------------------------------------

#External Modules------------------------------------------------------------------------------------
import copy
import numpy as np
import time
from collections import OrderedDict
#External Modules End--------------------------------------------------------------------------------

#Internal Modules------------------------------------------------------------------------------------
from .Dummy import Dummy
from utils import utils
from utils import graphStructure
import Runners
#Internal Modules End--------------------------------------------------------------------------------

class EnsembleModel(Dummy):
  """
    EnsembleModel class. This class is aimed to create a comunication 'pipe' among different models in terms of Input/Output relation
  """
  @classmethod
  def specializeValidateDict(cls):
    """
      This method describes the types of input accepted with a certain role by the model class specialization
      Being this class an essembler class, all the Inputs
      @ In, None
      @ Out, None
    """
    cls.validateDict['Output'].append(cls.testDict.copy())
    cls.validateDict['Output' ][1]['class'       ] = 'DataObjects'
    cls.validateDict['Output' ][1]['type'        ] = ['PointSet']
    cls.validateDict['Output' ][1]['required'    ] = False
    cls.validateDict['Output' ][1]['multiplicity'] = 'n'
    cls.validateDict['Output'].append(cls.testDict.copy())
    cls.validateDict['Output' ][2]['class'       ] = 'Databases'
    cls.validateDict['Output' ][2]['type'        ] = ['HDF5']
    cls.validateDict['Output' ][2]['required'    ] = False
    cls.validateDict['Output' ][2]['multiplicity'] = 'n'
    cls.validateDict['Output'].append(cls.testDict.copy())
    cls.validateDict['Output' ][3]['class'       ] = 'OutStreams'
    cls.validateDict['Output' ][3]['type'        ] = ['Plot','Print']
    cls.validateDict['Output' ][3]['required'    ] = False
    cls.validateDict['Output' ][3]['multiplicity'] = 'n'

  def __init__(self,runInfoDict):
    """
      Constructor
      @ In, runInfoDict, dict, the dictionary containing the runInfo (read in the XML input file)
      @ Out, None
    """
    Dummy.__init__(self,runInfoDict)
    self.modelsDictionary      = {}       # dictionary of models that are going to be assembled
                                          # {'modelName':{'Input':[in1,in2,..,inN],'Output':[out1,out2,..,outN],'Instance':Instance}}
    self.activatePicard        = False    # is non-linear system beeing identified?
    self.tempTargetEvaluations = {}       # temporary storage of target evaluation data objects
    self.tempOutputs           = {}       # temporary storage of optional output data objects
    self.maxIterations         = 30       # max number of iterations (in case of non-linear system activated)
    self.convergenceTol        = 1.e-3    # tolerance of the iteration scheme (if activated) => L2 norm
    self.initialConditions     = {}       # dictionary of initial conditions in case non-linear system is detected
    self.initialStartModels    = []       # list of models that will execute first.
    self.ensembleModelGraph    = None     # graph object (graphStructure.graphObject)
    self.printTag = 'EnsembleModel MODEL' # print tag
    # assembler objects to be requested
    self.addAssemblerObject('Model','n',True)
    self.addAssemblerObject('TargetEvaluation','n')
    self.addAssemblerObject('Input','n')
    self.addAssemblerObject('Output','-n')

  def localInputAndChecks(self,xmlNode):
    """
      Function to read the portion of the xml input that belongs to this specialized class
      and initialize some stuff based on the inputs got
      @ In, xmlNode, xml.etree.ElementTree.Element, Xml element node
      @ Out, None
    """
    Dummy.localInputAndChecks(self, xmlNode)
    for child in xmlNode:
      if child.tag not in  ["Model","settings"]:
        self.raiseAnError(IOError, "Expected <Model> or <settings> tag. Got "+child.tag)
      if child.tag == 'Model':
        if 'type' not in child.attrib.keys() or 'class' not in child.attrib.keys():
          self.raiseAnError(IOError, 'Tag Model must have attributes "class" and "type"')
        # get model name
        modelName = child.text.strip()
        # create space of the allowed entries
        self.modelsDictionary[modelName] = {'TargetEvaluation':None,'Instance':None,'Input':[],'Output':[],'metadataToTransfer':[]}
        # number of allower entries
        allowedEntriesLen = len(self.modelsDictionary[modelName].keys())
        for childChild in child:
          if childChild.tag.strip() == 'metadataToTransfer':
            # metadata that needs to be transfered from a source model into this model
            # list(metadataToTranfer, ModelSource,Alias (optional))
            if 'source' not in childChild.attrib.keys():
              self.raiseAnError(IOError, 'when metadataToTransfer XML block is defined, the "source" attribute must be inputted!')
            self.modelsDictionary[modelName][childChild.tag].append([childChild.text.strip(),childChild.attrib['source'],childChild.attrib.get("alias",None)])
          else:
            try:
              self.modelsDictionary[modelName][childChild.tag].append(childChild.text.strip())
            except AttributeError:
              self.modelsDictionary[modelName][childChild.tag] = childChild.text.strip()
            except KeyError:
              self.raiseAnError(IOError, 'The role '+str(childChild.tag) +" can not be used in the EnsebleModel. Check the manual for allowable nodes!")
        if self.modelsDictionary[modelName].values().count(None) != 1:
          self.raiseAnError(IOError, "TargetEvaluation xml block needs to be inputted!")
        if len(self.modelsDictionary[modelName]['Input']) == 0:
          self.raiseAnError(IOError, "Input XML node for Model" + modelName +" has not been inputted!")
        if len(self.modelsDictionary[modelName].values()) > allowedEntriesLen:
          self.raiseAnError(IOError, "TargetEvaluation, Input and metadataToTransfer XML blocks are the only XML sub-blocks allowed!")
        if child.attrib['type'].strip() == "Code":
          self.createWorkingDir = True
      if child.tag == 'settings':
        self.__readSettings(child)
    if len(self.modelsDictionary.keys()) < 2:
      self.raiseAnError(IOError, "The EnsembleModel needs at least 2 models to be constructed!")
    for modelName in self.modelsDictionary.keys():
      if len(self.modelsDictionary[modelName]['Output']) == 0:
        self.modelsDictionary[modelName]['Output'] = None

  def __readSettings(self, xmlNode):
    """
      Method to read the ensemble model settings from XML input files
      @ In, xmlNode, xml.etree.ElementTree.Element, Xml element node
      @ Out, None
    """
    for child in xmlNode:
      if child.tag == 'maxIterations':
        self.maxIterations  = int(child.text)
      elif child.tag == 'tolerance':
        self.convergenceTol = float(child.text)
      elif child.tag == 'initialStartModels':
        self.initialStartModels = list(inp.strip() for inp in child.text.strip().split(','))
      elif child.tag == 'initialConditions':
        for var in child:
          if "repeat" in var.attrib.keys():
            self.initialConditions[var.tag] = np.repeat([float(var.text.split()[0])], int(var.attrib['repeat'])) #np.array([float(var.text.split()[0]) for _ in range(int(var.attrib['repeat']))])
          else:
            try:
              values = var.text.split()
              self.initialConditions[var.tag] = float(values[0]) if len(values) == 1 else np.asarray([float(varValue) for varValue in values])
            except:
              self.raiseAnError(IOError,"unable to read text from XML node "+var.tag)

  def __findMatchingModel(self,what,subWhat):
    """
      Method to find the matching models with respect to some input/output. If not found, return None
      @ In, what, string, "Input" or "Output"
      @ In, subWhat, string, a keyword that needs to be contained in "what" for the mathching model
      @ Out, models, list, list of model names that match the key subWhat
    """
    models = []
    for key, value in self.modelsDictionary.items():
      if subWhat in value[what]:
        models.append(key)
    if len(models) == 0:
      models = None
    return models

  ##############################################################################
  # #To be uncommented when the execution list can be handled
  # def __getExecutionList(self, orderedNodes, allPath):
  #   """
  #    Method to get the execution list
  #    @ In, orderedNodes, list, list of models ordered based
  #                     on the input/output relationships
  #    @ In, allPath, list, list of lists containing all the
  #                     path from orderedNodes[0] to orderedNodes[-1]
  #    @ Out, executionList, list, list of lists with the execution
  #                     order ([[model1],[model2.1,model2.2],[model3], etc.]
  #   """
  #   numberPath    = len(allPath)
  #   maxComponents = max([len(path) for path in allPath])

  #   executionList = [ [] for _ in range(maxComponents)]
  #   executionCounter = -1
  #   for node in orderedNodes:
  #     nodeCtn = 0
  #   for path in allPath:
  #     if node in path:
  #       nodeCtn +=1
  #   if nodeCtn == numberPath:
  #     executionCounter+=1
  #     executionList[executionCounter] = [node]
  #   else:
  #     previousNodesInPath = []
  #     for path in allPath:
  #       if path.count(node) > 0:
  #         previousNodesInPath.append(path[path.index(node)-1])
  #     for previousNode in previousNodesInPath:
  #       if previousNode in executionList[executionCounter]:
  #         executionCounter+=1
  #         break
  #     executionList[executionCounter].append(node)
  #   return executionList
  ##############################################################################

  def initialize(self,runInfo,inputs,initDict=None):
    """
      Method to initialize the EnsembleModel
      @ In, runInfo, dict, is the run info from the jobHandler
      @ In, inputs, list, is a list containing whatever is passed with an input role in the step
      @ In, initDict, dict, optional, dictionary of all objects available in the step is using this model
      @ Out, None
    """
    # in here we store the job ids for which we did not collected the optional output yet
    self.tempOutputs['uncollectedJobIds'] = []
    #self.tempOutputs['forHold'] = {}
    # collect name of all the outputs in the Step
    outputsNames = []
    if initDict is not None:
      outputsNames = [output.name for output in initDict['Output']]

    # here we check if all the inputs inputted in the Step containing the EnsembleModel are actually used
    checkDictInputsUsage = {}
    for inp in inputs:
      checkDictInputsUsage[inp] = False

    for modelIn in self.assemblerDict['Model']:
      self.modelsDictionary[modelIn[2]]['Instance'] = modelIn[3]
      inputInstancesForModel = []
      for inputName in self.modelsDictionary[modelIn[2]]['Input']:
        inputInstancesForModel.append(self.retrieveObjectFromAssemblerDict('Input',inputName))
        checkDictInputsUsage[inputInstancesForModel[-1]] = True
      self.modelsDictionary[modelIn[2]]['InputObject'] = inputInstancesForModel

      # retrieve 'Output' objects, such as DataObjects, Databases
      if self.modelsDictionary[modelIn[2]]['Output'] is not None:
        outputInstancesForModel = []
        for output in self.modelsDictionary[modelIn[2]]['Output']:
          outputObject = self.retrieveObjectFromAssemblerDict('Output',output)
          if outputObject.name not in outputsNames:
            self.raiseAnError(IOError, "The optional Output "+outputObject.name+" listed for Model "+modelIn[2]+" is not present among the Step outputs!!!")
          outputInstancesForModel.append(outputObject)
        self.modelsDictionary[modelIn[2]]['OutputObject'] = outputInstancesForModel
      else:
        self.modelsDictionary[modelIn[2]]['OutputObject'] = []
      self.modelsDictionary[modelIn[2]]['Instance'].initialize(runInfo,inputInstancesForModel,initDict)
      # Generate a list of modules that needs to be imported for internal parallelization (parallel python)
      for mm in self.modelsDictionary[modelIn[2]]['Instance'].mods:
        if mm not in self.mods:
          self.mods.append(mm)
      # retrieve 'TargetEvaluation' object, i.e. DataObjects
      self.modelsDictionary[modelIn[2]]['TargetEvaluation'] = self.retrieveObjectFromAssemblerDict('TargetEvaluation',self.modelsDictionary[modelIn[2]]['TargetEvaluation'])
      if self.modelsDictionary[modelIn[2]]['TargetEvaluation'].type not in ['PointSet','HistorySet','DataSet']:
        self.raiseAnError(IOError, "Only DataObjects are allowed as TargetEvaluation object. Got "+ str(self.modelsDictionary[modelIn[2]]['TargetEvaluation'].type)+"!")
      self.tempTargetEvaluations[modelIn[2]]                = copy.deepcopy(self.modelsDictionary[modelIn[2]]['TargetEvaluation'])
      # attention: from now on, the values for the following dict with respect to 'Input' and 'Output' keys are changed
      # to the liss of input or output parameters names
      # get input variables
      inps   = self.modelsDictionary[modelIn[2]]['TargetEvaluation'].getVars('input')
      # get pivot parameters in input space if any and add it in the 'Input' list
<<<<<<< HEAD
      inDims = [item for sublist in self.modelsDictionary[modelIn[2]]['TargetEvaluation'].getDimensions(var="input").values() for item in sublist]
=======
      inDims = [item for subList in self.modelsDictionary[modelIn[2]]['TargetEvaluation'].getDimensions(var="input").values() for item in subList]
>>>>>>> 3067d8b4
      # assemble the two lists
      self.modelsDictionary[modelIn[2]]['Input'] = inps + list(set(inDims) - set(inps))
      # get output variables
      outs = self.modelsDictionary[modelIn[2]]['TargetEvaluation'].getVars("output")
      # get pivot parameters in output space if any and add it in the 'Output' list
<<<<<<< HEAD
      outDims = [item for sublist in self.modelsDictionary[modelIn[2]]['TargetEvaluation'].getDimensions(var="output").values() for item in sublist]
=======
      outDims = [item for subList in self.modelsDictionary[modelIn[2]]['TargetEvaluation'].getDimensions(var="output").values() for item in subList]
>>>>>>> 3067d8b4
      self.modelsDictionary[modelIn[2]]['Output'] = outs + list(set(outDims) - set(outs))
    # check if all the inputs passed in the step are linked with at least a model
    if not all(checkDictInputsUsage.values()):
      unusedFiles = ""
      for inFile, used in checkDictInputsUsage.items():
        if not used:
          unusedFiles+= " "+inFile.name
      self.raiseAnError(IOError, "The following inputs specified in the Step are not used in the EnsembleModel: "+unusedFiles)
    # construct chain connections
    modelsToOutputModels  = dict.fromkeys(self.modelsDictionary.keys(),None)
    # find matching models
    for modelIn in self.modelsDictionary.keys():
      outputMatch = []
      for i in range(len(self.modelsDictionary[modelIn]['Output'])):
        match = self.__findMatchingModel('Input',self.modelsDictionary[modelIn]['Output'][i])
        outputMatch.extend(match if match is not None else [])
      outputMatch = list(set(outputMatch))
      modelsToOutputModels[modelIn] = outputMatch
    # construct the ensemble model directed graph
    self.ensembleModelGraph = graphStructure.graphObject(modelsToOutputModels)
    # make some checks
    # FIXME: the following check is too tight, even if the models are connected, the
    # code may still raise an error. I think in really, we do not need to raise an error,
    # maybe a warning is enough. For example:
    #   a -> b -> c
    #        ^
    #        |
    #   e -> d -> f
    if not self.ensembleModelGraph.isConnectedNet():
      isolatedModels = self.ensembleModelGraph.findIsolatedVertices()
      self.raiseAnError(IOError, "Some models are not connected. Possible candidates are: "+' '.join(isolatedModels))
    # get all paths
    allPath = self.ensembleModelGraph.findAllUniquePaths(self.initialStartModels)
    ###################################################
    # to be removed once executionList can be handled #
    self.orderList = self.ensembleModelGraph.createSingleListOfVertices(allPath)
    self.raiseAMessage("Model Execution list: "+' -> '.join(self.orderList))
    ###################################################
    ###########################################################################################
    # To be uncommented when the execution list can be handled                                #
    # if len(allPath) > 1: self.executionList = self.__getExecutionList(self.orderList,allPath) #
    # else               : self.executionList = allPath[-1]                                     #
    ###########################################################################################
    # check if Picard needs to be activated
    self.activatePicard = self.ensembleModelGraph.isALoop()
    if self.activatePicard:
      self.raiseAMessage("EnsembleModel connections determined a non-linear system. Picard's iterations activated!")
      if len(self.initialStartModels) == 0:
        self.raiseAnError(IOError, "The 'initialStartModels' xml node is missing, this is required siince the Picard's iteration is activated!")
      if len(self.initialConditions.keys()) == 0:
        self.raiseAnError(IOError,"Picard's iterations mode activated but no intial conditions provided!")
    else:
      if len(self.initialStartModels) !=0:
        self.raiseAnError(IOError, "The 'initialStartModels' xml node is not needed for non-Picard calculations, since the running sequence can be automatically determined by the code! Please delete this node to avoid a mistake.")
      self.raiseAMessage("EnsembleModel connections determined a linear system. Picard's iterations not activated!")

    self.allOutputs = []
    for modelIn in self.modelsDictionary.keys():
      for modelInOut in self.modelsDictionary[modelIn]['Output']:
        if modelInOut not in self.allOutputs:
          self.allOutputs.append(modelInOut)
      # in case there are metadataToTransfer, let's check if the source model is executed before the one that requests info
      if self.modelsDictionary[modelIn]['metadataToTransfer']:
        indexModelIn = self.orderList.index(modelIn)
        for metadataToGet, source, _ in self.modelsDictionary[modelIn]['metadataToTransfer']:
          if self.orderList.index(source) >= indexModelIn:
            self.raiseAnError(IOError, 'In model "'+modelIn+'" the "metadataToTransfer" named "'+metadataToGet+
                                       '" is linked to the source"'+source+'" that will be executed after this model.')
    self.needToCheckInputs = True
    # write debug statements
    self.raiseADebug("Specs of Graph Network represented by EnsembleModel:")
    self.raiseADebug("Graph Degree Sequence is    : "+str(self.ensembleModelGraph.degreeSequence()))
    self.raiseADebug("Graph Minimum/Maximum degree: "+str( (self.ensembleModelGraph.minDelta(), self.ensembleModelGraph.maxDelta())))
    self.raiseADebug("Graph density/diameter      : "+str( (self.ensembleModelGraph.density(),  self.ensembleModelGraph.diameter())))

  def getInitParams(self):
    """
      Method used to export to the printer in the base class the additional PERMANENT your local class have
      @ In, None
      @ Out, tempDict, dict, dictionary to be updated. {'attribute name':value}
    """
    tempDict = OrderedDict()
    tempDict['Models contained in EnsembleModel are '] = self.modelsDictionary.keys()
    for modelIn in self.modelsDictionary.keys():
      tempDict['Model '+modelIn+' TargetEvaluation is '] = self.modelsDictionary[modelIn]['TargetEvaluation']
      tempDict['Model '+modelIn+' Inputs are '] = self.modelsDictionary[modelIn]['Input']
    return tempDict

  def getCurrentSetting(self):
    """
      Function to inject the name and values of the parameters that might change during the simulation
      @ In, None
      @ Out, paramDict, dict, dictionary containing the parameter names as keys and each parameter's initial value as the dictionary values
    """
    paramDict = self.getInitParams()
    return paramDict

  def __selectInputSubset(self,modelName, kwargs):
    """
      Method aimed to select the input subset for a certain model
      @ In, modelName, string, the model name
      @ In, kwargs , dict, the kwarded dictionary where the sampled vars are stored
      @ Out, selectedkwargs , dict, the subset of variables (in a swallow copy of the kwargs  dict)
    """
    selectedkwargs = copy.copy(kwargs)
    selectedkwargs['SampledVars'], selectedkwargs['SampledVarsPb'] = {}, {}
    for key in kwargs["SampledVars"].keys():
      if key in self.modelsDictionary[modelName]['Input']:
        selectedkwargs['SampledVars'][key]   = kwargs["SampledVars"][key]
        selectedkwargs['SampledVarsPb'][key] = kwargs["SampledVarsPb"][key] if 'SampledVarsPb' in kwargs.keys() and key in kwargs["SampledVarsPb"].keys() else 1.0
    return selectedkwargs

  def createNewInput(self,myInput,samplerType,**kwargs):
    """
      This function will return a new input to be submitted to the model, it is called by the sampler.
      @ In, myInput, list, the inputs (list) to start from to generate the new one
      @ In, samplerType, string, is the type of sampler or optimizer that is calling to generate a new input
      @ In, **kwargs, dict,  is a dictionary that contains the information coming from the sampler,
           a mandatory key is the sampledVars'that contains a dictionary {'name variable':value}
      @ Out, newInputs, dict, dict that returns the new inputs for each sub-model
    """
    # check if all the inputs of the submodule are covered by the sampled vars and Outputs of the other sub-models
    if self.needToCheckInputs:
      allCoveredVariables = list(set(self.allOutputs + kwargs['SampledVars'].keys()))

    identifier = kwargs['prefix']
    # global prefix
    newKwargs = {'prefix':identifier}

    newInputs = {}

    ## First check the inputs if they need to be checked
    if self.needToCheckInputs:
      for modelIn, specs in self.modelsDictionary.items():
        for inp in specs['Input']:
          if inp not in allCoveredVariables:
            self.raiseAnError(RuntimeError,"for sub-model "+ modelIn + " the input "+inp+" has not been found among other models' outputs and sampled variables!")

    ## Now prepare the new inputs for each model
    for modelIn, specs in self.modelsDictionary.items():
      newKwargs[modelIn] = self.__selectInputSubset(modelIn,kwargs)

      # if specs['Instance'].type != 'Code':
      #   inputDict = [self._inputToInternal(self.modelsDictionary[modelIn]['InputObject'][0],newKwargs['SampledVars'].keys())]
      # else:
      #   inputDict = self.modelsDictionary[modelIn]['InputObject']

      # local prefix
      newKwargs[modelIn]['prefix'] = modelIn+utils.returnIdSeparator()+identifier
      newInputs[modelIn]  = self.modelsDictionary[modelIn]['InputObject']

      # if specs['Instance'].type == 'Code':
      #   newInputs[modelIn][1]['originalInput'] = inputDict

    self.needToCheckInputs = False
    return (newInputs, samplerType, newKwargs)

  def collectOutput(self,finishedJob,output):
    """
      Method that collects the outputs from the previous run
      @ In, finishedJob, ClientRunner object, instance of the run just finished
      @ In, output, "DataObjects" object, output where the results of the calculation needs to be stored
      @ Out, None
    """
    evaluation = finishedJob.getEvaluation()
    if isinstance(evaluation, Runners.Error):
      self.raiseAnError(RuntimeError,"Job " + finishedJob.identifier +" failed!")
    outcomes, targetEvaluations, optionalOutputs = evaluation[1]
    try:
      jobIndex = self.tempOutputs['uncollectedJobIds'].index(finishedJob.identifier)
      self.tempOutputs['uncollectedJobIds'].pop(jobIndex)
    except ValueError:
      jobIndex = None

    joinedResponse = {}
    joinedGeneralMetadata = {}
    targetEvaluationNames = {}
    optionalOutputNames = []
    for modelIn in self.modelsDictionary.keys():
      targetEvaluationNames[self.modelsDictionary[modelIn]['TargetEvaluation'].name] = modelIn
      # collect data
      # collect optional output if present and not already collected
      if jobIndex is not None:
        for optionalModelOutput in self.modelsDictionary[modelIn]['OutputObject']:
          optionalModelOutput.addRealization(optionalOutputs[modelIn])
      joinedResponse.update(outcomes[modelIn]['response'])
      joinedGeneralMetadata.update(outcomes[modelIn]['general_metadata'])
      # collect the output of the STEP
      optionalOutputNames.extend( [outObj.name for outObj in self.modelsDictionary[modelIn]['OutputObject']])
    # the prefix is re-set here
    joinedResponse['prefix'] = np.asarray([finishedJob.identifier])
    if output.name not in optionalOutputNames:
      if output.name not in targetEvaluationNames.keys():
        output.addRealization(joinedResponse)
      else:
        output.addRealization(outcomes[targetEvaluationNames[output.name]]['response'])
        #output.addMeta()

  def getAdditionalInputEdits(self,inputInfo):
    """
      Collects additional edits for the sampler to use when creating a new input. In this case, it calls all the getAdditionalInputEdits methods
      of the sub-models
      @ In, inputInfo, dict, dictionary in which to add edits
      @ Out, None.
    """
    for modelIn in self.modelsDictionary.keys():
      self.modelsDictionary[modelIn]['Instance'].getAdditionalInputEdits(inputInfo)

  def evaluateSample(self, myInput, samplerType, kwargs):
    """
      This will evaluate an individual sample on this model. Note, parameters
      are needed by createNewInput and thus descriptions are copied from there.
      @ In, myInput, list, the inputs (list) to start from to generate the new one
      @ In, samplerType, string, is the type of sampler that is calling to generate a new input
      @ In, kwargs, dict,  is a dictionary that contains the information coming from the sampler,
        a mandatory key is the sampledVars'that contains a dictionary {'name variable':value}
      @ Out, returnValue, dict, This holds the output information of the evaluated sample.
    """
    kwargsKeys = kwargs.keys()
    kwargsKeys.pop(kwargsKeys.index("jobHandler"))
    kwargsToKeep = { keepKey: kwargs[keepKey] for keepKey in kwargsKeys}
    jobHandler = kwargs['jobHandler']
    Input = self.createNewInput(myInput[0], samplerType, **kwargsToKeep)

    ## Unpack the specifics for this class, namely just the jobHandler
    returnValue = (Input,self._externalRun(Input,jobHandler))
    return returnValue

  def submit(self,myInput,samplerType,jobHandler,**kwargs):
    """
      This will submit an individual sample to be evaluated by this model to a
      specified jobHandler. Note, some parameters are needed by createNewInput
      and thus descriptions are copied from there.
      @ In, myInput, list, the inputs (list) to start from to generate the new one
      @ In, samplerType, string, is the type of sampler that is calling to generate a new input
      @ In,  jobHandler, JobHandler instance, the global job handler instance
      @ In, **kwargs, dict,  is a dictionary that contains the information coming from the sampler,
        a mandatory key is the sampledVars'that contains a dictionary {'name variable':value}
      @ Out, None
    """
    for mm in utils.returnImportModuleString(jobHandler):
      if mm not in self.mods:
        self.mods.append(mm)

    prefix = kwargs['prefix']
    self.tempOutputs['uncollectedJobIds'].append(prefix)

    ## Ensemble models need access to the job handler, so let's stuff it in our
    ## catch all kwargs where evaluateSample can pick it up, not great, but
    ## will suffice until we can better redesign this whole process.
    kwargs['jobHandler'] = jobHandler

    ## This may look a little weird, but due to how the parallel python library
    ## works, we are unable to pass a member function as a job because the
    ## pp library loses track of what self is, so instead we call it from the
    ## class and pass self in as the first parameter
    jobHandler.addJob((self, myInput, samplerType, kwargs), self.__class__.evaluateSample, prefix, kwargs)


  def submitAsClient(self,myInput,samplerType,jobHandler,**kwargs):
    """
        This will submit an individual sample to be evaluated by this model to a
        specified jobHandler as a client job. Note, some parameters are needed
        by createNewInput and thus descriptions are copied from there.
        @ In, myInput, list, the inputs (list) to start from to generate the new
          one
        @ In, samplerType, string, is the type of sampler that is calling to
          generate a new input
        @ In,  jobHandler, JobHandler instance, the global job handler instance
        @ In, **kwargs, dict,  is a dictionary that contains the information
          coming from the sampler, a mandatory key is the sampledVars' that
          contains a dictionary {'name variable':value}
        @ Out, None
    """
    for mm in utils.returnImportModuleString(jobHandler):
      if mm not in self.mods:
        self.mods.append(mm)

    prefix = kwargs['prefix']
    self.tempOutputs['uncollectedJobIds'].append(prefix)

    ## Ensemble models need access to the job handler, so let's stuff it in our
    ## catch all kwargs where evaluateSample can pick it up, not great, but
    ## will suffice until we can better redesign this whole process.
    kwargs['jobHandler'] = jobHandler

    ## This may look a little weird, but due to how the parallel python library
    ## works, we are unable to pass a member function as a job because the
    ## pp library loses track of what self is, so instead we call it from the
    ## class and pass self in as the first parameter
    jobHandler.addClientJob((self, myInput, samplerType, kwargs), self.__class__.evaluateSample, prefix, kwargs)

  def __retrieveDependentOutput(self,modelIn,listOfOutputs, typeOutputs):
    """
      This method is aimed to retrieve the values of the output of the models on which the modelIn depends on
      @ In, modelIn, string, name of the model for which the dependent outputs need to be
      @ In, listOfOutputs, list, list of dictionary outputs ({modelName:dictOfOutputs})
      @ Out, dependentOutputs, dict, the dictionary of outputs the modelIn needs
    """
    dependentOutputs = {}
    for previousOutputs, outputType in zip(listOfOutputs,typeOutputs):
      if len(previousOutputs.values()) > 0:
        for inKey in self.modelsDictionary[modelIn]['Input']:
          if inKey in previousOutputs.keys():
            dependentOutputs[inKey] =  previousOutputs[inKey] if len(previousOutputs[inKey]) > 1 else previousOutputs[inKey][0]
    return dependentOutputs

  def _externalRun(self,inRun, jobHandler):
    """
      Method that performs the actual run of the essembled model (separated from run method for parallelization purposes)
      @ In, inRun, tuple, tuple of Inputs, e.g. inRun[0]: actual dictionary of input, inRun[1]: string,
        the type of Sampler or Optimizer, inRun[2], dict, contains the information from the Sampler
      @ In, jobHandler, object, instance of jobHandler
      @ Out, returnEvaluation, tuple, the results of the essembled model:
                               - returnEvaluation[0] dict of results from each sub-model,
                               - returnEvaluation[1] the dataObjects where the projection of each model is stored
                               - returnEvaluation[2] dict used to store the optional outputs
    """
    originalInput = inRun[0]
    samplerType = inRun[1]
    inputKwargs = inRun[2]
    identifier = inputKwargs.pop('prefix')
    tempOutputs = {}
    tempTargetEvaluations = {}

    for modelIn in self.orderList:
      self.tempTargetEvaluations[modelIn].reset()
      tempTargetEvaluations[modelIn] = copy.copy(self.tempTargetEvaluations[modelIn])
    residueContainer = dict.fromkeys(self.modelsDictionary.keys())
    gotOutputs       = [{}]*len(self.orderList)
    typeOutputs      = ['']*len(self.orderList)

    # if nonlinear system, initialize residue container
    if self.activatePicard:
      for modelIn in self.orderList:
        residueContainer[modelIn] = {'residue':{},'iterValues':[{}]*2}
        for out in self.modelsDictionary[modelIn]['Output']:
          residueContainer[modelIn]['residue'][out] = np.zeros(1)
          residueContainer[modelIn]['iterValues'][0][out] = np.zeros(1)
          residueContainer[modelIn]['iterValues'][1][out] = np.zeros(1)

    maxIterations = self.maxIterations if self.activatePicard else 1
    iterationCount = 0
    while iterationCount < maxIterations:
      returnDict     = {}
      iterationCount += 1

      if self.activatePicard:
        self.raiseAMessage("Picard's Iteration "+ str(iterationCount))

      for modelCnt, modelIn in enumerate(self.orderList):
        tempTargetEvaluations[modelIn].reset()
        # in case there are metadataToTransfer, let's collect them from the source
        metadataToTransfer = None
        if self.modelsDictionary[modelIn]['metadataToTransfer']:
          metadataToTransfer = {}
        for metadataToGet, source, alias in self.modelsDictionary[modelIn]['metadataToTransfer']:
          if metadataToGet in returnDict[source]['general_metadata']:
            metadataToTransfer[metadataToGet if alias is None else alias] = returnDict[source]['general_metadata'][metadataToGet]
          elif metadataToGet in returnDict[source]['general_metadata']:
            metadataToTransfer[metadataToGet if alias is None else alias] = returnDict[source]['response'][metadataToGet]
          else:
            self.raiseAnError(RuntimeError,'metadata "'+metadataToGet+'" is not present among the ones available in source "'+source+'"!')
        # get dependent outputs
        dependentOutput = self.__retrieveDependentOutput(modelIn, gotOutputs, typeOutputs)
        # if nonlinear system, check for initial coditions
        if iterationCount == 1  and self.activatePicard:
          sampledVars = inputKwargs[modelIn]['SampledVars'].keys()
          conditionsToCheck = set(self.modelsDictionary[modelIn]['Input']) - set(dependentOutput.keys()+sampledVars)
          for initialConditionToSet in conditionsToCheck:
            if initialConditionToSet in self.initialConditions.keys():
              dependentOutput[initialConditionToSet] = self.initialConditions[initialConditionToSet]
            else:
              self.raiseAnError(IOError,"No initial conditions provided for variable "+ initialConditionToSet)
        # set new identifiers
        inputKwargs[modelIn]['prefix']        = modelIn+utils.returnIdSeparator()+identifier
        inputKwargs[modelIn]['uniqueHandler'] = self.name+identifier
        if metadataToTransfer is not None:
          inputKwargs[modelIn]['metadataToTransfer'] = metadataToTransfer

        for key, value in dependentOutput.items():
          inputKwargs[modelIn]["SampledVars"  ][key] =  dependentOutput[key]
          ## FIXME it is a mistake (Andrea). The SampledVarsPb for this variable should be transferred from outside
          ## Who has this information? -- DPM 4/11/17
          inputKwargs[modelIn]["SampledVarsPb"][key] =  1.0
        self._replaceVariablesNamesWithAliasSystem(inputKwargs[modelIn]["SampledVars"  ],'input',False)
        self._replaceVariablesNamesWithAliasSystem(inputKwargs[modelIn]["SampledVarsPb"],'input',False)

        nextModel = False
        while not nextModel:
          moveOn = False
          while not moveOn:
            if jobHandler.availability() > 0:
              # run the model
              #if modelIn not in modelsOnHold:
              self.modelsDictionary[modelIn]['Instance'].submit(originalInput[modelIn], samplerType, jobHandler, **inputKwargs[modelIn])
              # wait until the model finishes, in order to get ready to run the subsequential one
              while not jobHandler.isThisJobFinished(modelIn+utils.returnIdSeparator()+identifier):
                time.sleep(1.e-3)
              nextModel = moveOn = True
            else:
              time.sleep(1.e-3)
          # store the results in the working dictionaries
            returnDict[modelIn]   = {}
          #if modelIn not in modelsOnHold:
          # get job that just finished to gather the results
          finishedRun = jobHandler.getFinished(jobIdentifier = modelIn+utils.returnIdSeparator()+identifier, uniqueHandler=self.name+identifier)
          evaluation = finishedRun[0].getEvaluation()
          if isinstance(evaluation, Runners.Error):
            # the model failed
            for modelToRemove in self.orderList:
              if modelToRemove != modelIn:
                jobHandler.getFinished(jobIdentifier = modelToRemove + utils.returnIdSeparator() + identifier, uniqueHandler = self.name + identifier)
            self.raiseAnError(RuntimeError,"The Model  " + modelIn + " identified by " + finishedRun[0].identifier +" failed!")

          # collect output in the temporary data object
          #exportDict = self.modelsDictionary[modelIn]['Instance'].collectOutput(finishedRun[0], True)
          #else:
          #  exportDict = holdCollector[modelIn]['exportDict']
          # store the output dictionary
          tempOutputs[modelIn] = copy.deepcopy(evaluation)
          # collect the target evaluation
          #if modelIn not in modelsOnHold:
          self.modelsDictionary[modelIn]['Instance'].collectOutput(finishedRun[0],tempTargetEvaluations[modelIn])
          ## FIXME: The call asDataset() is unuseful here. It must be done because otherwise the realization(...) method from collector
          ## does not return the indexes values (TO FIX)
          tempTargetEvaluations[modelIn].asDataset()
          # get realization
          dataSet = tempTargetEvaluations[modelIn].realization(index=0,unpackXArray=True)
          ##FIXME: the following dict construction is a temporary solution since the realization method returns scalars if we have a PointSet
          dataSet = {key:np.atleast_1d(dataSet[key]) for key in dataSet}
          responseSpace         = dataSet
          typeOutputs[modelCnt] = tempTargetEvaluations[modelIn].type
          gotOutputs[modelCnt]  = {key: dataSet[key] for key in tempTargetEvaluations[modelIn].getVars("output")+tempTargetEvaluations[modelIn].getVars("indexes")}

          #store the results in return dictionary
          # store the metadata
          returnDict[modelIn]['response'        ] = evaluation
          # overwrite with target evaluation filtering
          returnDict[modelIn]['response'        ].update(responseSpace)
          returnDict[modelIn]['prefix'          ] = np.atleast_1d(identifier)
          returnDict[modelIn]['general_metadata'] = tempTargetEvaluations[modelIn].getMeta(general=True)
          #returnDict[modelIn]['outputSpaceParams'] = gotOutputs[modelCnt]
          #returnDict[modelIn]['inputSpaceParams' ] = inputSpace if typeOutputs[modelCnt] != 'HistorySet' else inputSpace.values()[-1]
          #returnDict[modelIn]['metadata'         ] = tempTargetEvaluations[modelIn].getAllMetadata()

          # if nonlinear system, compute the residue
          if self.activatePicard:
            residueContainer[modelIn]['iterValues'][1] = copy.copy(residueContainer[modelIn]['iterValues'][0])
            for out in  tempTargetEvaluations[modelIn].getVars("output"):
              residueContainer[modelIn]['iterValues'][0][out] = copy.copy(gotOutputs[modelCnt][out])
              if iterationCount == 1:
                residueContainer[modelIn]['iterValues'][1][out] = np.zeros(len(residueContainer[modelIn]['iterValues'][0][out]))
            for out in gotOutputs[modelCnt].keys():
              residueContainer[modelIn]['residue'][out] = abs(np.asarray(residueContainer[modelIn]['iterValues'][0][out]) - np.asarray(residueContainer[modelIn]['iterValues'][1][out]))
            residueContainer[modelIn]['Norm'] =  np.linalg.norm(np.asarray(residueContainer[modelIn]['iterValues'][1].values())-np.asarray(residueContainer[modelIn]['iterValues'][0].values()))

      # if nonlinear system, check the total residue and convergence
      if self.activatePicard:
        iterZero = []
        iterOne = []
        for modelIn in self.orderList:
          iterZero += residueContainer[modelIn]['iterValues'][0].values()
          iterOne  += residueContainer[modelIn]['iterValues'][1].values()
        residueContainer['TotalResidue'] = np.linalg.norm(np.asarray(iterOne)-np.asarray(iterZero))
        self.raiseAMessage("Picard's Iteration Norm: "+ str(residueContainer['TotalResidue']))
        if residueContainer['TotalResidue'] <= self.convergenceTol:
          self.raiseAMessage("Picard's Iteration converged. Norm: "+ str(residueContainer['TotalResidue']))
          break
    returnEvaluation = returnDict, tempTargetEvaluations, tempOutputs
    return returnEvaluation<|MERGE_RESOLUTION|>--- conflicted
+++ resolved
@@ -268,21 +268,13 @@
       # get input variables
       inps   = self.modelsDictionary[modelIn[2]]['TargetEvaluation'].getVars('input')
       # get pivot parameters in input space if any and add it in the 'Input' list
-<<<<<<< HEAD
-      inDims = [item for sublist in self.modelsDictionary[modelIn[2]]['TargetEvaluation'].getDimensions(var="input").values() for item in sublist]
-=======
       inDims = [item for subList in self.modelsDictionary[modelIn[2]]['TargetEvaluation'].getDimensions(var="input").values() for item in subList]
->>>>>>> 3067d8b4
       # assemble the two lists
       self.modelsDictionary[modelIn[2]]['Input'] = inps + list(set(inDims) - set(inps))
       # get output variables
       outs = self.modelsDictionary[modelIn[2]]['TargetEvaluation'].getVars("output")
       # get pivot parameters in output space if any and add it in the 'Output' list
-<<<<<<< HEAD
-      outDims = [item for sublist in self.modelsDictionary[modelIn[2]]['TargetEvaluation'].getDimensions(var="output").values() for item in sublist]
-=======
       outDims = [item for subList in self.modelsDictionary[modelIn[2]]['TargetEvaluation'].getDimensions(var="output").values() for item in subList]
->>>>>>> 3067d8b4
       self.modelsDictionary[modelIn[2]]['Output'] = outs + list(set(outDims) - set(outs))
     # check if all the inputs passed in the step are linked with at least a model
     if not all(checkDictInputsUsage.values()):
