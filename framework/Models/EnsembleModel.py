--- conflicted
+++ resolved
@@ -716,12 +716,8 @@
       # we evaluate the model directly
       try:
         evaluation = modelToExecute['Instance'].evaluateSample.original_function(modelToExecute['Instance'], origInputList, samplerType, inputKwargs)
-<<<<<<< HEAD
-      except Exception as rerror:
-=======
       except Exception as e:
         excType, excValue, excTrace = sys.exc_info()
->>>>>>> acf13eff
         evaluation = None
         e = rerror
     else:
