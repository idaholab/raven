# Copyright 2017 Battelle Energy Alliance, LLC
#
# Licensed under the Apache License, Version 2.0 (the "License");
# you may not use this file except in compliance with the License.
# You may obtain a copy of the License at
#
# http://www.apache.org/licenses/LICENSE-2.0
#
# Unless required by applicable law or agreed to in writing, software
# distributed under the License is distributed on an "AS IS" BASIS,
# WITHOUT WARRANTIES OR CONDITIONS OF ANY KIND, either express or implied.
# See the License for the specific language governing permissions and
# limitations under the License.
"""
  Module where the base class of optimizer is. Adapted from Sampler.py.

  Created on June 16, 2016
  @author: chenj
"""
#for future compatibility with Python 3--------------------------------------------------------------
from __future__ import division, print_function, unicode_literals, absolute_import
import warnings
warnings.simplefilter('default',DeprecationWarning)
#if not 'xrange' in dir(__builtins__): xrange = range
#End compatibility block for Python 3----------------------------------------------------------------

#External Modules------------------------------------------------------------------------------------
import sys
import copy
import abc
import numpy as np
from collections import deque
#External Modules End--------------------------------------------------------------------------------

#Internal Modules------------------------------------------------------------------------------------
from utils import utils,randomUtils
from BaseClasses import BaseType
from Assembler import Assembler
import SupervisedLearning
#Internal Modules End--------------------------------------------------------------------------------

class Optimizer(utils.metaclass_insert(abc.ABCMeta,BaseType),Assembler):
  """
    This is the base class for optimizers
    Optimizer is a special type of "samplers" that own the optimization strategy (Type) and they generate the input values to optimize a loss function.
    The most significant deviation from the Samplers is that they do not use distributions.
  """
  def __init__(self):
    """
      Default Constructor that will initialize member variables with reasonable
      defaults or empty lists/dictionaries where applicable.
      @ In, None
      @ Out, None
    """
    #FIXME: Since the similarity of this class with the base sampler, we should merge this
    BaseType.__init__(self)
    Assembler.__init__(self)
    #counters
    self.counter                        = {}                        # Dict containing counters used for based and derived class
    self.counter['mdlEval']             = 0                         # Counter of the model evaluation performed (better the input generated!!!). It is reset by calling the function self.initialize
    self.counter['varsUpdate']          = 0                         # Counter of the optimization iteration.
    self.counter['recentOptHist']       = {}                        # as {traj: [pt0, pt1]} where each pt is {'inputs':{var:val}, 'output':val}, the two most recently-accepted points by value
    #limits
    self.limit                          = {}                        # Dict containing limits for each counter
    self.limit['mdlEval']               = 2000                      # Maximum number of the loss function evaluation
    self.limit['varsUpdate']            = 650                       # Maximum number of the optimization iteration.
    self._endJobRunnable                = sys.maxsize               # max number of inputs creatable by the optimizer right after a job ends
    #variable lists
    self.objVar                         = None                      # Objective variable to be optimized
    self.optVars                        = {}                        # By trajectory, current decision variables for optimization
    self.fullOptVars                    = None                      # Decision variables for optimization, full space
    self.optTraj                        = None                      # Identifiers of parallel optimization trajectories
    #initialization parameters
    self.optVarsInit                    = {}                        # Dict containing upper/lower bounds and initial of each decision variables
    self.optVarsInit['upperBound']      = {}                        # Dict containing upper bounds of each decision variables
    self.optVarsInit['lowerBound']      = {}                        # Dict containing lower bounds of each decision variables
    self.optVarsInit['initial']         = {}                        # Dict containing initial values of each decision variables
    self.optVarsInit['ranges']          = {}                        # Dict of the ranges (min and max) of each variable's domain
    self.initSeed                       = None                      # Seed for random number generators
    self.optType                        = None                      # Either max or min
    self.paramDict                      = {}                        # Dict containing additional parameters for derived class
    #convergence tools
    self.optVarsHist                    = {}                        # History of normalized decision variables for each iteration
    self.thresholdTrajRemoval           = None                      # Threshold used to determine the convergence of parallel optimization trajectories
    self.absConvergenceTol              = 0.0                       # Convergence threshold (absolute value)
    self.relConvergenceTol              = 1.e-3                     # Convergence threshold (relative value)
    # TODO REWORK minStepSize is for gradient-based specifically
    self.minStepSize                    = 1e-9                      # minimum allowable step size (in abs. distance, in input space)
    #sampler-step communication
    self.values                         = {}                        # for each variable the current value {'var name':value}
    self.inputInfo                      = {}                        # depending on the optimizer several different type of keywarded information could be present only one is mandatory, see below
    self.inputInfo['SampledVars']       = self.values               # this is the location where to get the values of the sampled variables
    self.constants                      = {}                        # dictionary of constants variables
    self.printTag                       = self.type                 # prefix for all prints (optimizer type)
    self.submissionQueue                = {}                        # by traj, a place (deque) to store points that should be submitted some time after they are discovered
    #functions and dataojbects
    self.constraintFunction             = None                      # External constraint function, could be not present
<<<<<<< HEAD
    self.preconditioners                = {}                        # by name, Models that might be used as preconditioners
=======
>>>>>>> 03fcc923
    self.solutionExport                 = None                      #This is the data used to export the solution (it could also not be present)
    self.mdlEvalHist                    = None                      # Containing information of all model evaluation
    self.objSearchingROM                = None                      # ROM used internally for fast loss function evaluation
    #multilevel
    self.multilevel                     = False                     # indicates if operating in multilevel mode
    self.mlBatches                      = {}                        # dict of {batchName:[list,of,vars]} that defines input subspaces
    self.mlSequence                     = []                        # list of batch names that determines the order of convergence.  Last entry is converged most often and fastest (innermost loop).
    self.mlDepth                        = {}                        # {traj: #} index of current recursion depth within self.mlSequence, must be initialized to None
    self.mlStaticValues                 = {}                        # by traj, dictionary of static values for variables in fullOptVars but not in optVars due to multilevel
    self.mlActiveSpaceSteps             = {}                        # by traj, integer to track iterations performed in optimizing the current, active subspace
    self.mlBatchInfo                    = {}                        # by batch, by traj, info includes 'lastStepSize','gradientHistory','recommendToGain'
<<<<<<< HEAD
    self.mlPreconditioners              = {}                        # by batch, the preconditioner models to use when transitioning subspaces
    #stateful tracking
    self.recommendedOptPoint            = {}                        # by traj, the next recommended point (as a dict) in the input space to move to
=======
    #stateful tracking
>>>>>>> 03fcc923
    self.nextActionNeeded               = (None,None)               # tool for localStillReady to inform localGenerateInput on the next action needed
    self.status                         = {}                        # by trajectory, ("string-based status", arbitrary, other, entries)
    ### EXPLANATION OF STATUS SYSTEM
    #
    # Due to the complicated nature of adaptive sampling in a forward-sampling approach, we keep track
    # of the current "process" and "reason" for each trajectory.  These processes and reasons are set by the
    # individual optimizers for their own use in checking readiness, convergence, etc.
    # They are stored as self.status[traj] = {'process':'','reason':''}
    # Common processes to all optimizers:
    # TODO these are the ones for SPSA, this should get moved or something when we rework this module
    # Processes:
    #   "submitting grad eval points" - submitting new points so later we can evaluate a gradient and take an opt step
    #   "collecting grad eval points" - all the required gradient evaluation points are submitted, so we're just waiting to collect them
<<<<<<< HEAD
    #   "submitting new opt points"   - a new optimal point has been postulated, and is being submitted for evaluationa (not actually used)
    #   "collecting new opt points"   - the new  hypothetical optimal point has been submitted, and we're waiting on it to finish
    #   "evaluate gradient"           - localStillReady notes we have all the new grad eval points, and has flagged for gradient to be evaluated in localGenerateInput
    #   "following traj <#>"          - trajectory is following another one, given by the last word
    # Reasons:
    #   "just started"                - the optimizer has only just begun operation, and doesn't know what it's doing yet
    #   "found new opt point"         - the last hypothetical optimal point has been accepted, so we need to move forward
    #   "rejecting bad opt point"     - the last hypothetical optimal point was rejected, so we need to reconsider
    #   "seeking new opt point"       - the process of looking for a new opt point has started
    #   "converged"                   - the trajectory is in convergence
    #   "removed as redundant"        - the trajectory has ended because it follows another one
    #   "received recommended point"  - something other than the normal algorithm (such as a preconditioner) suggested a point
=======
    #   "submitting new opt points"    - a new optimal point has been postulated, and is being submitted for evaluationa (not actually used)
    #   "collecting new opt points"    - the new  hypothetical optimal point has been submitted, and we're waiting on it to finish
    #   "evaluate gradient"           - localStillReady notes we have all the new grad eval points, and has flagged for gradient to be evaluated in localGenerateInput
    # Reasons:
    #   "just started"            - the optimizer has only just begun operation, and doesn't know what it's doing yet
    #   "found new opt point"     - the last hypothetical optimal point has been accepted, so we need to move forward
    #   "rejecting bad opt point" - the last hypothetical optimal point was rejected, so we need to reconsider
    #   "seeking new opt point"   - the process of looking for a new opt point has started
    #   "converged"               - the trajectory is in convergence
>>>>>>> 03fcc923
    # example usage:
    #   self.status[traj]['process'] == 'submitting grad eval points' and self.status[traj]['reason'] == 'rejecting bad opt point'
    #
    ### END explanation
    self.addAssemblerObject('Restart' ,'-n',True)
    self.addAssemblerObject('TargetEvaluation','1')
    self.addAssemblerObject('Function','-1')
    self.addAssemblerObject('Preconditioner','-n')

  def _localGenerateAssembler(self,initDict):
    """
      It is used for sending to the instanciated class, which is implementing the method, the objects that have been requested through "whatDoINeed" method
      It is an abstract method -> It must be implemented in the derived class!
      @ In, initDict, dict, dictionary ({'mainClassName(e.g., Databases):{specializedObjectName(e.g.,DatabaseForSystemCodeNamedWolf):ObjectInstance}'})
      @ Out, None
    """
    ## FIX ME -- this method is inherited from sampler and may not be needed by optimizer
    ## Currently put here as a place holder
    pass

  def _localWhatDoINeed(self):
    """
      This method is a local mirror of the general whatDoINeed method.
      It is implemented by the optimizers that need to request special objects
      @ In, None
      @ Out, needDict, dict, list of objects needed
    """
    ## FIX ME -- this method is inherited from sampler and may not be needed by optimizer
    ## Currently put here as a place holder
    return {}

  def _readMoreXML(self,xmlNode):
    """
      Function to read the portion of the xml input that belongs to this specialized class
      and initialize some stuff based on the inputs got
      @ In, xmlNode, xml.etree.ElementTree.Element, Xml element node
      @ Out, None
    """
    Assembler._readMoreXML(self,xmlNode)
    self._readMoreXMLbase(xmlNode)
    self.localInputAndChecks(xmlNode)

  def _readMoreXMLbase(self,xmlNode):
    """
      Function to read the portion of the xml input that belongs to the base optimizer only
      and initialize some stuff based on the inputs got
      @ In, xmlNode, xml.etree.ElementTree.Element, Xml element node1
      @ Out, None
    """
    for child in xmlNode:
      #FIXME: the common variable reading should be wrapped up in a method to reduce the code redondancy
      if child.tag == "variable":
        if self.fullOptVars is None:
          self.fullOptVars = []
        try:
          varname = child.attrib['name']
        except KeyError:
          self.raiseAnError(IOError, child.tag+' node does not have the "name" attribute')
        self.fullOptVars.append(varname)
        for childChild in child:
          if   childChild.tag == "upperBound":
            self.optVarsInit['upperBound'][varname] = float(childChild.text)
          elif childChild.tag == "lowerBound":
            self.optVarsInit['lowerBound'][varname] = float(childChild.text)
          elif childChild.tag == "initial"   :
            self.optVarsInit['initial'][varname] = {}
            temp = childChild.text.split(',')
            for trajInd, initVal in enumerate(temp):
              try:
                self.optVarsInit['initial'][varname][trajInd] = float(initVal)
              except ValueError:
                self.raiseAnError(ValueError, "Unable to convert to float the intial value for variable "+varname+ " in trajectory "+str(trajInd))
            if self.optTraj == None:
              self.optTraj = range(len(self.optVarsInit['initial'][varname].keys()))
      elif child.tag == "constant":
        value = utils.partialEval(child.text)
        if value is None:
          self.raiseAnError(IOError,'The body of "constant" XML block should be a number. Got: ' +child.text)
        try:
          self.constants[child.attrib['name']] = value
        except KeyError:
          self.raiseAnError(KeyError,child.tag+' must have the attribute "name"!!!')
      elif child.tag == "objectVar":
        self.objVar = child.text

      elif child.tag == "initialization":
        self.initSeed = randomUtils.randomIntegers(0,2**31,self)
        for childChild in child:
          if childChild.tag == "limit":
            self.limit['mdlEval'] = int(childChild.text) #FIXME what's the difference between this and self.limit['varsUpdate']?
            #the manual once claimed that "A" defaults to iterationLimit/10, but it's actually this number/10.
          elif childChild.tag == "type":
            self.optType = childChild.text
            if self.optType not in ['min', 'max']:
              self.raiseAnError(IOError, 'Unknown optimization type '+childChild.text+'. Available: "min" or "max"')
          elif childChild.tag == "initialSeed":
            self.initSeed = int(childChild.text)
          elif childChild.tag == 'thresholdTrajRemoval':
            self.thresholdTrajRemoval = float(childChild.text)
          else:
            self.raiseAnError(IOError,'Unknown tag '+childChild.tag+' .Available: limit, type, initialSeed!')

      elif child.tag == "convergence":
        for childChild in child:
          if childChild.tag == "iterationLimit":
            self.limit['varsUpdate'] = int(childChild.text)
          if childChild.tag == "absoluteThreshold":
            self.absConvergenceTol = float(childChild.text)
          if childChild.tag == "relativeThreshold":
            self.relConvergenceTol = float(childChild.text)
          if childChild.tag == "minStepSize":
            self.minStepSize = float(childChild.text)
      elif child.tag == "restartTolerance":
        self.restartTolerance = float(child.text)

      elif child.tag == 'parameter':
        for childChild in child:
          self.paramDict[childChild.tag] = childChild.text

      elif child.tag == 'multilevel':
        self.multilevel = True
        for subnode in child:
          if subnode.tag == 'subspace':
<<<<<<< HEAD
            #subspace name
=======
            attribs = {}
>>>>>>> 03fcc923
            try:
              name = subnode.attrib['name']
            except KeyError:
              self.raiseAnError(IOError, 'A multilevel subspace is missing the "name" attribute!')
            if name in self.mlBatches.keys():
              self.raiseAnError(IOError,'Multilevel subspace "{}" has a duplicate name!'.format(name))
<<<<<<< HEAD
            #subspace text
=======
>>>>>>> 03fcc923
            subspaceVars = list(x.strip() for x in subnode.text.split(','))
            if len(subspaceVars)<1:
              self.raiseAnError(IOError,'Multilevel subspace "{}" has no variables specified!'.format(name))
            self.mlBatches[name] = subspaceVars
<<<<<<< HEAD
            #subspace preconditioner
            precond = subnode.attrib.get('precond')
            if precond is not None:
              self.mlPreconditioners[name] = precond
=======
>>>>>>> 03fcc923
          elif subnode.tag == 'sequence':
            self.mlSequence = list(x.strip() for x in subnode.text.split(','))

    if self.optType is None:
      self.optType = 'min'
    if self.thresholdTrajRemoval is None:
      self.thresholdTrajRemoval = 0.05
    if self.initSeed is None:
      self.initSeed = randomUtils.randomIntegers(0,2**31,self)
    if self.objVar is None:
      self.raiseAnError(IOError, 'Object variable is not specified for optimizer!')
    if self.fullOptVars is None:
      self.raiseAnError(IOError, 'Decision variable is not specified for optimizer!')
    else:
      self.fullOptVars.sort()
    if self.optTraj is None:
      self.optTraj = [0]
    for varname in self.fullOptVars:
      if varname not in self.optVarsInit['upperBound'].keys():
        self.raiseAnError(IOError, 'Upper bound for '+varname+' is not provided' )
      if varname not in self.optVarsInit['lowerBound'].keys():
        self.raiseAnError(IOError, 'Lower bound for '+varname+' is not provided' )
      if varname not in self.optVarsInit['initial'].keys():
        self.optVarsInit['initial'][varname] = {}
        for trajInd in self.optTraj:
          self.optVarsInit['initial'][varname][trajInd] = (self.optVarsInit['upperBound'][varname]+self.optVarsInit['lowerBound'][varname])/2.0
      else:
        for trajInd in self.optTraj:
          initVal =  self.optVarsInit['initial'][varname][trajInd]
          if initVal < self.optVarsInit['lowerBound'][varname] or initVal > self.optVarsInit['upperBound'][varname]:
            self.raiseAnError(IOError,"The initial value for variable "+varname+" and trajectory "+str(trajInd) +" is outside the domain identified by the lower and upper bounds!")
      if len(self.optTraj) != len(self.optVarsInit['initial'][varname].keys()):
        self.raiseAnError(ValueError, 'Number of initial values does not equal to the number of parallel optimization trajectories')
      #store ranges of variables
      self.optVarsInit['ranges'][varname] = self.optVarsInit['upperBound'][varname] - self.optVarsInit['lowerBound'][varname]
    self.optTrajLive = copy.deepcopy(self.optTraj)
    if self.multilevel:
      if len(self.mlSequence) < 1:
        self.raiseAnError(IOError,'No "sequence" was specified for multilevel optimization!')
      if set(self.mlSequence) != set(self.mlBatches.keys()):
        self.raiseAWarning('There is a mismatch between the multilevel batches defined and batches used in the sequence!  Some variables may not be optimized correctly ...')

  def getOptVars(self,traj=None,full=False):
    """
      Returns the variables in the active optimization space
      @ In, full, bool, optional, if True will always give ALL the opt variables
      @ Out, optVars, list(string), variables in the current optimization space
    """
    if full or not self.multilevel or traj is None:
      return self.fullOptVars
    else:
      return self.optVars[traj]

  def localInputAndChecks(self,xmlNode):
    """
      Local method. Place here the additional reading, remember to add initial parameters in the method localGetInitParams
      @ In, xmlNode, xml.etree.ElementTree.Element, Xml element node
      @ Out, None
    """
    pass # To be overwritten by subclass

  def endJobRunnable(self):
    """
      Returns the maximum number of inputs allowed to be created by the optimizer right after a job ends
      @ In, None
      @ Out, endJobRunnable, int, number of runnable jobs at the end of each job
    """
    return self._endJobRunnable

  def getInitParams(self):
    """
      This function is called from the base class to print some of the information inside the class.
      Whatever is permanent in the class and not inherited from the parent class should be mentioned here
      The information is passed back in the dictionary. No information about values that change during the simulation are allowed
      @ In, None
      @ Out, paramDict, dict, dictionary containing the parameter names as keys
                              and each parameter's initial value as the dictionary values
    """
    paramDict = {}
    for variable in self.getOptVars():
      paramDict[variable] = 'is sampled as a decision variable'
    paramDict['limit_mdlEval' ]        = self.limit['mdlEval']
    paramDict['limit_optIter']         = self.limit['varsUpdate']
    paramDict['initial seed' ]         = self.initSeed
    paramDict.update(self.localGetInitParams())
    return paramDict

  def localGetInitParams(self):
    """
      Method used to export to the printer in the base class the additional PERMANENT your local class have
      @ In, None
      @ Out, paramDict, dict, dictionary containing the parameter names as keys
                              and each parameter's initial value as the dictionary values
    """
    return {}

  def getCurrentSetting(self):
    """
      This function is called from the base class to print some of the information inside the class.
      Whatever is a temporary value in the class and not inherited from the parent class should be mentioned here
      The information is passed back in the dictionary
      @ In, None
      @ Out, paramDict, dict, dictionary containing the parameter names as keys
                              and each parameter's initial value as the dictionary values
    """
    paramDict = {}
    paramDict['counter_mdlEval'       ] = self.counter['mdlEval']
    paramDict['counter_varsUpdate'    ] = self.counter['varsUpdate']
    paramDict['initial seed'  ] = self.initSeed
    for key in self.inputInfo:
      if key!='SampledVars':
        paramDict[key] = self.inputInfo[key]
      else:
        for var in self.inputInfo['SampledVars'].keys():
          paramDict['Variable: '+var+' has value'] = paramDict[key][var]
    paramDict.update(self.localGetCurrentSetting())
    return paramDict

  def localGetCurrentSetting(self):
    """
      Returns a dictionary with class specific information regarding the
      current status of the object.
      @ In, None
      @ Out, paramDict, dict, dictionary containing the parameter names as keys
                              and each parameter's initial value as the dictionary values
    """
    return {}

  def initialize(self,externalSeeding=None,solutionExport=None):
    """
      This function should be called every time a clean optimizer is needed. Called before takeAstep in <Step>
      @ In, externalSeeding, int, optional, external seed
      @ In, solutionExport, DataObject, optional, a PointSet to hold the solution
      @ Out, None
    """
    self.counter['mdlEval'] = 0
    self.counter['varsUpdate'] = [0]*len(self.optTraj)
<<<<<<< HEAD

    for entry in self.assemblerDict.get('Preconditioner',[]):
      cls,typ,name,model = entry
      if cls != 'Models' or typ != 'ExternalModel':
        self.raiseAnError(IOError,'Currently only "ExternalModel" models can be used as preconditioners! Got "{}.{}" for "{}".'.format(cls,typ,name))
      self.preconditioners[name] = model
=======
>>>>>>> 03fcc923

    self.mdlEvalHist = self.assemblerDict['TargetEvaluation'][0][3]
    self.objSearchingROM = SupervisedLearning.returnInstance('SciKitLearn', self, **{'SKLtype':'neighbors|KNeighborsRegressor', 'Features':','.join(list(self.fullOptVars)), 'Target':self.objVar, 'n_neighbors':1,'weights':'distance'})
    self.solutionExport = solutionExport

    if solutionExport != None and type(solutionExport).__name__ != "HistorySet":
      self.raiseAnError(IOError,'solutionExport type is not a HistorySet. Got '+ type(solutionExport).__name__+ '!')

    if 'Function' in self.assemblerDict.keys():
      self.constraintFunction = self.assemblerDict['Function'][0][3]
      if 'constrain' not in self.constraintFunction.availableMethods():
        self.raiseAnError(IOError,'the function provided to define the constraints must have an implemented method called "constrain"')
    # check the constraint here to check if the initial values violate it
    varK = {}
    for trajInd in self.optTraj:
      for varname in self.getOptVars():
        varK[varname] = self.optVarsInit['initial'][varname][trajInd]
      satisfied, _ = self.checkConstraint(self.normalizeData(varK))
      if not satisfied:
        # get a random value between the the lower and upper bounds
        self.raiseAWarning("the initial values specified for trajectory "+str(trajInd)+" do not satify the contraints. Picking random ones!")
        randomGuessesCnt = 0
        while not satisfied and randomGuessesCnt < self.constraintHandlingPara['innerLoopLimit']:
          for varname in self.getOptVars():
            varK[varname] = self.optVarsInit['lowerBound'][varname]+randomUtils.random()*self.optVarsInit['ranges'][varname]
            self.optVarsInit['initial'][varname][trajInd] = varK[varname]
          satisfied, _ = self.checkConstraint(varK)
        if not satisfied:
          self.raiseAnError(Exception,"It was not possible to find any initial values that could satisfy the constraints for trajectory "+str(trajInd))

    if self.initSeed != None:
      randomUtils.randomSeed(self.initSeed)

    # initialize multilevel trajectory-based structures
    # TODO a bunch of the gradient-level trajectory initializations should be moved here.
    for traj in self.optTraj:
      self.optVars[traj]            = self.getOptVars() #initial as full space
      self.mlDepth[traj]            = None
      self.mlStaticValues[traj]     = {}
      self.mlActiveSpaceSteps[traj] = 0
      self.submissionQueue[traj]    = deque()
    for batch in self.mlBatches.keys():
      self.mlBatchInfo[batch]       = {}
<<<<<<< HEAD
    # line up preconditioners with their batches
    for batch,precondName in self.mlPreconditioners.items():
      try:
        self.mlPreconditioners[batch] = self.preconditioners[precondName]
      except IndexError:
        self.raiseAnError(IOError,'Could not find preconditioner "{}" in <Preconditioner> nodes!'.format(precondName))
=======
>>>>>>> 03fcc923

    # specializing the self.localInitialize()
    if solutionExport != None:
      self.localInitialize(solutionExport=solutionExport)
    else:
      self.localInitialize()

  def localInitialize(self,solutionExport=None):
    """
      Use this function to add initialization features to the derived class
      it is call at the beginning of each step
      @ In, solutionExport, DataObject, optional, a PointSet to hold the solution
      @ Out, None
    """
    pass # To be overwritten by subclass

  def amIreadyToProvideAnInput(self):
    """
      This is a method that should be called from any user of the optimizer before requiring the generation of a new input.
      This method act as a "traffic light" for generating a new input.
      Reason for not being ready could be for example: exceeding number of model evaluation, convergence criteria met, etc.
      @ In, None
      @ Out, ready, bool, indicating the readiness of the optimizer to generate a new input.
    """
    ready = True if self.counter['mdlEval'] < self.limit['mdlEval'] else False
    if not ready:
      self.raiseAMessage('Reached limit for number of model evaluations!')
    convergence = self.checkConvergence()
    ready = self.localStillReady(ready)
    #if converged and not ready, the optimizer believes it is done; check multilevel
    # -> however, if we're waiting on point collection, don't do multilevel check; only when we want to submit a new point.
    # REASONS TO INTERCEDE in multilevel:
    #   1.) We're at the beginning so we need to initialize multilevel subspace distinction,
    #   2.) We're in the outermost subspace, and have perturbed and converged, so we're completely converged
    #   3.) We've converged the innermost subspace so we need to move to one subspace higher
    #   4.) We're in a non-innermost subspace, and have perturbed but not converged, so we need to move back to innermost again
    #   5.) We're in an intermediate subspace, and have perturbed and converged, so we need to move to one subspace higher
    mlIntervene = False #will be True if we changed the state of the optimizer
    #get the trajectory from the list of "next action needed"
    if self.nextActionNeeded[1] is not None:
      checkMLTrajs = [self.nextActionNeeded[1]]
    else:
      checkMLTrajs = []
      for traj in self.status.keys():
        if self.status[traj]['reason'] == 'converged':
          checkMLTrajs.append(traj)
    for traj in checkMLTrajs:
      if self.multilevel and self.status[traj]['reason'] in ['found new opt point','converged'] :
        # do we have any opt points yet?
        if len(self.counter['recentOptHist'][traj][0]) > 0:
          # get the latset optimization point (normalized)
          latestPoint = self.counter['recentOptHist'][traj][0]['inputs'] #self.latestPoint[traj]['inputs']#self.optVarsHist[traj][self.counter['varsUpdate'][traj]]
          #some flags for clarity of checking
          justStarted = self.mlDepth[traj] is None
          inInnermost = self.mlDepth[traj] is not None and self.mlDepth[traj] == len(self.mlSequence)-1
          inOutermost = self.mlDepth[traj] is not None and self.mlDepth[traj] == 0
          trajConverged = self.status[traj]['reason'] == 'converged'
          # if we only have evaluated the initial point, set the depth to innermost and start grad sampling
          if justStarted:
            self.raiseADebug('Multilevel: initializing for trajectory "{}"'.format(traj))
            self.updateMultilevelDepth(traj, len(self.mlSequence)-1, latestPoint, setAll=True)
            mlIntervene = True
          # if we haven't taken (and accepted) a new opt step, don't change anything
          # otherwise, if we're in the outermost subspace AND we're converged, we're done!
          # otherwise, if we're in the innermost subspace AND we're converged, then move to a higher subspace
          elif trajConverged:#inOutermost and trajConverged:
            if inOutermost:
              self.raiseADebug('Multilevel: outermost subspace converged for trajectory "{}"!'.format(traj))
            else:
              self.raiseADebug('Multilevel: moving from converged subspace to higher subspace for trajectory "{}"'.format(traj))
              self.updateMultilevelDepth(traj,self.mlDepth[traj]-1,latestPoint)
              mlIntervene = True
          # otherwise, if we're not in innermost and not converged, move to innermost subspace
          else: #aka not converged
            if not inInnermost and self.mlActiveSpaceSteps[traj] >= 1:
              self.raiseADebug('Multilevel: moving from perturbed higher subspace back to innermost subspace for trajectory "{}"'.format(traj))
              self.updateMultilevelDepth(traj, len(self.mlSequence)-1, latestPoint, setAll=True)
              mlIntervene = True
          #otherwise, we don't interfere with existing readiness
    #if multilevel intervened, recheck readiness (should always result in ready=True???)
    if mlIntervene:
      self.raiseADebug('Because multilevel intervened, rechecking readiness of optimizer for trajectory "{}"'.format(traj))
      ready = self.localStillReady(True)
    return ready

  def updateMultilevelDepth(self, traj, depth, optPoint, setAll=False):
    """
      Updates the multilevel depth with static values for inactive subspaces
      @ In, traj, the trajectory whose multilevel depth needs updating
      @ In, depth, int, recursion depth in subspace loops, which ranges between 0 and the last index of self.multilevelSequence
      @ In, optPoint, dict, dictionary point of latest optimization as {var:#, var:#} (normalized)
      @ In, setAll, bool, optional, if True then we set ALL the static variables, not just the old active space
      @ Out, None
    """
    #retain the old batch so we know which static values to set
    if self.mlDepth[traj] is not None:
      oldDepth = self.mlDepth[traj]
      oldBatch = self.mlSequence[oldDepth]
      firstTime = False
      # retain th current state of the algorithm so we can set it later when we return to this batch
      self.mlBatchInfo[oldBatch][traj] = self._getAlgorithmState(traj)
    else:
      firstTime = True
      oldBatch = 'pre-initialize'
<<<<<<< HEAD
      oldDepth = depth
=======
>>>>>>> 03fcc923
    # set the new active space
    self.mlDepth[traj] = depth
    newBatch = self.mlSequence[self.mlDepth[traj]]
    self.raiseADebug('Transitioning multilevel subspace from "{}" to "{}" for trajectory "{}"...'.format(oldBatch,newBatch,traj))
    # reset the number of iterations in each subspace
    self.mlActiveSpaceSteps[traj] = 0
    # set the active space to include only the desired batch
    self.optVars[traj] = self.mlBatches[newBatch]
    # set the remainder to static variables
    if setAll:
      toMakeStatic = set(self.fullOptVars)-set(self.mlBatches[newBatch])
    else:
      toMakeStatic = self.mlBatches[oldBatch]
    for var in toMakeStatic:
      self.mlStaticValues[traj][var] = copy.deepcopy(optPoint[var])
    # remove newBatch static values
    for var in self.mlBatches[newBatch]:
      try:
        del self.mlStaticValues[traj][var]
      except KeyError:
        #it wasn't static before, so no problem
        pass
    # clear existing gradient determination data
    if not firstTime:
      self.clearCurrentOptimizationEffort(traj)
<<<<<<< HEAD
    # apply preconditioner IFF we're going towards INNER loops
    if depth > oldDepth:
      self.raiseADebug('Preconditioning subsets below',oldDepth,range(oldDepth+1,depth+1))
      #apply changes all the way down
      for d in range(oldDepth+1,depth+1):
        precondBatch = self.mlSequence[d]
        precond = self.mlPreconditioners.get(precondBatch,None)
        if precond is not None:
          self.raiseADebug('Running preconditioner on batch "{}"'.format(precondBatch))
          infoDict = {'SampledVars':self.denormalizeData(optPoint)}
          _,(results,_) = precond.evaluateSample([infoDict['SampledVars']],'Optimizer',infoDict)
          # flatten results #TODO breaks for multi-entry arrays
          for key,val in results.items():
            results[key] = float(val)
          self.proposeNewPoint(traj,self.normalizeData(results))
          self.status[traj]['process'] = 'submitting new opt points'
          self.status[traj]['reason'] = 'received recommended point'
=======
>>>>>>> 03fcc923
    # if there's batch info about the new batch, set it
    self._setAlgorithmState(traj,self.mlBatchInfo[newBatch].get(traj,None))
    #make sure trajectory is live
    if traj not in self.optTrajLive:
      self.optTrajLive.append(traj)

<<<<<<< HEAD
  def proposeNewPoint(self,traj,point):
    """
      Sets a proposed point for the next in the opt chain.  Recommended to be overwritten in subclasses.
      @ In, traj, int, trajectory who is getting proposed point
      @ In, point, dict, new input space point as {var:val}
      @ Out, None
    """
    point = copy.deepcopy(point)
    self.optVarsHist[traj][self.counter['varsUpdate'][traj]] = point
    self.recommendedOptPoint[traj] = point

=======
>>>>>>> 03fcc923
  @abc.abstractmethod
  def clearCurrentOptimizationEffort(self):
    """
      Used to inform the subclass optimization effor that it needs to forget whatever opt data it is using
      for the current point (for example, gradient determination points) so that we can start new.
      @ In, None
      @ Out, None
    """
    # README: this method is necessary because the base class optimizer doesn't know what needs to be reset in the
    #         subclass, but the subclass doesn't know when it needs to call this method.
    pass

  def localStillReady(self,ready, convergence = False):
    """
      Determines if optimizer is ready to provide another input.  If not, and if jobHandler is finished, this will end sampling.
      @ In, ready, bool, variable indicating whether the caller is prepared for another input.
      @ In, convergence, bool, optional, variable indicating whether the convergence criteria has been met.
      @ Out, ready, bool, variable indicating whether the caller is prepared for another input.
    """
    return ready # To be overwritten by subclass

  def getLossFunctionGivenId(self, evaluationID):
    """
      Method to get the Loss Function value given an evaluation ID
      @ In, evaluationID, string, the evaluation identifier (prefix)
      @ Out, functionValue, float, the loss function value
    """
    objective  = self.mdlEvalHist.getParametersValues('outputs', nodeId = 'RecontructEnding')[self.objVar]
    prefix = self.mdlEvalHist.getMetadata('prefix',nodeId='RecontructEnding')
    if len(prefix) > 0 and utils.returnIdSeparator() in prefix[0]:
      # ensemble model id modification
      # FIXME: Need to find a better way to handle this case
      prefix = [key.split(utils.returnIdSeparator())[-1] for key in prefix]
    search = dict(zip(prefix, objective))
    functionValue = search.get(evaluationID,None)
    return functionValue

  def checkConstraint(self, optVars):
    """
      Method to check whether a set of decision variables satisfy the constraint or not
      @ In, optVars, dict, dictionary containing the value of decision variables to be checked, in form of {varName: varValue}
      @ Out, satisfaction, tuple, (bool,list) => (variable indicating the satisfaction of constraints at the point optVars, list of the violated constrains)
    """
    violatedConstrains = {'internal':[],'external':[]}
    if self.constraintFunction == None:
      satisfied = True
    else:
      satisfied = True if self.constraintFunction.evaluate("constrain",optVars) == 1 else False
      if not satisfied:
        violatedConstrains['external'].append(self.constraintFunction.name)
    optVars = self.denormalizeData(optVars)
    for var in optVars:
      if optVars[var] > self.optVarsInit['upperBound'][var] or optVars[var] < self.optVarsInit['lowerBound'][var]:
        satisfied = False
        if optVars[var] > self.optVarsInit['upperBound'][var]:
          violatedConstrains['internal'].append([var,self.optVarsInit['upperBound'][var]])
        if optVars[var] < self.optVarsInit['lowerBound'][var]:
          violatedConstrains['internal'].append([var,self.optVarsInit['lowerBound'][var]])

    satisfied = self.localCheckConstraint(optVars, satisfied)
    satisfaction = satisfied,violatedConstrains
    return satisfaction

  @abc.abstractmethod
  def localCheckConstraint(self, optVars, satisfaction = True):
    """
      Local method to check whether a set of decision variables satisfy the constraint or not
      @ In, optVars, dict, dictionary containing the value of decision variables to be checked, in form of {varName: varValue}
      @ In, satisfaction, bool, optional, variable indicating how the caller determines the constraint satisfaction at the point optVars
      @ Out, satisfaction, bool, variable indicating the satisfaction of constraints at the point optVars
    """
    return satisfaction

  @abc.abstractmethod
  def checkConvergence(self):
    """
      Method to check whether the convergence criteria has been met.
      @ In, none,
      @ Out, convergence, bool, variable indicating whether the convergence criteria has been met.
    """

  def normalizeData(self, optVars):
    """
      Method to normalize the data
      @ In, optVars, dict, dictionary containing the value of decision variables to be normalized, in form of {varName: varValue}
      @ Out, optVarsNorm, dict, dictionary containing the value of normalized decision variables, in form of {varName: varValue}
    """
    optVarsNorm = {}
    for var in optVars.keys():
      try:
        optVarsNorm[var] = (optVars[var]-self.optVarsInit['lowerBound'][var])/(self.optVarsInit['upperBound'][var]-self.optVarsInit['lowerBound'][var])
      except KeyError:
        optVarsNorm[var] = optVars[var]
    return optVarsNorm

  def denormalizeData(self, optVars):
    """
      Method to normalize the data
      @ In, optVars, dict, dictionary containing the value of decision variables to be deormalized, in form of {varName: varValue}
      @ Out, optVarsDenorm, dict, dictionary containing the value of denormalized decision variables, in form of {varName: varValue}
    """
    optVarsDenorm = {}
    for var in optVars.keys():
      try:
        optVarsDenorm[var] = optVars[var]*(self.optVarsInit['upperBound'][var]-self.optVarsInit['lowerBound'][var])+self.optVarsInit['lowerBound'][var]
      except KeyError:
        optVarsDenorm[var] = optVars[var]
    return optVarsDenorm

  def generateInput(self,model,oldInput):
    """
      Method to generate input for model to run
      @ In, model, model instance, it is the instance of a RAVEN model
      @ In, oldInput, list, a list of the original needed inputs for the model (e.g. list of files, etc. etc)
      @ Out, generateInput, tuple(int,dict), (1,realization dictionary)
    """
    self.counter['mdlEval'] +=1 #since we are creating the input for the next run we increase the counter and global counter
    self.inputInfo['prefix'] = str(self.counter['mdlEval'])

    model.getAdditionalInputEdits(self.inputInfo)
    self.localGenerateInput(model,oldInput)
    ####   UPDATE STATICS   ####
    # get trajectory asking for eval from LGI variable set
    traj = self.inputInfo['trajectory']
    self.values.update(self.denormalizeData(self.mlStaticValues[traj]))
    #### CONSTANT VARIABLES ####
    if len(self.constants) > 0:
      self.values.update(self.constants)
    self.raiseADebug('Found new input to evaluate:',self.values)
    # "0" means a new sample is found, oldInput is the input that should be perturbed
    return 0,oldInput

  @abc.abstractmethod
  def localGenerateInput(self,model,oldInput):
    """
      This class need to be overwritten since it is here that the magic of the optimizer happens.
      After this method call the self.inputInfo should be ready to be sent to the model
      @ In, model, model instance, it is the instance of a RAVEN model
      @ In, oldInput, list, a list of the original needed inputs for the model (e.g. list of files, etc. etc)
      @ Out, None
    """
    pass

  def updateVariableHistory(self,data,traj):
    """
      Stores new historical points into the optimization history.
      @ In, data, dict, UNNORMALIZED new input space entries as {var:#, var:#}
      @ In, traj, int, integer label of the current trajectory of interest
      @ Out, None
    """
    # collect static vars, values
    allData = {}
    allData.update(self.normalizeData(data)) # data point not normalized a priori
    allData.update(self.mlStaticValues[traj]) # these are normalized
    self.optVarsHist[traj][self.counter['varsUpdate'][traj]] = copy.deepcopy(allData)

  def removeConvergedTrajectory(self,convergedTraj):
    """
      Appropriate process for clearing out converged histories.  This lets the multilevel process intercede
      when a trajectory is flagged for removal, in the event it is part of an inner loop.
      @ In, convergedTraj, int, trajectory that has converged and might need to be removed
      @ Out, None
    """
    for t,traj in enumerate(self.optTrajLive):
      if traj == convergedTraj:
        self.optTrajLive.pop(t)
        break

  def finalizeActualSampling(self,jobObject,model,myInput):
    """
      This function is used by optimizers that need to collect information from a finished run.
      Provides a generic interface that all optimizers will use, for specifically
      handling any sub-class, the localFinalizeActualSampling should be overridden
      instead, as finalizeActualSampling provides only generic functionality
      shared by all optimizers and will in turn call the localFinalizeActualSampling
      before returning.
      @ In, jobObject, instance, an instance of a JobHandler
      @ In, model, model instance, it is the instance of a RAVEN model
      @ In, myInput, list, the generating input
    """
    self.localFinalizeActualSampling(jobObject,model,myInput)

  def localFinalizeActualSampling(self,jobObject,model,myInput):
    """
      Overwrite only if you need something special at the end of each run....
      This function is used by optimizers that need to collect information from the just ended run
      @ In, jobObject, instance, an instance of a JobHandler
      @ In, model, model instance, it is the instance of a RAVEN model
      @ In, myInput, list, the generating input
    """
    pass

  @abc.abstractmethod
  def _getJobsByID(self):
    """
      Overwritten by the base class; obtains new solution export values
      @ In, None
      @ Out, None
    """
    pass

  def handleFailedRuns(self,failedRuns):
    """
      Collects the failed runs from the Step and allows optimizer to handle them individually if need be.
      @ In, failedRuns, list, list of JobHandler.ExternalRunner objects
      @ Out, None
    """
    self.raiseADebug('===============')
    self.raiseADebug('| RUN SUMMARY |')
    self.raiseADebug('===============')
    if len(failedRuns)>0:
      self.raiseAWarning('There were %i failed runs!  Run with verbosity = debug for more details.' %(len(failedRuns)))
      for run in failedRuns:
        metadata = run.getMetadata()
        ## FIXME: run.command no longer exists, so I am only outputting the
        ## run's identifier.
        self.raiseADebug('  Run number %s FAILED:' %run.identifier)
        self.raiseADebug('      return code :',run.getReturnCode())
        if metadata is not None:
          self.raiseADebug('      sampled vars:')
          for v,k in metadata['SampledVars'].items():
            self.raiseADebug('         ',v,':',k)
    else:
      self.raiseADebug('All runs completed without returning errors.')
    self._localHandleFailedRuns(failedRuns)
    self.raiseADebug('===============')
    self.raiseADebug('  END SUMMARY  ')
    self.raiseADebug('===============')

  def _localHandleFailedRuns(self,failedRuns):
    """
      Specialized method for optimizers to handle failed runs.  Defaults to failing runs.
      @ In, failedRuns, list, list of JobHandler.ExternalRunner objects
      @ Out, None
    """
    if len(failedRuns)>0:
      self.raiseAnError(IOError,'There were failed runs; aborting RAVEN.')

  def checkIfBetter(self,a,b):
    """
      Checks if a is preferable to b for this optimization problem.  Helps mitigate needing to keep
      track of whether a minimization or maximation problem is being run.
      @ In, a, float, value to be compared
      @ In, b, float, value to be compared against
      @ Out, checkIfBetter, bool, True if a is preferable to b for this optimization
    """
    if self.optType == 'min':
      return a <= b
    elif self.optType == 'max':
      return a >= b<|MERGE_RESOLUTION|>--- conflicted
+++ resolved
@@ -95,10 +95,7 @@
     self.submissionQueue                = {}                        # by traj, a place (deque) to store points that should be submitted some time after they are discovered
     #functions and dataojbects
     self.constraintFunction             = None                      # External constraint function, could be not present
-<<<<<<< HEAD
     self.preconditioners                = {}                        # by name, Models that might be used as preconditioners
-=======
->>>>>>> 03fcc923
     self.solutionExport                 = None                      #This is the data used to export the solution (it could also not be present)
     self.mdlEvalHist                    = None                      # Containing information of all model evaluation
     self.objSearchingROM                = None                      # ROM used internally for fast loss function evaluation
@@ -110,13 +107,9 @@
     self.mlStaticValues                 = {}                        # by traj, dictionary of static values for variables in fullOptVars but not in optVars due to multilevel
     self.mlActiveSpaceSteps             = {}                        # by traj, integer to track iterations performed in optimizing the current, active subspace
     self.mlBatchInfo                    = {}                        # by batch, by traj, info includes 'lastStepSize','gradientHistory','recommendToGain'
-<<<<<<< HEAD
     self.mlPreconditioners              = {}                        # by batch, the preconditioner models to use when transitioning subspaces
     #stateful tracking
     self.recommendedOptPoint            = {}                        # by traj, the next recommended point (as a dict) in the input space to move to
-=======
-    #stateful tracking
->>>>>>> 03fcc923
     self.nextActionNeeded               = (None,None)               # tool for localStillReady to inform localGenerateInput on the next action needed
     self.status                         = {}                        # by trajectory, ("string-based status", arbitrary, other, entries)
     ### EXPLANATION OF STATUS SYSTEM
@@ -130,7 +123,6 @@
     # Processes:
     #   "submitting grad eval points" - submitting new points so later we can evaluate a gradient and take an opt step
     #   "collecting grad eval points" - all the required gradient evaluation points are submitted, so we're just waiting to collect them
-<<<<<<< HEAD
     #   "submitting new opt points"   - a new optimal point has been postulated, and is being submitted for evaluationa (not actually used)
     #   "collecting new opt points"   - the new  hypothetical optimal point has been submitted, and we're waiting on it to finish
     #   "evaluate gradient"           - localStillReady notes we have all the new grad eval points, and has flagged for gradient to be evaluated in localGenerateInput
@@ -143,17 +135,6 @@
     #   "converged"                   - the trajectory is in convergence
     #   "removed as redundant"        - the trajectory has ended because it follows another one
     #   "received recommended point"  - something other than the normal algorithm (such as a preconditioner) suggested a point
-=======
-    #   "submitting new opt points"    - a new optimal point has been postulated, and is being submitted for evaluationa (not actually used)
-    #   "collecting new opt points"    - the new  hypothetical optimal point has been submitted, and we're waiting on it to finish
-    #   "evaluate gradient"           - localStillReady notes we have all the new grad eval points, and has flagged for gradient to be evaluated in localGenerateInput
-    # Reasons:
-    #   "just started"            - the optimizer has only just begun operation, and doesn't know what it's doing yet
-    #   "found new opt point"     - the last hypothetical optimal point has been accepted, so we need to move forward
-    #   "rejecting bad opt point" - the last hypothetical optimal point was rejected, so we need to reconsider
-    #   "seeking new opt point"   - the process of looking for a new opt point has started
-    #   "converged"               - the trajectory is in convergence
->>>>>>> 03fcc923
     # example usage:
     #   self.status[traj]['process'] == 'submitting grad eval points' and self.status[traj]['reason'] == 'rejecting bad opt point'
     #
@@ -277,32 +258,22 @@
         self.multilevel = True
         for subnode in child:
           if subnode.tag == 'subspace':
-<<<<<<< HEAD
             #subspace name
-=======
-            attribs = {}
->>>>>>> 03fcc923
             try:
               name = subnode.attrib['name']
             except KeyError:
               self.raiseAnError(IOError, 'A multilevel subspace is missing the "name" attribute!')
             if name in self.mlBatches.keys():
               self.raiseAnError(IOError,'Multilevel subspace "{}" has a duplicate name!'.format(name))
-<<<<<<< HEAD
             #subspace text
-=======
->>>>>>> 03fcc923
             subspaceVars = list(x.strip() for x in subnode.text.split(','))
             if len(subspaceVars)<1:
               self.raiseAnError(IOError,'Multilevel subspace "{}" has no variables specified!'.format(name))
             self.mlBatches[name] = subspaceVars
-<<<<<<< HEAD
             #subspace preconditioner
             precond = subnode.attrib.get('precond')
             if precond is not None:
               self.mlPreconditioners[name] = precond
-=======
->>>>>>> 03fcc923
           elif subnode.tag == 'sequence':
             self.mlSequence = list(x.strip() for x in subnode.text.split(','))
 
@@ -440,15 +411,12 @@
     """
     self.counter['mdlEval'] = 0
     self.counter['varsUpdate'] = [0]*len(self.optTraj)
-<<<<<<< HEAD
 
     for entry in self.assemblerDict.get('Preconditioner',[]):
       cls,typ,name,model = entry
       if cls != 'Models' or typ != 'ExternalModel':
         self.raiseAnError(IOError,'Currently only "ExternalModel" models can be used as preconditioners! Got "{}.{}" for "{}".'.format(cls,typ,name))
       self.preconditioners[name] = model
-=======
->>>>>>> 03fcc923
 
     self.mdlEvalHist = self.assemblerDict['TargetEvaluation'][0][3]
     self.objSearchingROM = SupervisedLearning.returnInstance('SciKitLearn', self, **{'SKLtype':'neighbors|KNeighborsRegressor', 'Features':','.join(list(self.fullOptVars)), 'Target':self.objVar, 'n_neighbors':1,'weights':'distance'})
@@ -492,15 +460,12 @@
       self.submissionQueue[traj]    = deque()
     for batch in self.mlBatches.keys():
       self.mlBatchInfo[batch]       = {}
-<<<<<<< HEAD
     # line up preconditioners with their batches
     for batch,precondName in self.mlPreconditioners.items():
       try:
         self.mlPreconditioners[batch] = self.preconditioners[precondName]
       except IndexError:
         self.raiseAnError(IOError,'Could not find preconditioner "{}" in <Preconditioner> nodes!'.format(precondName))
-=======
->>>>>>> 03fcc923
 
     # specializing the self.localInitialize()
     if solutionExport != None:
@@ -605,10 +570,7 @@
     else:
       firstTime = True
       oldBatch = 'pre-initialize'
-<<<<<<< HEAD
       oldDepth = depth
-=======
->>>>>>> 03fcc923
     # set the new active space
     self.mlDepth[traj] = depth
     newBatch = self.mlSequence[self.mlDepth[traj]]
@@ -634,7 +596,6 @@
     # clear existing gradient determination data
     if not firstTime:
       self.clearCurrentOptimizationEffort(traj)
-<<<<<<< HEAD
     # apply preconditioner IFF we're going towards INNER loops
     if depth > oldDepth:
       self.raiseADebug('Preconditioning subsets below',oldDepth,range(oldDepth+1,depth+1))
@@ -652,15 +613,12 @@
           self.proposeNewPoint(traj,self.normalizeData(results))
           self.status[traj]['process'] = 'submitting new opt points'
           self.status[traj]['reason'] = 'received recommended point'
-=======
->>>>>>> 03fcc923
     # if there's batch info about the new batch, set it
     self._setAlgorithmState(traj,self.mlBatchInfo[newBatch].get(traj,None))
     #make sure trajectory is live
     if traj not in self.optTrajLive:
       self.optTrajLive.append(traj)
 
-<<<<<<< HEAD
   def proposeNewPoint(self,traj,point):
     """
       Sets a proposed point for the next in the opt chain.  Recommended to be overwritten in subclasses.
@@ -671,9 +629,7 @@
     point = copy.deepcopy(point)
     self.optVarsHist[traj][self.counter['varsUpdate'][traj]] = point
     self.recommendedOptPoint[traj] = point
-
-=======
->>>>>>> 03fcc923
+    
   @abc.abstractmethod
   def clearCurrentOptimizationEffort(self):
     """
