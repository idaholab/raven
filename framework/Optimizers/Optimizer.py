--- conflicted
+++ resolved
@@ -32,11 +32,8 @@
 
 #Internal Modules------------------------------------------------------------------------------------
 from utils import utils, randomUtils, InputData, InputTypes
-<<<<<<< HEAD
-=======
 from BaseClasses import BaseType
 from Assembler import Assembler
->>>>>>> aa3993a6
 import SupervisedLearning
 from Samplers import AdaptiveSampler, ForwardSampler
 #Internal Modules End--------------------------------------------------------------------------------
@@ -63,7 +60,6 @@
     """
       Method to get a reference to a class that specifies the input data for class cls.
       @ In, cls, the class for which we are retrieving the specification
-<<<<<<< HEAD
       @ Out, specs, InputData.ParameterInput, class to use for specifying input of cls.
     """
     specs = super(Optimizer, cls).getInputSpecification()
@@ -92,111 +88,6 @@
     specs.addSub(InputData.assemblyInputFactory('Constraint', contentType=InputTypes.StringType, strictMode=True))
     specs.addSub(InputData.assemblyInputFactory('Sampler', contentType=InputTypes.StringType, strictMode=True))
     return specs
-=======
-      @ Out, inputSpecification, InputData.ParameterInput, class to use for specifying input of cls.
-    """
-    #### FULL INPUT LIST SPSA #### -> * means part of FiniteDiff as well
-    # so far, there's no distinction between optimizers, so all the input from SPSA is here.  Fix this when we sort out optimizers.
-
-    inputSpecification = super(Optimizer,cls).getInputSpecification()
-    # assembled objects
-    targEval = InputData.parameterInputFactory('TargetEvaluation', contentType=InputTypes.StringType, strictMode=True)
-    targEval.addParam('type', InputTypes.StringType, True)
-    targEval.addParam('class', InputTypes.StringType, True)
-    inputSpecification.addSub(targEval)
-    sampler = InputData.parameterInputFactory('Sampler', contentType=InputTypes.StringType, strictMode=True)
-    sampler.addParam('type', InputTypes.StringType, True)
-    sampler.addParam('class', InputTypes.StringType, True)
-    inputSpecification.addSub(sampler)
-    function = InputData.parameterInputFactory('Function', contentType=InputTypes.StringType, strictMode=True)
-    function.addParam('type', InputTypes.StringType, True)
-    function.addParam('class', InputTypes.StringType, True)
-    inputSpecification.addSub(function)
-    precond = InputData.parameterInputFactory('Preconditioner', contentType=InputTypes.StringType, strictMode=True)
-    precond.addParam('type', InputTypes.StringType, True)
-    precond.addParam('class', InputTypes.StringType, True)
-    inputSpecification.addSub(precond)
-
-    # variable
-    ## was also part of Sampler, but we need to rewrite variable, so remove it first
-    inputSpecification.removeSub('variable')
-    variable = InputData.parameterInputFactory('variable', strictMode=True)
-    # Added by alfoa: the variable name is always considered a single string. If a comma is present, we remove any leading spaces here
-    # from StringType to StringNoLeadingSpacesType
-    variable.addParam("name", InputTypes.StringNoLeadingSpacesType, True)
-    variable.addParam("shape", InputTypes.IntegerListType, required=False)
-    upperBound = InputData.parameterInputFactory('upperBound', contentType=InputTypes.FloatType, strictMode=True)
-    lowerBound = InputData.parameterInputFactory('lowerBound', contentType=InputTypes.FloatType, strictMode=True)
-    initial = InputData.parameterInputFactory('initial',contentType=InputTypes.StringListType)
-    variable.addSub(upperBound)
-    variable.addSub(lowerBound)
-    variable.addSub(initial)
-    inputSpecification.addSub(variable)
-    # constant -> use the Sampler's specs.
-
-    # objectVar
-    objectVar = InputData.parameterInputFactory('objectVar', contentType=InputTypes.StringType, strictMode=True)
-    inputSpecification.addSub(objectVar)
-
-    # initialization
-    init = InputData.parameterInputFactory('initialization', strictMode=True)
-    whenWriteEnum = InputTypes.makeEnumType('whenWriteEnum','whenWriteType',['final','every'])
-    limit      = InputData.parameterInputFactory('limit', contentType=InputTypes.IntegerType)
-    seed       = InputData.parameterInputFactory('initialSeed', contentType=InputTypes.IntegerType)
-    minmaxEnum = InputTypes.makeEnumType('MinMax','OptimizerTypeType',['min','max'])
-    minmax     = InputData.parameterInputFactory('type', contentType=minmaxEnum)
-    thresh     = InputData.parameterInputFactory('thresholdTrajRemoval', contentType=InputTypes.FloatType)
-    write      = InputData.parameterInputFactory('writeSteps',contentType=whenWriteEnum)
-    resample   = InputData.parameterInputFactory('resample',contentType=InputTypes.BoolType)
-    init.addSub(limit)
-    init.addSub(seed)
-    init.addSub(minmax)
-    init.addSub(thresh)
-    init.addSub(write)
-    init.addSub(resample)
-    inputSpecification.addSub(init)
-    # convergence
-
-    # central difference
-    cendiff = InputData.parameterInputFactory('centralDifference', contentType=InputTypes.BoolType)
-    gradhis = InputData.parameterInputFactory('useGradientHistory', contentType=InputTypes.BoolType)
-
-    conv = InputData.parameterInputFactory('convergence', strictMode=True)
-    itLim   = InputData.parameterInputFactory('iterationLimit'   , contentType=InputTypes.IntegerType)
-    pers    = InputData.parameterInputFactory('persistence'      , contentType=InputTypes.IntegerType)
-    rel     = InputData.parameterInputFactory('relativeThreshold', contentType=InputTypes.FloatType  )
-    abst    = InputData.parameterInputFactory('absoluteThreshold', contentType=InputTypes.FloatType  )
-    grad    = InputData.parameterInputFactory('gradientThreshold', contentType=InputTypes.FloatType  )
-    minstep = InputData.parameterInputFactory('minStepSize'      , contentType=InputTypes.FloatType  )
-    grow    = InputData.parameterInputFactory('gainGrowthFactor' , contentType=InputTypes.FloatType  )
-    shrink  = InputData.parameterInputFactory('gainShrinkFactor' , contentType=InputTypes.FloatType  )
-    conv.addSub(cendiff)
-    conv.addSub(gradhis)
-    conv.addSub(itLim)
-    conv.addSub(pers)
-    conv.addSub(rel)
-    conv.addSub(abst)
-    conv.addSub(grad)
-    conv.addSub(minstep)
-    conv.addSub(grow)
-    conv.addSub(shrink)
-    inputSpecification.addSub(conv)
-
-    # parameter
-    param = InputData.parameterInputFactory('parameter', strictMode=True)
-    stochEnum = InputTypes.makeEnumType('StochDistEnum','StochDistType',['Hypersphere','Bernoulli'])
-    num    = InputData.parameterInputFactory('numGradAvgIterations'   , contentType=InputTypes.IntegerType)
-    stoch  = InputData.parameterInputFactory('stochasticDistribution' , contentType=stochEnum            )
-    bisect = InputData.parameterInputFactory('innerBisectionThreshold', contentType=InputTypes.FloatType  )
-    loop   = InputData.parameterInputFactory('innerLoopLimit'         , contentType=InputTypes.IntegerType)
-    param.addSub(num)
-    param.addSub(stoch)
-    param.addSub(bisect)
-    param.addSub(loop)
-    inputSpecification.addSub(param)
-
-    return inputSpecification
->>>>>>> aa3993a6
 
   def __init__(self):
     """
