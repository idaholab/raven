# Copyright 2017 Battelle Energy Alliance, LLC
#
# Licensed under the Apache License, Version 2.0 (the "License");
# you may not use this file except in compliance with the License.
# You may obtain a copy of the License at
#
# http://www.apache.org/licenses/LICENSE-2.0
#
# Unless required by applicable law or agreed to in writing, software
# distributed under the License is distributed on an "AS IS" BASIS,
# WITHOUT WARRANTIES OR CONDITIONS OF ANY KIND, either express or implied.
# See the License for the specific language governing permissions and
# limitations under the License.
"""
  This module contains the Gradient Based Optimization strategy

  Created on June 16, 2016
  @author: chenj
"""
#for future compatibility with Python 3--------------------------------------------------------------
from __future__ import division, print_function, unicode_literals, absolute_import
import warnings
warnings.simplefilter('default',DeprecationWarning)
#End compatibility block for Python 3----------------------------------------------------------------

#External Modules------------------------------------------------------------------------------------
import sys
import os
import copy
import abc
import numpy as np
from numpy import linalg as LA
from sklearn.neighbors import NearestNeighbors
#External Modules End--------------------------------------------------------------------------------

#Internal Modules------------------------------------------------------------------------------------
from .Optimizer import Optimizer
from Assembler import Assembler
from utils import utils,cached_ndarray,mathUtils
#Internal Modules End--------------------------------------------------------------------------------

class GradientBasedOptimizer(Optimizer):
  """
    This is the base class for gradient based optimizer. The following methods need to be overridden by all derived class
    self.localLocalInputAndChecks(self, xmlNode)
    self.localLocalInitialize(self, solutionExport)
    self.localLocalGenerateInput(self,model,oldInput)
    self.localEvaluateGradient(self, optVarsValues, gradient = None)
  """
  ##########################
  # Initialization Methods #
  ##########################
  def __init__(self):
    """
      Default Constructor that will initialize member variables with reasonable
      defaults or empty lists/dictionaries where applicable.
      @ In, None
      @ Out, None
    """
    Optimizer.__init__(self)
    self.ableToHandelFailedRuns      = True            # is this optimizer able to handle failed runs?
    self.constraintHandlingPara      = {}              # Dict containing parameters for parameters related to constraints handling
    self.gradientNormTolerance       = 1.e-3           # tolerance on the L2 norm of the gradient
    self.gradDict                    = {}              # Dict containing information for gradient related operations
    self.gradDict['numIterForAve'  ] = 1               # Number of iterations for gradient estimation averaging
    self.gradDict['pertNeeded'     ] = 1               # Number of perturbation needed to evaluate gradient (globally, considering denoising)
    self.paramDict['pertSingleGrad'] = 1               # Number of perturbation needed to evaluate a single gradient
    self.gradDict['pertPoints'     ] = {}              # Dict containing normalized inputs sent to model for gradient evaluation
    self.readyVarsUpdate             = {}              # Bool variable indicating the finish of gradient evaluation and the ready to update decision variables
    self.counter['perturbation'    ] = {}              # Counter for the perturbation performed.
    self.counter['gradientHistory' ] = {}              # In this dict we store the gradient value (versor) for current and previous iterations {'trajectoryID':[{},{}]}
    self.counter['gradNormHistory' ] = {}              # In this dict we store the gradient norm for current and previous iterations {'trajectoryID':[float,float]}
    self.counter['varsUpdate'      ] = {}
    self.counter['solutionUpdate'  ] = {}
    self.counter['lastStepSize'    ] = {}              # counter to track the last step size taken, by trajectory
    self.convergeTraj                = {}
    self.convergenceProgress         = {}              #tracks the convergence progress, by trajectory
    self.trajectoriesKilled          = {}              # by traj, store traj killed, so that there's no mutual destruction
    self.recommendToGain             = {}              # recommended action to take in next step, by trajectory
    self.gainGrowthFactor            = 2.              # max step growth factor
    self.gainShrinkFactor            = 2.              # max step shrinking factor
    self.optPointIndices             = []              # in this list we store the indeces that correspond to the opt point
    self.perturbationIndices         = []              # in this list we store the indeces that correspond to the perturbation.

    # REWORK 2018-10 for simultaneous point-and-gradient evaluations
    self.realizations                = {}    # by trajectory, stores the results obtained from the jobs running, see setupNewStorage for structure

    # register metadata
    self.addMetaKeys(['trajID','varsUpdate','prefix'])

  def localInputAndChecks(self, xmlNode):
    """
      Method to read the portion of the xml input that belongs to all gradient based optimizer only
      and initialize some stuff based on the inputs got
      @ In, xmlNode, xml.etree.ElementTree.Element, Xml element node
      @ Out, None
    """
    convergence = xmlNode.find("convergence")
    if convergence is not None:
      #convergence criteria, the gradient threshold
      gradientThreshold = convergence.find("gradientThreshold")
      try:
        self.gradientNormTolerance = float(gradientThreshold.text) if gradientThreshold is not None else self.gradientNormTolerance
      except ValueError:
        self.raiseAnError(ValueError, 'Not able to convert <gradientThreshold> into a float.')
      #grain growth factor, the multiplier for going in the same direction
      gainGrowthFactor = convergence.find('gainGrowthFactor')
      try:
        self.gainGrowthFactor = float(gainGrowthFactor.text) if gainGrowthFactor is not None else 2.0
      except ValueError:
        self.raiseAnError(ValueError, 'Not able to convert <gainGrowthFactor> into a float.')
      #grain shrink factor, the multiplier for going in the opposite direction
      gainShrinkFactor = convergence.find('gainShrinkFactor')
      try:
        self.gainShrinkFactor = float(gainShrinkFactor.text) if gainShrinkFactor is not None else 2.0
      except ValueError:
        self.raiseAnError(ValueError, 'Not able to convert <gainShrinkFactor> into a float.')
      self.raiseADebug('Gain growth factor is set at',self.gainGrowthFactor)
      self.raiseADebug('Gain shrink factor is set at',self.gainShrinkFactor)
    self.gradDict['numIterForAve'] = int(self.paramDict.get('numGradAvgIterations', 1))

  def localInitialize(self,solutionExport):
    """
      Method to initialize settings that belongs to all gradient based optimizer
      @ In, solutionExport, DataObject, a PointSet to hold the solution
      @ Out, None
    """
    for traj in self.optTraj:
      self.gradDict['pertPoints'][traj]      = {}
      self.counter['perturbation'][traj]     = 0
      self.counter['varsUpdate'][traj]       = 0
      self.counter['solutionUpdate'][traj]   = 0
      self.counter['gradientHistory'][traj]  = [{},{}]
      self.counter['gradNormHistory'][traj]  = [0.0,0.0]
      self.counter['persistence'][traj]      = 0
      self.optVarsHist[traj]                 = {}
      self.readyVarsUpdate[traj]             = False
      self.convergeTraj[traj]                = False
      self.status[traj]                      = {'process':'submitting new opt points', 'reason':'just started'}
      self.counter['recentOptHist'][traj]    = [{},{}]
      self.trajectoriesKilled[traj]          = []
    # end job runnable equal to number of trajectory
    self._endJobRunnable = len(self.optTraj)
    # initialize index lists
    ## opt point evaluations are indices 0 through number of re-evaluation points
    self.optPointIndices = list(range(0,self.gradDict['numIterForAve']+1))
    ## perturbation evaluations are indices starting at the end of optPoint and going through all the rest
    self.perturbationIndices = list(range(self.gradDict['numIterForAve'],self.gradDict['numIterForAve']*(self.paramDict['pertSingleGrad']+1)))
    #specializing the self.localLocalInitialize()
    self.localLocalInitialize(solutionExport=solutionExport)

  @abc.abstractmethod
  def localLocalInitialize(self, solutionExport):
    """
      Method to initialize local settings.
      @ In, solutionExport, DataObject, a PointSet to hold the solution
      @ Out, None
    """
    pass

  ###############
  # Run Methods #
  ###############
  def evaluateGradient(self, traj):
    """
      Method to evaluate gradient based on perturbed points and model evaluations.
      @ In, traj, int, the trajectory id
      @ Out, gradient, dict, dictionary containing gradient estimation. gradient should have the form {varName: gradEstimation}
    """
    # let the local do the main gradient evaluation
    gradient = self.localEvaluateGradient(traj)
    # we intend for gradient to give direction only, so get the versor
    ## NOTE this assumes gradient vectors are 0 or 1 dimensional, not 2 or more! (vectors or scalars, not matrices)
    gradientNorm = self.calculateMultivectorMagnitude(gradient.values())
    # store this norm, infinite or not
    self.counter['gradNormHistory'][traj][0] = gradientNorm
    #fix inf
    if gradientNorm == np.inf:
      # if there are infinites, then only infinites should remain, and they are +-1
      for v,var in enumerate(gradient.keys()):
        # first, set all non-infinites to 0, since they can't compete with infinites
        gradient[var][-np.inf < gradient[var] < np.inf] =  0.0
        # set +- infinites to +- 1 (arbitrary) since they're all equally important
        gradient[var][gradient[var] == -np.inf] = -1.0
        gradient[var][gradient[var] ==  np.inf] =  1.0
      # set up the new grad norm
      gradientNorm = self.calculateMultivectorMagnitude(gradient.values())
    # normalize gradient (if norm is zero, skip this)
    if gradientNorm != 0.0:
      for var in gradient.keys():
        gradient[var] = gradient[var]/gradientNorm
        # if float coming in, make it a float going out
        if len(gradient[var])==1:
          gradient[var] = float(gradient[var])
    # store gradient
    try:
      self.counter['gradientHistory'][traj][1] = self.counter['gradientHistory'][traj][0]
    except IndexError:
      pass # don't have a history on the first pass
    self.counter['gradientHistory'][traj][0] = gradient
    return gradient

  def finalizeSampler(self,failedRuns):
    """
      Method called at the end of the Step when no more samples will be taken.  Closes out optimizer.
      @ In, failedRuns, list, list of JobHandler.ExternalRunner objects
      @ Out, None
    """
    Optimizer.handleFailedRuns(self,failedRuns)
    # get the most optimal point among the trajectories
    bestValue = None
    bestTraj = None
    for traj in self.counter['recentOptHist'].keys():
      value = self.counter['recentOptHist'][traj][0][self.objVar]
      self.raiseADebug('For trajectory "{}" the best value was'.format(traj+1),value)
      if bestTraj is None:
        bestTraj = traj
        bestValue = value
        continue
      if self.checkIfBetter(value,bestValue):
        bestTraj = traj
        bestValue = value
    # now have the best trajectory, so write solution export
    bestPoint = self.denormalizeData(self.counter['recentOptHist'][bestTraj][0])
    self.raiseADebug('The best overall trajectory ending was for trajectory "{}".'.format(bestTraj+1))
    self.raiseADebug('    The optimal location is at:')
    for v in self.getOptVars():
      self.raiseADebug('                {} = {}'.format(v,bestPoint[v]))
    self.raiseADebug('    The objective value there: {}'.format(bestValue))
    self.raiseADebug('====================')
    self.raiseADebug('| END OPTIMIZATION |')
    self.raiseADebug('====================')
    # _always_ re-add the last point to the solution export, but use a new varsUpdate value
    overwrite = {'varsUpdate': self.counter['varsUpdate'][traj]}
    self.writeToSolutionExport(bestTraj, self.normalizeData(bestPoint), True, overwrite=overwrite)

  def localEvaluateGradient(self, optVarsValues, gradient = None):
    """
      Local method to evaluate gradient.
      @ In, optVarsValues, dict, dictionary containing perturbed points.
                                 optVarsValues should have the form {pertIndex: {varName: [varValue1 varValue2]}}
                                 Therefore, each optVarsValues[pertIndex] should return a dict of variable values
                                 that is sufficient for gradient evaluation for at least one variable
                                 (depending on specific optimization algorithm)
      @ In, gradient, dict, optional, dictionary containing gradient estimation by the caller.
                                      gradient should have the form {varName: gradEstimation}
      @ Out, gradient, dict, dictionary containing gradient estimation. gradient should have the form {varName: gradEstimation}
    """
    return gradient

  def localFinalizeActualSampling(self,jobObject,model,myInput):
    """
      Overwrite only if you need something special at the end of each run....
      This function is used by optimizers that need to collect information from the just ended run
      @ In, jobObject, instance, an instance of a Runner
      @ In, model, Model, instance of a RAVEN model
      @ In, myInput, list, the generating input
      @ Out, None
    """
    # collect finished jobs
    prefix = jobObject.getMetadata()['prefix']
    traj, step, identifier = [int(x) for x in prefix.split('_')] # FIXME This isn't generic for any prefixing system
    self.raiseADebug('Collected sample "{}"'.format(prefix))
    failed = jobObject.getReturnCode() != 0
    if failed:
      self.raiseADebug(' ... sample "{}" FAILED. Cutting step and re-queueing.'.format(prefix))
      # since run failed, cut the step and requeue
      ## cancel any further runs at this point
      self.cancelJobs([self._createEvaluationIdentifier(traj,self.counter['varsUpdate'][traj],i) for i in range(self.perturbationIndices[-1])])
      self.recommendToGain[traj] = 'cut'
      grad = self.counter['gradientHistory'][traj][0]
      new = self._newOptPointAdd(grad, traj)
      if new is not None:
        self._createPerturbationPoints(traj, new)
      self._setupNewStorage(traj)
    else:
      # update self.realizations dictionary for the right trajectory
      # is this point an "opt" or a "grad" evaluations?
      category, number = self._identifierToLabel(identifier)
      # find index of sample in the target evaluation data object
      done, index = self._checkModelFinish(str(traj), str(step), str(identifier))
      # sanity check
      if not done:
        self.raiseAnError(RuntimeError,'Trying to collect "{}" but identifies as not done!'.format(prefix))
      # store index for future use
      self.realizations[traj]['collect'][category][number].append(index)

      # check if any further action needed because we have all the points we need for opt or grad
      if len(self.realizations[traj]['collect'][category][number]) == self.realizations[traj]['need']:
        # get the output space (input space included as well)
        outputs = self._averageCollectedOutputs(self.realizations[traj]['collect'][category][number])
        # store denoised results
        self.realizations[traj]['denoised'][category][number] = outputs

        # if we just finished "opt", check some acceptance and convergence checking
        if category == 'opt':
          converged = self._finalizeOptimalCandidate(traj,outputs)
        else:
          converged = False

        # if both opts and grads are now done, then we can do an evaluation
        ## note that by now we've ALREADY accepted the point; if it was rejected, it would have been reset by now.
        optDone = bool(len(self.realizations[traj]['denoised']['opt'][0]))
        gradDone = all( len(self.realizations[traj]['denoised']['grad'][i]) for i in range(self.paramDict['pertSingleGrad']))
        if not converged and optDone and gradDone:
          optCandidate = self.normalizeData(self.realizations[traj]['denoised']['opt'][0])
          # update solution export
          ## only write here if we want to write on EVERY optimizer iteration (each new optimal point)
          if self.writeSolnExportOn == 'every':
            self.writeToSolutionExport(traj, optCandidate, self.realizations[traj]['accepted'])
          # whether we wrote to solution export or not, update the counter
          self.counter['solutionUpdate'][traj] += 1
          self.counter['varsUpdate'][traj] += 1
          ## since accepted, update history
          try:
            self.counter['recentOptHist'][traj][1] = copy.deepcopy(self.counter['recentOptHist'][traj][0])
          except KeyError:
            # this means we don't have an entry for this trajectory yet, so don't copy anything
            pass
          # store realization of most recent developments
          self.counter['recentOptHist'][traj][0] = optCandidate
          # find the new gradient for this trajectory at the new opt point
          grad = self.evaluateGradient(traj)
          # get a new candidate
          new = self._newOptPointAdd(grad, traj)
          if new is not None:
            # add new gradient points
            self._createPerturbationPoints(traj, new)
          # reset storage
          self._setupNewStorage(traj)

  def localGenerateInput(self,model,oldInput):
    """
      Method to generate input for model to run
      @ In, model, model instance, it is the instance of a RAVEN model
      @ In, oldInput, list, a list of the original needed inputs for the model (e.g. list of files, etc. etc)
      @ Out, None
    """
    self.readyVarsUpdate = {traj:False for traj in self.optTrajLive}

  def localStillReady(self,ready, convergence = False): #,lastOutput=None
    """
      Determines if optimizer is ready to provide another input.  If not, and if jobHandler is finished, this will end sampling.
      @ In, ready, bool, variable indicating whether the caller is prepared for another input.
      @ In, convergence, bool, optional, variable indicating whether the convergence criteria has been met.
      @ Out, ready, bool, boolean variable indicating whether the caller is prepared for another input.
    """
    #let this be handled at the local subclass level for now
    return ready

  ###################
  # Utility Methods #
  ###################
  def _averageCollectedOutputs(self,collection):
    """
      Averages the results of several realizations that are denoising evaluations of a single point
      @ In, collection, list, list of indices of evaluations for a single point
      @ Out, outputs, dict, dictionary of average values
    """
    # make a place to store distinct evaluation values
    outputs = dict((var,np.zeros(self.gradDict['numIterForAve'],dtype=object))
                      for var in self.solutionExport.getVars('output')
                      if var in self.mdlEvalHist.getVars('output'))
    for i, index in enumerate(collection):
      vals = self.mdlEvalHist.realization(index=index)
      # store the inputs for later on first iteration
      if i == 0:
        inputs = dict((var,vals[var]) for var in self.getOptVars())
      for var in outputs.keys():
        # store values; cover vector variables as well as scalars, as well as vectors that should be scalars
        if hasattr(vals[var],'__len__') and len(vals[var]) == 1:
          outputs[var][i] = float(vals[var])
        else:
          outputs[var][i] = vals[var]
    # average the collected outputs for the opt point
    for var,vals in outputs.items():
      outputs[var] = vals.mean()
    outputs.update(inputs)
    return outputs

  def calculateMultivectorMagnitude(self,values):
    """
      Calculates the magnitude of vector "values", where values might be a combination of scalars and vectors (but not matrices [yet]).
      Calculates the magnitude as if "values" were flattened into a 1d array.
      @ In, values, list, values for which the magnitude will be calculated
      @ Out, mag, float, magnitude
    """
    # use np.linalg.norm (Frobenius norm) to calculate magnitude
    ## pre-normalise vectors, this is mathematically equivalent to flattening the vector first
    ## NOTE this assumes gradient vectors are 0 or 1 dimensional, not 2 or more! (vectors or scalars, not matrices)
    # TODO this could be sped up if we could avoid calling np.atleast_1d twice, but net slower if we loop first
    preMag = [np.linalg.norm(val) if len(np.atleast_1d(val))>1 else np.atleast_1d(val)[0] for val in values]
    ## then get the magnitude of the result, and return it
    return np.linalg.norm(preMag)

  def checkConvergence(self):
    """
      Method to check whether the convergence criteria has been met.
      @ In, None
      @ Out, convergence, list, list of bool variable indicating whether the convergence criteria has been met for each trajectory.
    """
    convergence = True
    for traj in self.optTraj:
      if not self.convergeTraj[traj]:
        convergence = False
        break
    return convergence

  def _checkModelFinish(self, traj, updateKey, evalID):
    """
      Determines if the Model has finished running an input and returned the output
      @ In, traj, int, traj on which the input is being checked
      @ In, updateKey, int, the id of variable update on which the input is being checked
      @ In, evalID, int or string, indicating the id of the perturbation (int) or its a variable update (string 'v')
      @ Out, _checkModelFinish, tuple(bool, int), (1,realization dictionary),
            (indicating whether the Model has finished the evaluation over input identified by traj+updateKey+evalID, the index of the location of the input in dataobject)
    """
    if len(self.mdlEvalHist) == 0:
      return (False,-1)
    lookFor = '{}_{}_{}'.format(traj,updateKey,evalID)
    index,match = self.mdlEvalHist.realization(matchDict = {'prefix':lookFor})
    # if no match, return False
    if match is None:
      return False,-1
    # otherwise, return index of match
    return True, index

  def _createEvaluationIdentifier(self,trajID,iterID,evalType):
    """
      Create evaluation identifier
      @ In, trajID, integer, trajectory identifier
      @ In, iterID, integer, iteration number (identifier)
      @ In, evalType, integer or string, evaluation type (v for variable update; otherwise id for gradient evaluation)
      @ Out, identifier, string, the evaluation identifier
    """
    identifier = str(trajID) + '_' + str(iterID) + '_' + str(evalType)
    return identifier

  def _finalizeOptimalCandidate(self,traj,outputs):
    """
      Once all the data for an opt point has been collected:
       - determine convergence
       - determine redundancy
       - determine acceptability
       - queue new points (if rejected)
      @ In, traj, int, the trajectory we are currently considering
      @ In, outputs, dict, denoised new optimal point
      @ Out, converged, bool, if True then indicates convergence has been reached
    """
    # check convergence and check if new point is accepted (better than old point)
    accepted = self._updateConvergenceVector(traj, self.counter['solutionUpdate'][traj], outputs)
    # if converged, we can wrap up this trajectory
    if self.convergeTraj[traj]:
      # end any excess gradient evaluation jobs
      self.cancelJobs([self._createEvaluationIdentifier(traj,self.counter['varsUpdate'][traj],i) for i in self.perturbationIndices])
      return True #converged
    # if not accepted, we need to scrap this run and set up a new one
    if accepted:
      # store acceptance for later
      self.realizations[traj]['accepted'] = accepted
    else:
      # cancel all gradient evaluations for the rejected candidate immediately
      self.cancelJobs([self._createEvaluationIdentifier(traj,self.counter['varsUpdate'][traj],i) for i in self.perturbationIndices])
      # update solution export
      optCandidate = self.normalizeData(self.realizations[traj]['denoised']['opt'][0])
      ## only write here if we want to write on EVERY optimizer iteration (each new optimal point)
      if self.writeSolnExportOn == 'every':
        self.writeToSolutionExport(traj, optCandidate, self.realizations[traj]['accepted'])
      # whether we wrote to solution export or not, update the counter
      self.counter['solutionUpdate'][traj] += 1
      self.counter['varsUpdate'][traj] += 1
      # new point setup
      ## keep the old grad point
      grad = self.counter['gradientHistory'][traj][0]
      new = self._newOptPointAdd(grad, traj)
      if new is not None:
        self._createPerturbationPoints(traj, new)
      self._setupNewStorage(traj)
    return False #not converged

  def fractionalStepChangeFromGradHistory(self,traj):
    """
      Uses the dot product between two successive gradients to determine a fractional multiplier for the step size.
      For instance, if the dot product is 1.0, we're consistently moving in a straight line, so increase step size.
      If the dot product is -1.0, we've gone forward and then backward again, so cut the step size down before moving again.
      If the dot product is 0.0, we're moving orthogonally, so don't change step size just yet.
      @ In, traj, int, the trajectory for whom we are creating a fractional step size
      @ Out, frac, float, the fraction by which to multiply the existing step size
    """
    # if we have a recommendation from elsewhere, take that first
    if traj in self.recommendToGain.keys():
      recommend = self.recommendToGain.pop(traj)
      if recommend == 'cut':
        frac = 1./self.gainShrinkFactor
      elif recommend == 'grow':
        frac = self.gainGrowthFactor
      else:
        self.raiseAnError(RuntimeError,'unrecognized gain recommendation:',recommend)
      self.raiseADebug('Based on recommendation "{}", step size multiplier is: {}'.format(recommend,frac))
      return frac
    # otherwise, no recommendation for this trajectory, so move on
    #if we don't have two evaluated gradients, just return 1.0
    grad1 = self.counter['gradientHistory'][traj][1]
    if len(grad1) == 0: # aka if grad1 is empty dict
      return 1.0
    #otherwise, do the dot product between the last two gradients
    grad0 = self.counter['gradientHistory'][traj][0]
    # scalar product
    ## NOTE assumes scalar or vector, not matrix, values
    prod = np.sum( [np.sum(grad0[key]*grad1[key]) for key in grad0.keys()] )
    #rescale from [-1, 1] to [1/g, g]
    if prod > 0:
      frac = self.gainGrowthFactor**prod
    else:
      frac = self.gainShrinkFactor**prod
    self.raiseADebug('Based on gradient history, step size multiplier is:',frac)
    return frac

  def _getJobsByID(self,traj):
    """
      Overwrite only if you need something special at the end of each run....
      This function is used by optimizers that need to collect information from the just ended run
      @ In, traj, int, ID of the trajectory for whom we collect jobs
      @ Out, solutionExportUpdatedFlag, bool, True if the solutionExport needs updating
      @ Out, solutionIndeces, list(int), location of updates within the full targetEvaluation data object
    """
    solutionUpdateList = []
    solutionIndeces = []
    # get all the opt point results (these are the multiple evaluations of the opt point)
    for i in range(self.gradDict['numIterForAve']):
      identifier = i
      solutionExportUpdatedFlag, index = self._checkModelFinish(traj, self.counter['solutionUpdate'][traj], str(identifier))
      solutionUpdateList.append(solutionExportUpdatedFlag)
      solutionIndeces.append(index)
    solutionExportUpdatedFlag = all(solutionUpdateList)
    return solutionExportUpdatedFlag,solutionIndeces

  def getQueuedPoint(self,traj,denorm=True):
    """
      Pops the first point off the submission queue (or errors if empty).  By default denormalized the point before returning.
      @ In, traj, int, the trajectory from whose queue we should obtain an entry
      @ In, denorm, bool, optional, if True the input data will be denormalized before returning
      @ Out, prefix, #_#_#
      @ Out, point, dict, {var:val}
    """
    try:
      entry = self.submissionQueue[traj].popleft()
    except IndexError:
      self.raiseAnError(RuntimeError,'Tried to get a point from submission queue of trajectory "{}" but it is empty!'.format(traj))
    prefix = entry['prefix']
    point = entry['inputs']
    if denorm:
      point = self.denormalizeData(point)
    return prefix,point

  def _identifierToLabel(self,identifier):
    """
      Maps identifiers (eg. prefix = trajectory_step_identifier) to labels (eg. ("grad",2) or ("opt",0))
      @ In, identifier, int, number of evaluation within trajectory and step
      @ Out, label, tuple, first entry is "grad" or "opt", second is which grad it belongs to (opt is always 0)
    """
    if identifier in self.perturbationIndices:
      category = 'grad'
      number = (identifier-1) % self.paramDict['pertSingleGrad']
    else:
      category = 'opt'
      number = 0
    return category,number

  def localCheckConstraint(self, optVars, satisfaction = True):
    """
      Local method to check whether a set of decision variables satisfy the constraint or not
      @ In, optVars, dict, dictionary containing the value of decision variables to be checked, in form of {varName: varValue}
      @ In, satisfaction, bool, optional, variable indicating how the caller determines the constraint satisfaction at the point optVars
      @ Out, satisfaction, bool, variable indicating the satisfaction of constraints at the point optVars
    """
    return satisfaction

  def proposeNewPoint(self,traj,point):
    """
      See base class.  Used to set next recommended point to use for algorithm, overriding the gradient descent.
      @ In, traj, int, trajectory who gets proposed point
      @ In, point, dict, input space as dictionary {var:val}
      @ Out, None
    """
    Optimizer.proposeNewPoint(self,traj,point)
    self.counter['varsUpdate'][traj] += 1 #usually done when evaluating gradient, but we're bypassing that
    self.queueUpOptPointRuns(traj,self.recommendedOptPoint[traj])

  def queueUpOptPointRuns(self,traj,point):
    """
      Establishes a queue of runs, all on the point currently stored in "point", to satisfy stochastic denoising.
      @ In, traj, int, the trajectory who needs the queue
      @ In, point, dict, input space as {var:val} NORMALIZED
      @ Out, None
    """
    # TODO sanity check, this could be removed for efficiency later
    for i in range(self.gradDict['numIterForAve']):
      #entries into the queue are as {'inputs':{var:val}, 'prefix':runid} where runid is <traj>_<varUpdate>_<evalNumber> as 0_0_2
      nPoint = {'inputs':copy.deepcopy(point)} #deepcopy to prevent simultaneous alteration
      nPoint['prefix'] = self._createEvaluationIdentifier(traj,self.counter['varsUpdate'][traj],i) # from 0 to self.gradDict['numIterForAve'] are opt point evals
      self.submissionQueue[traj].append(nPoint)

  def _removeRedundantTraj(self, trajToRemove, currentInput):
    """
      Local method to remove multiple trajectory
      @ In, trajToRemove, int, identifier of the trajector to remove
      @ In, currentInput, dict, the last variable on trajectory traj
      @ Out, removed, bool, if True then trajectory was halted
    """
    # TODO replace this with a kdtree search
    removeFlag = False
    def getRemoved(trajThatSurvived, fullList=None):
      """
        Collect list of all the trajectories removed by this one, or removed by trajectories removed by this one, and etc
        @ In, trajThatSurvived, int, surviving trajectory that has potentially removed others
        @ In, fullList, list, optional, if included is the partial list to add to
        @ Out, fullList, list, list of all traj removed (explicitly or implicitly) by this one
      """
      if fullList is None:
        fullList = []
      removed = self.trajectoriesKilled[trajThatSurvived]
      fullList += removed
      for rm in removed:
        fullList = getRemoved(rm, fullList)
      return fullList
    #end function definition

    notEligibleToRemove = [trajToRemove] + getRemoved(trajToRemove)
    # determine if "trajToRemove" should be terminated because it is following "traj"
    for traj in self.optTraj:
      #don't consider removal if comparing against itself,
      #  or a trajectory removed by this one, or a trajectory removed by a trajectory removed by this one (recursive)
      #  -> this prevents mutual destruction cases
      if traj not in notEligibleToRemove:
        #FIXME this can be quite an expensive operation, looping through each other trajectory
        for updateKey in self.optVarsHist[traj].keys():
          inp = self.optVarsHist[traj][updateKey] #FIXME deepcopy needed? Used to be present, but removed for now.
          if len(inp) < 1: #empty
            continue
          dist = self.calculateMultivectorMagnitude( [inp[var] - currentInput[var] for var in self.getOptVars()] )
          if dist < self.thresholdTrajRemoval:
            self.raiseADebug('Halting trajectory "{}" because it is following trajectory "{}"'.format(trajToRemove,traj))
            # cancel existing jobs for trajectory
            self.cancelJobs([self._createEvaluationIdentifier(traj, self.counter['varsUpdate'][traj]-1, i) for i in self.perturbationIndices])
            self.trajectoriesKilled[traj].append(trajToRemove)
            #TODO the trajectory to remove should be chosen more carefully someday, for example, the one that has the smallest steps or lower loss value currently
            removeFlag = True
            break
        if removeFlag:
          break

    if removeFlag:
      for trajInd, tr in enumerate(self.optTrajLive):
        if tr == trajToRemove:
          self.optTrajLive.pop(trajInd)
          self.status[trajToRemove] = {'process':'following traj '+str(traj),'reason':'removed as redundant'}
          break
      return True
    else:
      return False

  def _setupNewStorage(self,traj,keepOpt=False):
    """
      Assures correct structure for receiving results from sample evaluations
      @ In, traj, int, trajectory of interest
      @ In, keepOpt, bool, optional, if True then don't reset the denoised opt
      @ Out, None
    """
    # store denoised opt if requested
    if keepOpt:
      den = self.realizations[traj]['denoised']['opt']
    denoises = self.gradDict['numIterForAve']
    self.realizations[traj] = {'collect' : {'opt' : [ [] ],
                                            'grad': [ [] for _ in range(self.paramDict['pertSingleGrad']) ] },
                               'denoised': {'opt' : [ [] ],
                                            'grad': [ [] for _ in range(self.paramDict['pertSingleGrad']) ] },
                               'need'    : denoises,
                               'accepted': None,
                              }
    # reset opt if requested
    if keepOpt:
      self.realizations[traj]['denoised']['opt'] = den
      self.realizations[traj]['accepted'] = True

  def _updateConvergenceVector(self, traj, varsUpdate, currentPoint):
    """
      Local method to update convergence vector.
      @ In, traj, int, identifier of the trajector to update
      @ In, varsUpdate, int, current variables update iteration number
      @ In, currentPoint, float, candidate point for optimization path
      @ Out, accepted, True if point was rejected otherwise False
    """
    # first, check if we're at varsUpdate 0 (first entry); if so, we are at our first point
    if varsUpdate == 0:
      # we don't have enough points to decide to accept or reject the new point, so accept it as the initial point
      self.raiseADebug('Accepting first point, since we have no rejection criteria.')
      return True

    ## first, determine if we want to keep the new point
    # obtain the loss values for comparison
    currentLossVal = currentPoint[self.objVar]
    oldPoint = self.counter['recentOptHist'][traj][0]
    oldLossVal = oldPoint[self.objVar]
    # see if new point is better than old point
    newerIsBetter = self.checkIfBetter(currentLossVal,oldLossVal)
    # if this was a recommended preconditioning point, we should not be converged.
    pointFromRecommendation = self.status[traj]['reason'] == 'received recommended point'
    # if improved, keep it and move forward; otherwise, reject it and recommend cutting step size
    if newerIsBetter:
      self.status[traj]['reason'] = 'found new opt point'
      self.raiseADebug('Accepting potential opt point for improved loss value.  Diff: {}, New: {}, Old: {}'.format(abs(currentLossVal-oldLossVal),currentLossVal,oldLossVal))
    else:
      self.status[traj]['reason'] = 'rejecting bad opt point'
      self.raiseADebug('Rejecting potential opt point for worse loss value. old: "{}", new: "{}"'.format(oldLossVal,currentLossVal))
      # cut the next step size to hopefully stay in the valley instead of climb up the other side
      self.recommendToGain[traj] = 'cut'

    ## determine convergence
    if pointFromRecommendation:
      self.raiseAMessage('Setting convergence for Trajectory "{}" to "False" because of preconditioning.'.format(traj))
      converged = False
    else:
      self.raiseAMessage('Checking convergence for Trajectory "{}":'.format(traj))
      self.convergenceProgress[traj] = {} # tracks progress for grad norm, abs, rel tolerances
      converged = False                   # updated for each individual criterion using "or" (pass one, pass all)
      #printing utility
      printString = '    {:<21}: {:<5}'
      printVals = printString + ' (check: {:>+9.2e} < {:>+9.2e}, diff: {:>9.2e})'
      # TODO rewrite this action as a lambda?
      def printProgress(name,boolCheck,test,gold):
        """
          Consolidates a commonly-used print statement to prevent errors and improve readability.
          @ In, name, str, printed name of convergence check
          @ In, boolCheck, bool, boolean convergence results for this check
          @ In, test, float, value of check at current opt point
          @ In, gold, float, convergence threshold value
          @ Out, None
        """
        self.raiseAMessage(printVals.format(name,str(boolCheck),test,gold,abs(test-gold)))

      # "min step size" and "gradient norm" are both always valid checks, whether rejecting or accepting new point
      ## min step size check
      try:
        lastStep = self.counter['lastStepSize'][traj]
        minStepSizeCheck = lastStep <= self.minStepSize
      except KeyError:
        #we reset the step size, so we don't have a value anymore
        lastStep = np.nan
        minStepSizeCheck = False
      printProgress('Min step size',minStepSizeCheck,lastStep,self.minStepSize)
      converged = converged or minStepSizeCheck

      # if accepting new point, then "same coordinate" and "abs" and "rel" checks are also valid reasons to converge
      if newerIsBetter:
        #absolute tolerance
        absLossDiff = abs(mathUtils.diffWithInfinites(currentLossVal,oldLossVal))
        self.convergenceProgress[traj]['abs'] = absLossDiff
        absTolCheck = absLossDiff <= self.absConvergenceTol
        printProgress('Absolute Loss Diff',absTolCheck,absLossDiff,self.absConvergenceTol)
        converged = converged or absTolCheck

        #relative tolerance
        relLossDiff = mathUtils.relativeDiff(currentLossVal,oldLossVal)
        self.convergenceProgress[traj]['rel'] = relLossDiff
        relTolCheck = relLossDiff <= self.relConvergenceTol
        printProgress('Relative Loss Diff',relTolCheck,relLossDiff,self.relConvergenceTol)
        converged = converged or relTolCheck

        #same coordinate check
        sameCoordinateCheck = True
        for var in self.getOptVars():
          # don't check constants, of course they're the same
          if var in self.constants:
            continue
          old = oldPoint[var]
          current = currentPoint[var]
          # differentiate vectors and scalars for checking
          if hasattr(old,'__len__'):
            if any(old != current):
              sameCoordinateCheck = False
              break
          else:
            if old != current:
              sameCoordinateCheck = False
              break
        self.raiseAMessage(printString.format('Same coordinate check',str(sameCoordinateCheck)))
        converged = converged or sameCoordinateCheck

    if converged:
      # update number of successful convergences
      self.counter['persistence'][traj] += 1
      # check if we've met persistence requirement; if not, keep going
      if self.counter['persistence'][traj] >= self.convergencePersistence:
        self.raiseAMessage(' ... Trajectory "{}" converged {} times consecutively!'.format(traj,self.counter['persistence'][traj]))
        self.convergeTraj[traj] = True
        self.removeConvergedTrajectory(traj)
      else:
        self.raiseAMessage(' ... converged Traj "{}" {} times, required persistence is {}.'.format(traj,self.counter['persistence'][traj],self.convergencePersistence))
    else:
      self.counter['persistence'][traj] = 0
      self.raiseAMessage(' ... continuing trajectory "{}".'.format(traj))
    return newerIsBetter

<<<<<<< HEAD
  def _removeRedundantTraj(self, trajToRemove, currentInput):
    """
      Local method to remove multiple trajectory
      @ In, trajToRemove, int, identifier of the trajectory to remove
      @ In, currentInput, dict, the last variable on trajectory traj
      @ Out, None
    """
    # TODO replace this with a kdtree search
    removeFlag = False
    def getRemoved(trajThatSurvived, fullList=None):
      """
        Collect list of all the trajectories removed by this one, or removed by trajectories removed by this one, and etc
        @ In, trajThatSurvived, int, surviving trajectory that has potentially removed others
        @ In, fullList, list, optional, if included is the partial list to add to
        @ Out, fullList, list, list of all traj removed (explicitly or implicitly) by this one
      """
      if fullList is None:
        fullList = []
      removed = self.trajectoriesKilled[trajThatSurvived]
      fullList += removed
      for rm in removed:
        fullList = getRemoved(rm, fullList)
      return fullList
    #end function definition
    notEligibleToRemove = [trajToRemove] + getRemoved(trajToRemove)
    for traj in self.optTraj:
      #don't consider removal if comparing against itself,
      #  or a trajectory removed by this one, or a trajectory removed by a trajectory removed by this one (recursive)
      #  -> this prevents mutual destruction cases
      if traj not in notEligibleToRemove: #[trajToRemove] + self.trajectoriesKilled[trajToRemove]:
        #FIXME this can be quite an expensive operation, looping through each other trajectory
        for updateKey in self.optVarsHist[traj].keys():
          inp = copy.deepcopy(self.optVarsHist[traj][updateKey]) #FIXME deepcopy needed?
          if len(inp) < 1: #empty
            continue
          removeLocalFlag = True
          dist = self.calculateMultivectorMagnitude( [inp[var] - currentInput[var] for var in self.getOptVars(traj=trajToRemove)] )
          if dist < self.thresholdTrajRemoval:
            self.raiseADebug('Halting trajectory "{}" because it is following trajectory "{}"'.format(trajToRemove,traj))
            self.trajectoriesKilled[traj].append(trajToRemove)
            #TODO the trajectory to remove should be chosen more carefully someday, for example, the one that has the smallest steps or lower loss value currently
            removeFlag = True
            break
        if removeFlag:
          break

    if removeFlag:
      for trajInd, tr in enumerate(self.optTrajLive):
        if tr == trajToRemove:
          self.optTrajLive.pop(trajInd)
          self.status[trajToRemove] = {'process':'following traj '+str(traj),'reason':'removed as redundant'}
          break

  def localCheckConstraint(self, optVars, satisfaction = True):
    """
      Local method to check whether a set of decision variables satisfy the constraint or not
      @ In, optVars, dict, dictionary containing the value of decision variables to be checked, in form of {varName: varValue}
      @ In, satisfaction, bool, optional, variable indicating how the caller determines the constraint satisfaction at the point optVars
      @ Out, satisfaction, bool, variable indicating the satisfaction of constraints at the point optVars
    """
    return satisfaction

  def _getJobsByID(self,traj):
    """
      Overwrite only if you need something special at the end of each run....
      This function is used by optimizers that need to collect information from the just ended run
      @ In, traj, int, ID of the trajectory for whom we collect jobs
      @ Out, solutionExportUpdatedFlag, bool, True if the solutionExport needs updating
      @ Out, solutionIndeces, list(int), location of updates within the full targetEvaluation data object
    """
    solutionUpdateList = []
    solutionIndeces = []
    # get all the opt point results (these are the multiple evaluations of the opt point)
    for i in range(self.gradDict['numIterForAve']):
      identifier = i
      solutionExportUpdatedFlag, index = self._checkModelFinish(traj, self.counter['solutionUpdate'][traj], str(identifier))
      solutionUpdateList.append(solutionExportUpdatedFlag)
      solutionIndeces.append(index)
    solutionExportUpdatedFlag = all(solutionUpdateList)
    return solutionExportUpdatedFlag,solutionIndeces

  def localFinalizeActualSampling(self,jobObject,model,myInput):
    """
      Overwrite only if you need something special at the end of each run....
      This function is used by optimizers that need to collect information from the just ended run
      @ In, jobObject, instance, an instance of a JobHandler
      @ In, model, model instance, it is the instance of a RAVEN model
      @ In, myInput, list, the generating input
    """
    # for some reason, Ensemble Model doesn't preserve this information, so wrap this debug in a try:
    prefix = jobObject.getMetadata()['prefix']
    failed = jobObject.getReturnCode() != 0
    failedTrajectory = - 1
    if not failed:
      self.raiseADebug('Collected sample "{}"'.format(prefix))
    else:
      # failed trajectory
      failedTrajectory = int(prefix.split("_")[0])
    # TODO REWORK move this whole piece to Optimizer base class as much as possible
    if len(self.mdlEvalHist) != 0:
      for traj in self.optTraj:
        failedTraj = traj == failedTrajectory
        if self.counter['solutionUpdate'][traj] <= self.counter['varsUpdate'][traj]:
          # check whether solution export needs updating, and get indices of entries that need to be added
          solutionExportUpdatedFlag, indices = self._getJobsByID(traj)
          if solutionExportUpdatedFlag or failedTraj:
            #get evaluations (input,output) from the collection of all evaluations
            if not failedTraj:
              #TODO this might be faster for non-stochastic if we do an "if" here on gradDict['numIterForAve']
              #make a place to store distinct evaluation values
              outputs = dict((var,np.zeros(self.gradDict['numIterForAve'],dtype=object))
                  for var in self.solutionExport.getVars('output')
                  if var in self.mdlEvalHist.getVars('output'))
              # get output values corresponding to evaluations of the opt point
              # also add opt points to the grad perturbation list
              self.gradDict['pertPoints'][traj] = np.zeros((1+self.paramDict['pertSingleGrad'])*self.gradDict['numIterForAve'],dtype=dict)
              for i, index in enumerate(indices):
                # get the realization from the targetEvaluation
                vals = self.mdlEvalHist.realization(index=index)
                # place values TODO this could be vectorized significantly!
                for var in outputs.keys():
                  if hasattr(vals[var],'__len__') and len(vals[var]) == 1:
                    outputs[var][i] = float(vals[var])
                  else:
                    outputs[var][i] = vals[var]
                  if var == self.objVar:
                    self.gradDict['pertPoints'][traj][i] = {'inputs':self.normalizeData(dict((var,vals[var]) for var in self.mdlEvalHist.getVars('input'))),
                                                            'output':outputs[var][i]}
              # assumed output value is the mean of sampled values
              for var,vals in outputs.items():
                outputs[var] = vals.mean()
              currentObjectiveValue = outputs[self.objVar]#.mean()
              # check convergence
              # TODO REWORK move this to localStillReady, along with the gradient evaluation
              self._updateConvergenceVector(traj, self.counter['solutionUpdate'][traj], currentObjectiveValue)
            else:
              self.raiseAMessage('Rejecting opt point for trajectory "'+str(failedTrajectory)+'" since the model failed!')
              self.convergeTraj[traj]     = False
              self.status[traj]['reason'] =  'failed run'
              self.recommendToGain[traj]  = 'cut'
            if self.convergeTraj[traj]:
              self.status[traj] = {'process':None, 'reason':'converged'}
            else:
              # update status to submitting grad eval points
              if failedTraj:
                self.status[traj]['process'] = 'submitting new opt points'
              else:
                self.status[traj]['process'] = 'submitting grad eval points'
            # if rejecting bad point, keep the old point as the new point; otherwise, add the new one
            if self.status[traj]['reason'] not in  ['rejecting bad opt point','failed run']:
              try:
                self.counter['recentOptHist'][traj][1] = copy.deepcopy(self.counter['recentOptHist'][traj][0])
              except KeyError:
                # this means we don't have an entry for this trajectory yet, so don't copy anything
                pass
              # store realization of most recent developments
              rlz = {}
              rlz.update(self.optVarsHist[traj][self.counter['varsUpdate'][traj]])
              rlz.update(outputs)
              self.counter['recentOptHist'][traj][0] = rlz
              if traj not in self.counter['prefixHistory']:
                self.counter['prefixHistory'][traj] = []
              self.counter['prefixHistory'][traj].append(prefix)
            # update solution export
            #FIXME much of this should move to the base class!
            if not failedTraj:
              # only write here if we want to write on EVERY optimizer iteration (each new optimal point)
              if self.writeSolnExportOn == 'every':
                self.writeToSolutionExport(traj)
              # whether we wrote to solution export or not, update the counter
              self.counter['solutionUpdate'][traj] += 1
          else: #not ready to update solutionExport
            break

  def writeToSolutionExport(self,traj):
=======
  def writeToSolutionExport(self,traj, recent, accepted, overwrite=None):
>>>>>>> b179f4bb
    """
      Standardizes how the solution export is written to.
      Uses data from "recentOptHist" and other counters to fill in values.
      @ In, traj, int, the trajectory for which an entry is being written
      @ In, recent, dict, the new optimal point (NORMALIZED) that needs to get written to the solution export
      @ In, accepted, bool, whether the most recent point was accepted or rejected as a bad move
      @ In, overwrite, dict, optional, values to overwrite if requested as {key:val}
      @ Out, None
    """
    if overwrite is None:
      overwrite = {}
    # create realization to add to data object
    rlz = {}
    badValue = -1.0 #value to use if we don't have a value # TODO make this accessible to user?
    for var in self.solutionExport.getVars():
      # if this variable has indices, add them to the realization
      indexes = self.solutionExport.getDimensions(var)[var]
      if len(indexes):
        # use the prefix to find the right realization
        ## NOTE there will be a problem with unsynchronized histories!
        varUpdate = self.counter['solutionUpdate'][traj]
        # negative values wouldn't make sense
        varUpdate = max(0,varUpdate-1)
        prefix = self._createEvaluationIdentifier(traj, varUpdate, 0)
        _,match = self.mdlEvalHist.realization(matchDict = {'prefix':prefix})
        for index in indexes:
          rlz[index] = match[index]
      # CASE: what variable is asked for:
      # inputs, objVar, other outputs
      if var in overwrite:
        new = overwrite[var]
      elif var in recent.keys():
        new = self.denormalizeData(recent)[var]
      elif var in self.constants:
        new = self.constants[var]
      # custom counters: varsUpdate, trajID, stepSize
      elif var == 'varsUpdate':
        new = self.counter['solutionUpdate'][traj]
      elif var == 'trajID':
        new = traj+1 # +1 is for historical reasons, when histories were indexed on 1 instead of 0
      elif var == 'stepSize':
        try:
          new = self.counter['lastStepSize'][traj]
        except KeyError:
          new = badValue
      elif var == 'accepted':
        new = accepted
      # convergence metrics
      elif var.startswith( 'convergenceAbs'):
        try:
          new = self.convergenceProgress[traj].get('abs',badValue)
        except KeyError:
          new = badValue
      elif var.startswith( 'convergenceRel'):
        try:
          new = self.convergenceProgress[traj].get('rel',badValue)
        except KeyError:
          new = badValue
      else:
        self.raiseAnError(IOError,'Unrecognized output request:',var)
      # format for realization
      rlz[var] = np.atleast_1d(new)
<<<<<<< HEAD
    self.solutionExport.addRealization(rlz)

  def fractionalStepChangeFromGradHistory(self,traj):
    """
      Uses the dot product between two successive gradients to determine a fractional multiplier for the step size.
      For instance, if the dot product is 1.0, we're consistently moving in a straight line, so increase step size.
      If the dot product is -1.0, we've gone forward and then backward again, so cut the step size down before moving again.
      If the dot product is 0.0, we're moving orthogonally, so don't change step size just yet.
      @ In, traj, int, the trajectory for whom we are creating a fractional step size
      @ Out, frac, float, the fraction by which to multiply the existing step size
    """
    # if we have a recommendation from elsewhere, take that first
    if traj in self.recommendToGain.keys():
      recommend = self.recommendToGain.pop(traj)
      if recommend == 'cut':
        frac = 1./self.gainShrinkFactor
      elif recommend == 'grow':
        frac = self.gainGrowthFactor
      else:
        self.raiseAnError(RuntimeError,'unrecognized gain recommendation:',recommend)
      self.raiseADebug('Based on recommendation, step size multiplier is:',frac)
      return frac
    # otherwise, no recommendation for this trajectory, so move on
    #if we don't have two evaluated gradients, just return 1.0
    grad1 = self.counter['gradientHistory'][traj][1]
    if len(grad1) == 0: # aka if grad1 is empty dict
      return 1.0
    #otherwise, do the dot product between the last two gradients
    grad0 = self.counter['gradientHistory'][traj][0]
    # scalar product
    ## NOTE assumes scalar or vector, not matrix, values
    prod = np.sum( [np.sum(grad0[key]*grad1[key]) for key in grad0.keys()] )
    #rescale from [-1, 1] to [1/g, g]
    if prod > 0:
      frac = self.gainGrowthFactor**prod
    else:
      frac = self.gainShrinkFactor**prod
    self.raiseADebug('Based on gradient history, step size multiplier is:',frac)
    return frac

  def queueUpOptPointRuns(self,traj,point):
    """
      Establishes a queue of runs, all on the point currently stored in "point", to satisfy stochastic denoising.
      @ In, traj, int, the trajectory who needs the queue
      @ In, point, dict, input space as {var:val} NORMALIZED
      @ Out, None
    """
    # TODO sanity check, this could be removed for efficiency later
    if len(self.submissionQueue[traj]) > 0:
      self.raiseAnError(RuntimeError,'Preparing to add opt evals to submission queue for trajectory "{}" but it is not empty: "{}"'.format(traj,self.submissionQueue[traj]))
    for i in range(self.gradDict['numIterForAve']):
      #entries into the queue are as {'inputs':{var:val}, 'prefix':runid} where runid is <traj>_<varUpdate>_<evalNumber> as 0_0_2
      nPoint = {'inputs':copy.deepcopy(point)} #deepcopy to prevent simultaneous alteration
      nPoint['prefix'] = self._createEvaluationIdentifier(traj,self.counter['varsUpdate'][traj],i) # from 0 to self.gradDict['numIterForAve'] are opt point evals
      self.submissionQueue[traj].append(nPoint)

  def getQueuedPoint(self,traj,denorm=True):
    """
      Pops the first point off the submission queue (or errors if empty).  By default denormalized the point before returning.
      @ In, traj, int, the trajectory from whose queue we should obtain an entry
      @ In, denorm, bool, optional, if True the input data will be denormalized before returning
      @ Out, prefix, str, #_#_#
      @ Out, point, dict, {var:val}
    """
    try:
      entry = self.submissionQueue[traj].popleft()
    except IndexError:
      self.raiseAnError(RuntimeError,'Tried to get a point from submission queue of trajectory "{}" but it is empty!'.format(traj))
    prefix = entry['prefix']
    point = entry['inputs']
    if denorm:
      point = self.denormalizeData(point)
    return prefix,point

  def proposeNewPoint(self,traj,point):
    """
      See base class.  Used to set next recommended point to use for algorithm, overriding the gradient descent.
      @ In, traj, int, trajectory who gets proposed point
      @ In, point, dict, input space as dictionary {var:val}
      @ Out, None
    """
    Optimizer.proposeNewPoint(self,traj,point)
    self.counter['varsUpdate'][traj] += 1 #usually done when evaluating gradient, but we're bypassing that
    self.queueUpOptPointRuns(traj,self.recommendedOptPoint[traj])

  def finalizeSampler(self,failedRuns):
    """
      Method called at the end of the Step when no more samples will be taken.  Closes out optimizer.
      @ In, failedRuns, list, list of JobHandler.ExternalRunner objects
      @ Out, None
    """
    Optimizer.handleFailedRuns(self,failedRuns)
    # if writing soln export only on final, now is the time to do it
    if self.writeSolnExportOn == 'final':
      # get the most optimal point among the trajectories
      bestValue = None
      bestTraj = None
      for traj in self.counter['recentOptHist'].keys():
        value = self.counter['recentOptHist'][traj][0][self.objVar]
        self.raiseADebug('For trajectory "{}" the best value was'.format(traj),value)
        if bestTraj is None:
          bestTraj = traj
          bestValue = value
          continue
        if self.checkIfBetter(value,bestValue):
          bestTraj = traj
          bestValue = value
      # now have the best trajectory, so write solution export
      self.raiseADebug('The best overall trajectory ending was for trajectory "{}".'.format(bestTraj))
      self.writeToSolutionExport(bestTraj)
=======
    self.solutionExport.addRealization(rlz)
>>>>>>> b179f4bb
<|MERGE_RESOLUTION|>--- conflicted
+++ resolved
@@ -540,7 +540,7 @@
       Pops the first point off the submission queue (or errors if empty).  By default denormalized the point before returning.
       @ In, traj, int, the trajectory from whose queue we should obtain an entry
       @ In, denorm, bool, optional, if True the input data will be denormalized before returning
-      @ Out, prefix, #_#_#
+      @ Out, prefix, str, #_#_#
       @ Out, point, dict, {var:val}
     """
     try:
@@ -604,7 +604,7 @@
   def _removeRedundantTraj(self, trajToRemove, currentInput):
     """
       Local method to remove multiple trajectory
-      @ In, trajToRemove, int, identifier of the trajector to remove
+      @ In, trajToRemove, int, identifier of the trajectory to remove
       @ In, currentInput, dict, the last variable on trajectory traj
       @ Out, removed, bool, if True then trajectory was halted
     """
@@ -802,185 +802,7 @@
       self.raiseAMessage(' ... continuing trajectory "{}".'.format(traj))
     return newerIsBetter
 
-<<<<<<< HEAD
-  def _removeRedundantTraj(self, trajToRemove, currentInput):
-    """
-      Local method to remove multiple trajectory
-      @ In, trajToRemove, int, identifier of the trajectory to remove
-      @ In, currentInput, dict, the last variable on trajectory traj
-      @ Out, None
-    """
-    # TODO replace this with a kdtree search
-    removeFlag = False
-    def getRemoved(trajThatSurvived, fullList=None):
-      """
-        Collect list of all the trajectories removed by this one, or removed by trajectories removed by this one, and etc
-        @ In, trajThatSurvived, int, surviving trajectory that has potentially removed others
-        @ In, fullList, list, optional, if included is the partial list to add to
-        @ Out, fullList, list, list of all traj removed (explicitly or implicitly) by this one
-      """
-      if fullList is None:
-        fullList = []
-      removed = self.trajectoriesKilled[trajThatSurvived]
-      fullList += removed
-      for rm in removed:
-        fullList = getRemoved(rm, fullList)
-      return fullList
-    #end function definition
-    notEligibleToRemove = [trajToRemove] + getRemoved(trajToRemove)
-    for traj in self.optTraj:
-      #don't consider removal if comparing against itself,
-      #  or a trajectory removed by this one, or a trajectory removed by a trajectory removed by this one (recursive)
-      #  -> this prevents mutual destruction cases
-      if traj not in notEligibleToRemove: #[trajToRemove] + self.trajectoriesKilled[trajToRemove]:
-        #FIXME this can be quite an expensive operation, looping through each other trajectory
-        for updateKey in self.optVarsHist[traj].keys():
-          inp = copy.deepcopy(self.optVarsHist[traj][updateKey]) #FIXME deepcopy needed?
-          if len(inp) < 1: #empty
-            continue
-          removeLocalFlag = True
-          dist = self.calculateMultivectorMagnitude( [inp[var] - currentInput[var] for var in self.getOptVars(traj=trajToRemove)] )
-          if dist < self.thresholdTrajRemoval:
-            self.raiseADebug('Halting trajectory "{}" because it is following trajectory "{}"'.format(trajToRemove,traj))
-            self.trajectoriesKilled[traj].append(trajToRemove)
-            #TODO the trajectory to remove should be chosen more carefully someday, for example, the one that has the smallest steps or lower loss value currently
-            removeFlag = True
-            break
-        if removeFlag:
-          break
-
-    if removeFlag:
-      for trajInd, tr in enumerate(self.optTrajLive):
-        if tr == trajToRemove:
-          self.optTrajLive.pop(trajInd)
-          self.status[trajToRemove] = {'process':'following traj '+str(traj),'reason':'removed as redundant'}
-          break
-
-  def localCheckConstraint(self, optVars, satisfaction = True):
-    """
-      Local method to check whether a set of decision variables satisfy the constraint or not
-      @ In, optVars, dict, dictionary containing the value of decision variables to be checked, in form of {varName: varValue}
-      @ In, satisfaction, bool, optional, variable indicating how the caller determines the constraint satisfaction at the point optVars
-      @ Out, satisfaction, bool, variable indicating the satisfaction of constraints at the point optVars
-    """
-    return satisfaction
-
-  def _getJobsByID(self,traj):
-    """
-      Overwrite only if you need something special at the end of each run....
-      This function is used by optimizers that need to collect information from the just ended run
-      @ In, traj, int, ID of the trajectory for whom we collect jobs
-      @ Out, solutionExportUpdatedFlag, bool, True if the solutionExport needs updating
-      @ Out, solutionIndeces, list(int), location of updates within the full targetEvaluation data object
-    """
-    solutionUpdateList = []
-    solutionIndeces = []
-    # get all the opt point results (these are the multiple evaluations of the opt point)
-    for i in range(self.gradDict['numIterForAve']):
-      identifier = i
-      solutionExportUpdatedFlag, index = self._checkModelFinish(traj, self.counter['solutionUpdate'][traj], str(identifier))
-      solutionUpdateList.append(solutionExportUpdatedFlag)
-      solutionIndeces.append(index)
-    solutionExportUpdatedFlag = all(solutionUpdateList)
-    return solutionExportUpdatedFlag,solutionIndeces
-
-  def localFinalizeActualSampling(self,jobObject,model,myInput):
-    """
-      Overwrite only if you need something special at the end of each run....
-      This function is used by optimizers that need to collect information from the just ended run
-      @ In, jobObject, instance, an instance of a JobHandler
-      @ In, model, model instance, it is the instance of a RAVEN model
-      @ In, myInput, list, the generating input
-    """
-    # for some reason, Ensemble Model doesn't preserve this information, so wrap this debug in a try:
-    prefix = jobObject.getMetadata()['prefix']
-    failed = jobObject.getReturnCode() != 0
-    failedTrajectory = - 1
-    if not failed:
-      self.raiseADebug('Collected sample "{}"'.format(prefix))
-    else:
-      # failed trajectory
-      failedTrajectory = int(prefix.split("_")[0])
-    # TODO REWORK move this whole piece to Optimizer base class as much as possible
-    if len(self.mdlEvalHist) != 0:
-      for traj in self.optTraj:
-        failedTraj = traj == failedTrajectory
-        if self.counter['solutionUpdate'][traj] <= self.counter['varsUpdate'][traj]:
-          # check whether solution export needs updating, and get indices of entries that need to be added
-          solutionExportUpdatedFlag, indices = self._getJobsByID(traj)
-          if solutionExportUpdatedFlag or failedTraj:
-            #get evaluations (input,output) from the collection of all evaluations
-            if not failedTraj:
-              #TODO this might be faster for non-stochastic if we do an "if" here on gradDict['numIterForAve']
-              #make a place to store distinct evaluation values
-              outputs = dict((var,np.zeros(self.gradDict['numIterForAve'],dtype=object))
-                  for var in self.solutionExport.getVars('output')
-                  if var in self.mdlEvalHist.getVars('output'))
-              # get output values corresponding to evaluations of the opt point
-              # also add opt points to the grad perturbation list
-              self.gradDict['pertPoints'][traj] = np.zeros((1+self.paramDict['pertSingleGrad'])*self.gradDict['numIterForAve'],dtype=dict)
-              for i, index in enumerate(indices):
-                # get the realization from the targetEvaluation
-                vals = self.mdlEvalHist.realization(index=index)
-                # place values TODO this could be vectorized significantly!
-                for var in outputs.keys():
-                  if hasattr(vals[var],'__len__') and len(vals[var]) == 1:
-                    outputs[var][i] = float(vals[var])
-                  else:
-                    outputs[var][i] = vals[var]
-                  if var == self.objVar:
-                    self.gradDict['pertPoints'][traj][i] = {'inputs':self.normalizeData(dict((var,vals[var]) for var in self.mdlEvalHist.getVars('input'))),
-                                                            'output':outputs[var][i]}
-              # assumed output value is the mean of sampled values
-              for var,vals in outputs.items():
-                outputs[var] = vals.mean()
-              currentObjectiveValue = outputs[self.objVar]#.mean()
-              # check convergence
-              # TODO REWORK move this to localStillReady, along with the gradient evaluation
-              self._updateConvergenceVector(traj, self.counter['solutionUpdate'][traj], currentObjectiveValue)
-            else:
-              self.raiseAMessage('Rejecting opt point for trajectory "'+str(failedTrajectory)+'" since the model failed!')
-              self.convergeTraj[traj]     = False
-              self.status[traj]['reason'] =  'failed run'
-              self.recommendToGain[traj]  = 'cut'
-            if self.convergeTraj[traj]:
-              self.status[traj] = {'process':None, 'reason':'converged'}
-            else:
-              # update status to submitting grad eval points
-              if failedTraj:
-                self.status[traj]['process'] = 'submitting new opt points'
-              else:
-                self.status[traj]['process'] = 'submitting grad eval points'
-            # if rejecting bad point, keep the old point as the new point; otherwise, add the new one
-            if self.status[traj]['reason'] not in  ['rejecting bad opt point','failed run']:
-              try:
-                self.counter['recentOptHist'][traj][1] = copy.deepcopy(self.counter['recentOptHist'][traj][0])
-              except KeyError:
-                # this means we don't have an entry for this trajectory yet, so don't copy anything
-                pass
-              # store realization of most recent developments
-              rlz = {}
-              rlz.update(self.optVarsHist[traj][self.counter['varsUpdate'][traj]])
-              rlz.update(outputs)
-              self.counter['recentOptHist'][traj][0] = rlz
-              if traj not in self.counter['prefixHistory']:
-                self.counter['prefixHistory'][traj] = []
-              self.counter['prefixHistory'][traj].append(prefix)
-            # update solution export
-            #FIXME much of this should move to the base class!
-            if not failedTraj:
-              # only write here if we want to write on EVERY optimizer iteration (each new optimal point)
-              if self.writeSolnExportOn == 'every':
-                self.writeToSolutionExport(traj)
-              # whether we wrote to solution export or not, update the counter
-              self.counter['solutionUpdate'][traj] += 1
-          else: #not ready to update solutionExport
-            break
-
-  def writeToSolutionExport(self,traj):
-=======
   def writeToSolutionExport(self,traj, recent, accepted, overwrite=None):
->>>>>>> b179f4bb
     """
       Standardizes how the solution export is written to.
       Uses data from "recentOptHist" and other counters to fill in values.
@@ -1043,117 +865,4 @@
         self.raiseAnError(IOError,'Unrecognized output request:',var)
       # format for realization
       rlz[var] = np.atleast_1d(new)
-<<<<<<< HEAD
-    self.solutionExport.addRealization(rlz)
-
-  def fractionalStepChangeFromGradHistory(self,traj):
-    """
-      Uses the dot product between two successive gradients to determine a fractional multiplier for the step size.
-      For instance, if the dot product is 1.0, we're consistently moving in a straight line, so increase step size.
-      If the dot product is -1.0, we've gone forward and then backward again, so cut the step size down before moving again.
-      If the dot product is 0.0, we're moving orthogonally, so don't change step size just yet.
-      @ In, traj, int, the trajectory for whom we are creating a fractional step size
-      @ Out, frac, float, the fraction by which to multiply the existing step size
-    """
-    # if we have a recommendation from elsewhere, take that first
-    if traj in self.recommendToGain.keys():
-      recommend = self.recommendToGain.pop(traj)
-      if recommend == 'cut':
-        frac = 1./self.gainShrinkFactor
-      elif recommend == 'grow':
-        frac = self.gainGrowthFactor
-      else:
-        self.raiseAnError(RuntimeError,'unrecognized gain recommendation:',recommend)
-      self.raiseADebug('Based on recommendation, step size multiplier is:',frac)
-      return frac
-    # otherwise, no recommendation for this trajectory, so move on
-    #if we don't have two evaluated gradients, just return 1.0
-    grad1 = self.counter['gradientHistory'][traj][1]
-    if len(grad1) == 0: # aka if grad1 is empty dict
-      return 1.0
-    #otherwise, do the dot product between the last two gradients
-    grad0 = self.counter['gradientHistory'][traj][0]
-    # scalar product
-    ## NOTE assumes scalar or vector, not matrix, values
-    prod = np.sum( [np.sum(grad0[key]*grad1[key]) for key in grad0.keys()] )
-    #rescale from [-1, 1] to [1/g, g]
-    if prod > 0:
-      frac = self.gainGrowthFactor**prod
-    else:
-      frac = self.gainShrinkFactor**prod
-    self.raiseADebug('Based on gradient history, step size multiplier is:',frac)
-    return frac
-
-  def queueUpOptPointRuns(self,traj,point):
-    """
-      Establishes a queue of runs, all on the point currently stored in "point", to satisfy stochastic denoising.
-      @ In, traj, int, the trajectory who needs the queue
-      @ In, point, dict, input space as {var:val} NORMALIZED
-      @ Out, None
-    """
-    # TODO sanity check, this could be removed for efficiency later
-    if len(self.submissionQueue[traj]) > 0:
-      self.raiseAnError(RuntimeError,'Preparing to add opt evals to submission queue for trajectory "{}" but it is not empty: "{}"'.format(traj,self.submissionQueue[traj]))
-    for i in range(self.gradDict['numIterForAve']):
-      #entries into the queue are as {'inputs':{var:val}, 'prefix':runid} where runid is <traj>_<varUpdate>_<evalNumber> as 0_0_2
-      nPoint = {'inputs':copy.deepcopy(point)} #deepcopy to prevent simultaneous alteration
-      nPoint['prefix'] = self._createEvaluationIdentifier(traj,self.counter['varsUpdate'][traj],i) # from 0 to self.gradDict['numIterForAve'] are opt point evals
-      self.submissionQueue[traj].append(nPoint)
-
-  def getQueuedPoint(self,traj,denorm=True):
-    """
-      Pops the first point off the submission queue (or errors if empty).  By default denormalized the point before returning.
-      @ In, traj, int, the trajectory from whose queue we should obtain an entry
-      @ In, denorm, bool, optional, if True the input data will be denormalized before returning
-      @ Out, prefix, str, #_#_#
-      @ Out, point, dict, {var:val}
-    """
-    try:
-      entry = self.submissionQueue[traj].popleft()
-    except IndexError:
-      self.raiseAnError(RuntimeError,'Tried to get a point from submission queue of trajectory "{}" but it is empty!'.format(traj))
-    prefix = entry['prefix']
-    point = entry['inputs']
-    if denorm:
-      point = self.denormalizeData(point)
-    return prefix,point
-
-  def proposeNewPoint(self,traj,point):
-    """
-      See base class.  Used to set next recommended point to use for algorithm, overriding the gradient descent.
-      @ In, traj, int, trajectory who gets proposed point
-      @ In, point, dict, input space as dictionary {var:val}
-      @ Out, None
-    """
-    Optimizer.proposeNewPoint(self,traj,point)
-    self.counter['varsUpdate'][traj] += 1 #usually done when evaluating gradient, but we're bypassing that
-    self.queueUpOptPointRuns(traj,self.recommendedOptPoint[traj])
-
-  def finalizeSampler(self,failedRuns):
-    """
-      Method called at the end of the Step when no more samples will be taken.  Closes out optimizer.
-      @ In, failedRuns, list, list of JobHandler.ExternalRunner objects
-      @ Out, None
-    """
-    Optimizer.handleFailedRuns(self,failedRuns)
-    # if writing soln export only on final, now is the time to do it
-    if self.writeSolnExportOn == 'final':
-      # get the most optimal point among the trajectories
-      bestValue = None
-      bestTraj = None
-      for traj in self.counter['recentOptHist'].keys():
-        value = self.counter['recentOptHist'][traj][0][self.objVar]
-        self.raiseADebug('For trajectory "{}" the best value was'.format(traj),value)
-        if bestTraj is None:
-          bestTraj = traj
-          bestValue = value
-          continue
-        if self.checkIfBetter(value,bestValue):
-          bestTraj = traj
-          bestValue = value
-      # now have the best trajectory, so write solution export
-      self.raiseADebug('The best overall trajectory ending was for trajectory "{}".'.format(bestTraj))
-      self.writeToSolutionExport(bestTraj)
-=======
-    self.solutionExport.addRealization(rlz)
->>>>>>> b179f4bb
+    self.solutionExport.addRealization(rlz)