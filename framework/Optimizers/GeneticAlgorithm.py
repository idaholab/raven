--- conflicted
+++ resolved
@@ -415,35 +415,22 @@
 
     # 5.1 @ n-1: fitnessCalculation(rlz)
     # perform fitness calculation for newly obtained children (rlz)
-<<<<<<< HEAD
-    offSpringFitness = self._fitnessInstance(rlz,
-                                             objVar = self._objectiveVar,
-                                             a = self._objCoeff,
-                                             b = self._penaltyCoeff,
-                                             penalty = None)
-
-    objectiveVal = list(np.atleast_1d(rlz[self._objectiveVar].data))
-
-    offSprings = self._datasetToDataArray(rlz)
-
-    self._collectOptPoint(offSprings, offSpringFitness, objectiveVal)
-
-    self._resolveNewGeneration(traj, rlz, objectiveVal, offSpringFitness, info)
-=======
-    population = datasetToDataArray(rlz, list(self.toBeSampled))
+
+    offSprings = datasetToDataArray(rlz, list(self.toBeSampled))
     objectiveVal = list(np.atleast_1d(rlz[self._objectiveVar].data))
     # Compute constraint function g_j(x) for all constraints (j = 1 .. J)
     # and all x's (individuals) in the population
-    g0 = np.zeros((np.shape(population)[0],len(self._constraintFunctions)+len(self._impConstraintFunctions)))
+    g0 = np.zeros((np.shape(offSprings)[0],len(self._constraintFunctions)+len(self._impConstraintFunctions)))
+    
     g = xr.DataArray(g0,
                      dims=['chromosome','Constraint'],
-                     coords={'chromosome':np.arange(np.shape(population)[0]),
+                     coords={'chromosome':np.arange(np.shape(offSprings)[0]),
                              'Constraint':[y.name for y in (self._constraintFunctions + self._impConstraintFunctions)]})
     ## FIXME The constraint handling is following the structure of the RavenSampled.py,
     #        there are many utility functions that can be simplified and/or merged with
     #        _check, _handle, and _apply, for explicit and implicit constraints.
-    #        This can be simpliefied in the near future in GradientDescent, SimulatedAnnealing, and here in GA
-    for index,individual in enumerate(population):
+    #        This can be simplified in the near future in GradientDescent, SimulatedAnnealing, and here in GA
+    for index,individual in enumerate(offSprings):
       newOpt = individual
       opt = objectiveVal[index]
       for constIndex,constraint in enumerate(self._constraintFunctions + self._impConstraintFunctions):
@@ -451,11 +438,19 @@
           g.data[index, constIndex] = self._handleExplicitConstraints(newOpt,constraint)
         else:
           g.data[index, constIndex] = self._handleImplicitConstraints(newOpt, opt,constraint)
-    fitness = self._fitnessInstance(rlz, objVar=self._objectiveVar, a=self._objCoeff, b=self._penaltyCoeff,constraintFunction=g,type=self._minMax)
+    
+    offSpringFitness = self._fitnessInstance(rlz,
+                                             objVar = self._objectiveVar,
+                                             a = self._objCoeff,
+                                             b = self._penaltyCoeff,
+                                             penalty = None,
+                                             constraintFunction=g,
+                                             type=self._minMax)
+    
     acceptable = 'first' if self.counter==1 else 'accepted'
-    self._collectOptPoint(population,fitness,objectiveVal)
-    self._resolveNewGeneration(traj, rlz, objectiveVal, fitness, info)
->>>>>>> 99bed4ba
+    
+    self._collectOptPoint(offSprings, offSpringFitness, objectiveVal)
+    self._resolveNewGeneration(traj, rlz, objectiveVal, offSpringFitness, info)
 
     if self._activeTraj:
       # 5.2@ n-1: Survivor selection(rlz)
@@ -469,7 +464,6 @@
                                                                                              offSpringsFitness = offSpringFitness,
                                                                                              popObjectiveVal = self.objectiveVal)
         self.popAge = age
-
       else:
         self.population = offSprings
         self.fitness = offSpringFitness
