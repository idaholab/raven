--- conflicted
+++ resolved
@@ -77,13 +77,9 @@
     self.sleepTime  = 0.005
     self.completed = False
 
-<<<<<<< HEAD
     ## Prevents the pending queue from growing indefinitely, but also allowing
     ## extra jobs to be queued to prevent starving parallelized environments of
     ## jobs.
-=======
-    ## Stops the pending queue from getting too big.  Defaults to batch size in "initialize".
->>>>>>> d317572f
     self.maxQueueSize = None
 
     ############################################################################
@@ -132,15 +128,11 @@
     """
     self.runInfoDict = runInfoDict
     self.messageHandler = messageHandler
-<<<<<<< HEAD
-    self.maxQueueSize = self.runInfoDict['maxQueueSize']
-=======
     self.maxQueueSize = runInfoDict.get('maxQueueSize',runInfoDict.get('batchSize'))
     if self.maxQueueSize < 1:
       self.raiseAWarning('maxQueueSize was set to be less than 1!  Setting to 1...')
       self.maxQueueSize = 1
     self.raiseADebug('Setting maxQueueSize to',self.maxQueueSize)
->>>>>>> d317572f
 
     #initialize PBS
     with self.__queueLock:
