--- conflicted
+++ resolved
@@ -16,19 +16,13 @@
 
 @author: alfoa
 """
-import abc
-import sys
-
 #External Modules------------------------------------------------------------------------------------
 import numpy as np
 from scipy.interpolate import interp1d
-<<<<<<< HEAD
 import sys
 import abc
 import itertools
 from numbers import Number
-=======
->>>>>>> 541cc648
 #External Modules End--------------------------------------------------------------------------------
 
 #Internal Modules------------------------------------------------------------------------------------
@@ -39,14 +33,7 @@
 from utils.RAVENiterators import ravenArrayIterator
 #Internal Modules End--------------------------------------------------------------------------------
 
-<<<<<<< HEAD
-#from framework.GridEntities import *
-
-
-class GridBase(metaclass_insert(abc.ABCMeta,BaseType)):
-=======
 class GridBase(metaclass_insert(abc.ABCMeta, BaseEntity)):
->>>>>>> 541cc648
   """
     Base Class that needs to be used when a new Grid class is generated
     It provides all the methods to create, modify, and handle a grid in the phase space.
@@ -723,18 +710,6 @@
       @ In, None
       @ Out, None
     """
-<<<<<<< HEAD
-    GridBase.__init__(self, messageHandler)
-    self.multiGridActivated     = False                                # boolean flag to check if the multigrid approach has been activated
-    self.subGridVolumetricRatio = None                                 # initial subgrid volumetric ratio
-    self.grid                   = ETS.HierarchicalTree(self.messageHandler,
-                                  self.__createNewNode("root",
-                                  {"grid":returnInstance("GridEntity",self,
-                                   self.messageHandler),"level":"1"})) # grid hierarchical Container
-    self.multiGridIterator      = ["1", None]                          # multi grid iterator [first position is the level ID, the second it the multi-index]
-    self.mappingLevelName       = {'1':None}                           # mapping between grid level and node name
-    self.numberLevels           = 1
-=======
     super().__init__()
     self.multiGridActivated = False         # boolean flag to check if the multigrid approach has been activated
     self.subGridVolumetricRatio = None      # initial subgrid volumetric ratio
@@ -743,7 +718,6 @@
                                         "level":"1"})) # grid hierarchical Container
     self.multiGridIterator = ["1", None]    # multi grid iterator [first position is the level ID, the second it the multi-index]
     self.mappingLevelName = {'1':None}      # mapping between grid level and node name
->>>>>>> 541cc648
 
   def __len__(self):
     """
@@ -857,7 +831,6 @@
     if "refiningNumSteps" not in refineDict.keys() and "volumetricRatio" not in refineDict.keys():
       self.raiseAnError(IOError, "the refining Number of steps or the volumetricRatio has not been provided!!!")
     for node in self.grid.iter():
-<<<<<<< HEAD
       level = node.get("level")
       parentGrid = node.get("grid")
       initDict   = parentGrid.returnParameter("initDictionary")
@@ -889,41 +862,6 @@
         self.mappingLevelName[level+"."+str(idcnt)] = node.name+"_cell:"+str(cellId)
         node.appendBranch(refinedNode)
       foundAll = idcnt == numCellsToRefine
-=======
-      parentNodeCellIds  = node.get("grid").returnParameter('cellIDs')
-      level, nodeCellIds = node.get("level"), parentNodeCellIds.keys()
-      foundCells = set(nodeCellIds).intersection(cellIdsToRefine)
-      if len(foundCells) > 0:
-        parentGrid = node.get("grid")
-        initDict   = parentGrid.returnParameter("initDictionary")
-        if "transformationMethods" in initDict.keys():
-          initDict.pop("transformationMethods")
-        for idcnt, fcellId in enumerate(foundCells):
-          didWeFoundCells[fcellId] = True
-          newGrid = factory.returnInstance("GridEntity")
-          verteces = parentNodeCellIds[fcellId]
-          lowerBounds,upperBounds = dict.fromkeys(parentGrid.returnParameter('dimensionNames'), sys.float_info.max), dict.fromkeys(parentGrid.returnParameter('dimensionNames'), -sys.float_info.max)
-          for vertex in verteces:
-            coordinates = parentGrid.returnCoordinateFromIndex(vertex, True, recastMethods=initDict["transformationMethods"] if "transformationMethods" in initDict.keys() else {})
-            for key in lowerBounds.keys():
-              lowerBounds[key], upperBounds[key] = min(lowerBounds[key],coordinates[key]), max(upperBounds[key],coordinates[key])
-          initDict["lowerBounds"], initDict["upperBounds"] = lowerBounds, upperBounds
-          if "volumetricRatio" in refineDict.keys():
-            initDict["volumetricRatio"] = refineDict["volumetricRatio"]
-          else:
-            if "volumetricRatio" in initDict.keys():
-              initDict.pop("volumetricRatio")
-            initDict["stepLength"] = {}
-            for key in lowerBounds.keys():
-              initDict["stepLength"][key] = [(upperBounds[key] - lowerBounds[key])/float(refineDict["refiningNumSteps"])]
-          initDict["startingCellId"] = maxCellId+1
-          newGrid.initialize(initDict)
-          maxCellId   = max(newGrid.returnParameter('cellIDs').keys())
-          refinedNode = self.__createNewNode(node.name+"_cell:"+str(fcellId),{"grid":newGrid,"level":level+"."+str(idcnt)})
-          self.mappingLevelName[level+"."+str(idcnt)] = node.name+"_cell:"+str(fcellId)
-          node.appendBranch(refinedNode)
-      foundAll = all(item == True for item in set(didWeFoundCells.values()))
->>>>>>> 541cc648
       if foundAll:
         break
     #if not foundAll:
