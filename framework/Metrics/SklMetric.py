--- conflicted
+++ resolved
@@ -32,14 +32,11 @@
 from sklearn.metrics import mean_squared_error
 from sklearn.metrics import median_absolute_error
 from sklearn.metrics import r2_score
-<<<<<<< HEAD
-=======
 scores = {'explained_variance_score':explained_variance_score,
           'mean_absolute_error':mean_absolute_error,
           'r2_score':r2_score,
           'mean_squared_error':mean_squared_error,
           'median_absolute_error':median_absolute_error}
->>>>>>> d317572f
 #External Modules End--------------------------------------------------------------------------------
 
 #Internal Modules------------------------------------------------------------------------------------
@@ -107,15 +104,6 @@
           y = y.reshape(1,-1)
           #self.raiseAWarning(self, "1D array is provided. For consistence, this array is reshaped via y.reshape(1,-1) ")
         dictTemp = utils.mergeDictionaries(kwargs,self.distParams)
-<<<<<<< HEAD
-        if self.metricType in pairwise.kernel_metrics().keys():
-          value = pairwise.pairwise_kernels(X=x, Y=y, metric=self.metricType, **dictTemp)
-        elif self.metricType in pairwise.distance_metrics():
-          value = pairwise.pairwise_distances(X=x, Y=y, metric=self.metricType, **dictTemp)
-        elif self.metricType in scores.keys():
-          value = np.zeros((1,1))
-          value[:,:] = scores[self.metricType](x,y,**dictTemp)
-=======
         try:
           if self.metricType in pairwise.kernel_metrics().keys():
             value = pairwise.pairwise_kernels(X=x, Y=y, metric=self.metricType, **dictTemp)
@@ -127,7 +115,6 @@
         except TypeError as e:
           self.raiseAWarning('There are some unexpected keyword arguments found in Metric with type "', self.metricType, '"!')
           self.raiseAnError(TypeError,'Input parameters error:\n', str(e), '\n')
->>>>>>> d317572f
         if value.shape == (1,1):
           return value[0]
         else:
