--- conflicted
+++ resolved
@@ -173,11 +173,7 @@
       @ In, oriInputFiles, list, list of the original input files
       @ Out, None
     """
-<<<<<<< HEAD
-    return
-=======
     pass
->>>>>>> da39d9f6
 
   def finalizeCodeOutput(self,command,output,workingDir):
     """
