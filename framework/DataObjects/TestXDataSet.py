# Copyright 2017 Battelle Energy Alliance, LLC
#
# Licensed under the Apache License, Version 2.0 (the "License");
# you may not use this file except in compliance with the License.
# You may obtain a copy of the License at
#
# http://www.apache.org/licenses/LICENSE-2.0
#
# Unless required by applicable law or agreed to in writing, software
# distributed under the License is distributed on an "AS IS" BASIS,
# WITHOUT WARRANTIES OR CONDITIONS OF ANY KIND, either express or implied.
# See the License for the specific language governing permissions and
# limitations under the License.
"""
  This Module performs Unit Tests for the Distribution class.
  It can not be considered part of the active code but of the regression test system
"""

#For future compatibility with Python 3
from __future__ import division, print_function, unicode_literals, absolute_import
import warnings
warnings.simplefilter('default',DeprecationWarning)

import xml.etree.ElementTree as ET
import sys, os
import pickle as pk
import numpy as np
import xarray as xr
frameworkDir = os.path.dirname(os.path.abspath(os.path.join(sys.argv[0],'..')))

sys.path.append(frameworkDir)
from utils.utils import find_crow

find_crow(frameworkDir)

import XDataSet
import MessageHandler

mh = MessageHandler.MessageHandler()
mh.initialize({'verbosity':'silent', 'callerLength':10, 'tagLength':10})

print('Module undergoing testing:')
print (XDataSet )
print('')

def createElement(tag,attrib=None,text=None):
  """
    Method to create a dummy xml element readable by the distribution classes
    @ In, tag, string, the node tag
    @ In, attrib, dict, optional, the attribute of the xml node
    @ In, text, str, optional, the dict containig what should be in the xml text
  """
  if attrib is None:
    attrib = {}
  if text is None:
    text = ''
  element = ET.Element(tag,attrib)
  element.text = text
  return element

results = {"pass":0,"fail":0}

def checkFloat(comment,value,expected,tol=1e-10,update=True):
  """
    This method is aimed to compare two floats given a certain tolerance
    @ In, comment, string, a comment printed out if it fails
    @ In, value, float, the value to compare
    @ In, expected, float, the expected value
    @ In, tol, float, optional, the tolerance
    @ In, update, bool, optional, if False then don't update results counter
    @ Out, res, bool, True if same
  """
  if np.isnan(value) and np.isnan(expected):
    res = True
  elif np.isnan(value) or np.isnan(expected):
    res = False
  else:
    res = abs(value - expected) <= tol
  if update:
    if not res:
      print("checking float",comment,'|',value,"!=",expected)
      results["fail"] += 1
    else:
      results["pass"] += 1
  return res

def checkTrue(comment,res,update=True):
  """
    This method is a pass-through for consistency and updating
    @ In, comment, string, a comment printed out if it fails
    @ In, res, bool, the tested value
    @ In, update, bool, optional, if False then don't update results counter
    @ Out, res, bool, True if test
  """
  if update:
    if res:
      results["pass"] += 1
    else:
      print("checking bool",comment,'|',res,'is not True!')
      results["fail"] += 1
  return res

def checkSame(comment,value,expected,update=True):
  """
    This method is aimed to compare two identical things
    @ In, comment, string, a comment printed out if it fails
    @ In, value, float, the value to compare
    @ In, expected, float, the expected value
    @ In, update, bool, optional, if False then don't update results counter
    @ Out, res, bool, True if same
  """
  res = value == expected
  if update:
    if res:
      results["pass"] += 1
    else:
      print("checking string",comment,'|',value,"!=",expected)
      results["fail"] += 1
  return res

def checkArray(comment,first,second,dtype,tol=1e-10,update=True):
  """
    This method is aimed to compare two arrays
    @ In, comment, string, a comment printed out if it fails
    @ In, value, float, the value to compare
    @ In, expected, float, the expected value
    @ In, tol, float, optional, the tolerance
    @ In, update, bool, optional, if False then don't update results counter
    @ Out, res, bool, True if same
  """
  res = True
  if len(first) != len(second):
    res = False
    print("checking answer",comment,'|','lengths do not match:',len(first),len(second))
  else:
    for i in range(len(first)):
      if dtype == float:
        pres = checkFloat('',first[i],second[i],tol,update=False)
      elif dtype in (str,unicode):
        pres = checkSame('',first[i],second[i],update=False)
      if not pres:
        print('checking array',comment,'|','entry "{}" does not match: {} != {}'.format(i,first[i],second[i]))
        res = False
  if update:
    if res:
      results["pass"] += 1
    else:
      results["fail"] += 1
  return res

def checkRlz(comment,first,second,tol=1e-10,update=True,skip=None):
  """
    This method is aimed to compare two realization
    @ In, comment, string, a comment printed out if it fails
    @ In, first, dict, the first dict, the "calculated" value -> should be as obtained from the data object
    @ In, second, dict, the second dict, the "expected" value -> should be as a realization submitted
    @ In, tol, float, optional, the tolerance
    @ In, update, bool, optional, if False then don't update results counter
    @ In, skip, list, optional, keywords not to check
    @ Out, res, bool, True if same
  """
  if skip is None:
    skip = []
  res = True
  if abs(len(first) - len(second)) > len(skip):
    res = False
    print("checking answer",comment,'|','lengths do not match:',len(first),len(second))
  else:
    for key,val in first.items():
      if key in skip:
        continue
      if isinstance(val,(float,int)):
        pres = checkFloat('',val,second[key][0],tol,update=False)
      elif isinstance(val,(str,unicode)):
        pres = checkSame('',val,second[key][0],update=False)
      elif isinstance(val,np.ndarray):
        if isinstance(val[0],(float,int)):
          pres = (val - second[key]).sum()<1e-20 #necessary due to roundoff
        else:
          pres = val == second[key]
      elif isinstance(val,xr.DataArray):
        if isinstance(val.item(0),(float,int)):
          pres = (val - second[key]).sum()<1e-20 #necessary due to roundoff
        else:
          pres = val.equals(second[key])
      else:
        raise TypeError(type(val))
      if not pres:
        print('checking dict',comment,'|','entry "{}" does not match: {} != {}'.format(key,first[key],second[key]))
        res = False
  if update:
    if res:
      results["pass"] += 1
    else:
      results["fail"] += 1
  return res

def checkNone(comment,entry,update=True):
  """
    Checks if entry is None.
    @ In, comment, string, a comment printed out if it fails
    @ In, entry, object, to test if against None
    @ In, update, bool, optional, if False then don't update results counter
    @ Out, res, bool, True if None
  """
  res = entry is None
  if update:
    if res:
      results["pass"] += 1
    else:
      print("checking answer",comment,'|','"{}" is not None!'.format(entry))
      results["fail"] += 1

def checkFails(comment,errstr,function,update=True,args=None,kwargs=None):
  """
    Checks if expected error occurs
    @ In, comment, string, a comment printed out if it fails
    @ In, errstr, str, expected fail message
    @ In, function, method, method to run to test for failure
    @ In, update, bool, optional, if False then don't update results counter
    @ In, args, list, arguments to pass to function
    @ In, kwargs, dict, keyword arguments to pass to function
    @ Out, res, bool, True if failed as expected
  """
  print('Error testing ...')
  if args is None:
    args = []
  if kwargs is None:
    kwargs = {}
  try:
    function(*args,**kwargs)
    res = False
    msg = 'Function call did not error!'
  except Exception as e:
    res = checkSame('',e.args[0],errstr,update=False)
    if not res:
      msg = 'Unexpected error message.  \n    Received: "{}"\n    Expected: "{}"'.format(e.args[0],errstr)
  if update:
    if res:
      results["pass"] += 1
      print(' ... end Error testing (PASSED)')
    else:
      print("checking error",comment,'|',msg)
      results["fail"] += 1
      print(' ... end Error testing (FAILED)')
  print('')
  return res


def formatRealization(rlz):
  """
    Converts types of each input.
    @ In, rlz, dict, var:val
    @ Out, rlz, dict, formatted
  """
  for k,v in rlz.items():
    rlz[k] = np.atleast_1d(v)

######################################
#            CONSTRUCTION            #
######################################
xml = createElement('DataSet',attrib={'name':'test'})
xml.append(createElement('Input',text='a,b,c'))
xml.append(createElement('Output',text='x,y,z'))
xml.append(createElement('Index',attrib={'var':'time'},text='c,y'))

# check construction
data = XDataSet.DataSet()
# inputs, outputs
checkSame('DataSet __init__ name',data.name,'DataSet')
checkSame('DataSet __init__ print tag',data.printTag,'DataSet')
checkNone('DataSet __init__ _data',data._data)
checkNone('DataSet __init__ _collector',data._collector)

# check initialization
data.messageHandler = mh
data._readMoreXML(xml)
# NOTE histories are currently disabled pending future work (c,y are history vars)
checkArray('DataSet __init__ inp',data._inputs,['a','b','c'],str)
checkArray('DataSet __init__ out',data._outputs,['x','y','z'],str)
checkArray('DataSet __init__ all',data._allvars,['a','b','c','x','y','z'],str)
checkNone('DataSet __init__ _data',data._data)
checkNone('DataSet __init__ _collector',data._collector)


######################################
#    SAMPLING AND APPENDING DATA     #
######################################
# test ND construction
vals = np.array([[1.0,1.1,1.2],[2.0,2.1,2.2]])
right = xr.DataArray(vals,dims=['x','time'],coords={'time':[1e-6,2e-6,3e06],'x':[1e-3,2e-3]})
dims = ['x','time']
coords = {'time':[1e-6,2e-6,3e06],'x':[1e-3,2e-3]}
test = data.constructNDSample(vals,dims,coords)
checkTrue('ND instance construction',test.equals(right))

# append some data to get started
# TODO expand this to ND not just History
data.addExpectedMeta(['prefix'])
rlz0 = {'a': 1.0,
        'b': 2.0,
        'c': np.array([3.0, 3.1, 3.2]),
        'x': 4.0,
        'y': np.array([5.0, 5.1, 5.2]),
        'prefix': 'first',
        'time':np.array([3.1e-6,3.2e-6,3.3e-6]),
       }
rlz1 = {'a' :11.0,
        'b': 12.0,
        'c': [13.0, 13.1, 13.2],
        'x': 14.0,
        'y': [15.0, 15.1, 15.2],
        'z': 16.0,
        'prefix': 'second',
        'time':[13.1e-6,13.2e-6,13.3e-6],
       }
rlz2 = {'a' :21.0,
        'b': 22.0,
        'c': [23.0, 23.1, 23.2],
        'x': 24.0,
        'y': [25.0, 25.1, 25.2],
        'z': 26.0,
        'prefix': 'third',
        'time':[23.1e-6,23.2e-6,23.3e-6],
       }
formatRealization(rlz0)
formatRealization(rlz1)
formatRealization(rlz2)
# test missing data
rlzMissing = dict(rlz0)
rlz0['z'] = 6.0
formatRealization(rlz0)
checkFails('DataSet addRealization err missing','Provided realization does not have all requisite values for object \"DataSet\": \"z\"',data.addRealization,args=[rlzMissing])
# bad formatting
rlzFormat = dict(rlz0)
rlzFormat['c'] = list(rlzFormat['c'])
checkFails('DataSet addRealization err format','Realization was not formatted correctly for "DataSet"! See warnings above.',data.addRealization,args=[rlzFormat])
# test appending
data.addRealization(dict(rlz0))


# get realization by index, from collector
checkRlz('Dataset append 0',data.realization(index=0),rlz0,skip=['time'])
# try to access the inaccessible
checkFails('DataSet get nonexistant realization by index','Requested index \"1\" but only have 1 entries (zero-indexed)!',data.realization,kwargs={'index':1})
# add more data
data.addRealization(dict(rlz1))
data.addRealization(dict(rlz2))
# get realization by index
checkRlz('Dataset append 1 idx 0',data.realization(index=0),rlz0,skip=['time'])
checkRlz('Dataset append 1 idx 1',data.realization(index=1),rlz1,skip=['time'])
checkRlz('Dataset append 1 idx 2',data.realization(index=2),rlz2,skip=['time'])
######################################
#      GET MATCHING REALIZATION      #
######################################
m,match = data.realization(matchDict={'a':11.0})
checkSame('Dataset append 1 match index',m,1)
checkRlz('Dataset append 1 match',match,rlz1,skip=['time'])
idx,rlz = data.realization(matchDict={'x':1.0})
checkSame('Dataset find bogus match index',idx,3)
checkNone('Dataset find bogus match',rlz)
# TODO more checks on reading collector, writing to file, etc

######################################
#        COLLAPSING DATA SET         #
######################################
# collapse dataset
data.asDataset()
# check sample tag IDs
checkArray('Dataset first collapse sample IDs',data._data['RAVEN_sample_ID'].values,[0,1,2],float)
# check time coordinate
times = [ 3.1e-6, 3.2e-6, 3.3e-6,
         13.1e-6,13.2e-6,13.3e-6,
         23.1e-6,23.2e-6,23.3e-6]
checkArray('Dataset first collapse "time"',data._data['time'].values,times,float)
# check values for scalars "a"
checkArray('Dataset first collapse "a"',data._data['a'].values,[1.0,11.0,21.0],float)
# check values for timeset "c"
c = np.array(
    [           [ 3.0, 3.1, 3.2]+[np.nan]*6,
     [np.nan]*3+[13.0,13.1,13.2]+[np.nan]*3,
     [np.nan]*6+[23.0,23.1,23.2]           ])
checkArray('Dataset first collapse "c" 0',data._data['c'].values[0],c[0],float)
checkArray('Dataset first collapse "c" 1',data._data['c'].values[1],c[1],float)
checkArray('Dataset first collapse "c" 2',data._data['c'].values[2],c[2],float)
# check values for timeset "y"
y = np.array(
    [           [ 5.0, 5.1, 5.2]+[np.nan]*6,
     [np.nan]*3+[15.0,15.1,15.2]+[np.nan]*3,
     [np.nan]*6+[25.0,25.1,25.2]           ])
checkArray('Dataset first collapse "y" 0',data._data['y'].values[0],y[0],float)
checkArray('Dataset first collapse "y" 1',data._data['y'].values[1],y[1],float)
checkArray('Dataset first collapse "y" 2',data._data['y'].values[2],y[2],float)
# check values for metadata prefix (unicode, not float)
checkArray('Dataset first collapse "prefix"',data._data['prefix'].values,['first','second','third'],str)

# get dimensions
checkSame('Dataset getDimensions "None" num entries',len(data.getDimensions()),7)
checkArray('Dataset getDimensions "None" entry "c"',data.getDimensions()['c'],['time'],str)
checkArray('Dataset getDimensions "c"',data.getDimensions('c')['c'],['time'],str)
checkSame('Dataset getDimensions "inp" num entries',len(data.getDimensions('input')),3)
checkArray('Dataset getDimensions "inp" entry "c"',data.getDimensions('input')['c'],['time'],str)
checkSame('Dataset getDimensions "out" num entries',len(data.getDimensions('output')),3)
checkArray('Dataset getDimensions "out" entry "y"',data.getDimensions('output')['y'],['time'],str)
checkSame('Dataset getDimensions "dummy" num entries',len(data.getDimensions('dummy')),1)
######################################
#     SAMPLING AFTER COLLAPSING      #
######################################
# take a couple new samples to test simultaneous collector and data
# use the same time stamps as rlz0 to test same coords
rlz3 = {'a' :31.0,
        'b': 32.0,
        'c': [33.0, 33.1, 33.2],
        'x': 34.0,
        'y': [35.0, 35.1, 35.2],
        'z': 36.0,
        'prefix': 'fourth',
        'time':[ 3.1e-6, 3.2e-6, 3.3e-6],
       }
formatRealization(rlz3)
data.addRealization(dict(rlz3))
# get new entry (should be in the collector, but we shouldn't care)
checkRlz('Dataset append 2 idx 3',data.realization(index=3),rlz3,skip=['time'])
# make sure old entry is still there
checkRlz('Dataset append 2 idx 1',data.realization(index=1),rlz1,skip=['time'])
# test grabbing negative indices
checkRlz('Dataset append 2 idx -1',data.realization(index=-1),rlz3,skip=['time'])
checkRlz('Dataset append 2 idx -3',data.realization(index=-3),rlz1,skip=['time'])

data.asDataset()
# check new sample IDs
checkArray('Dataset first collapse sample IDs',data._data['RAVEN_sample_ID'].values,[0,1,2,3],float)
# "times" should not have changed
times = [ 3.1e-6, 3.2e-6, 3.3e-6,
         13.1e-6,13.2e-6,13.3e-6,
         23.1e-6,23.2e-6,23.3e-6]
#checkArray('Dataset first collapse "time"',data._data['time'].values,times,float)
# check new "a"
checkArray('Dataset first collapse "a"',data._data['a'].values,[1.0,11.0,21.0,31.0],float)
# check new "c"
c = np.array(
    [           [ 3.0, 3.1, 3.2]+[np.nan]*6,
     [np.nan]*3+[13.0,13.1,13.2]+[np.nan]*3,
     [np.nan]*6+[23.0,23.1,23.2]           ,
                [33.0,33.1,33.2]+[np.nan]*6])
checkArray('Dataset post collapse "c" 0',data._data['c'].values[0],c[0],float)
checkArray('Dataset post collapse "c" 1',data._data['c'].values[1],c[1],float)
checkArray('Dataset post collapse "c" 2',data._data['c'].values[2],c[2],float)
checkArray('Dataset post collapse "c" 3',data._data['c'].values[3],c[3],float)
# check string prefix
checkArray('Dataset post collapse "prefix"',data._data['prefix'].values,['first','second','third','fourth'],str)

# check removing variable from collector and data
rlz4 = {'a' :41.0,
        'b': 42.0,
        'c': [43.0, 43.1, 43.2],
        'x': 44.0,
        'y': [45.0, 45.1, 45.2],
        'z': 46.0,
        'prefix': 'five',
        'time':[ 4.1e-6, 4.2e-6, 4.3e-6],
       }
######################################
#         GENERAL META DATA          #
######################################
# add scalar metadata
data.addMeta('TestPP',{'firstVar':{'scalarMetric1':10.0,
                                   'scalarMetric2':'20',
                                   'vectorMetric':{'a':1,'b':'2','c':u'3','d':4.0}
                                   },
                       'secondVar':{'scalarMetric1':100.}
                      })
# directly test contents, without using API
checkSame('Metadata top level entries',len(data._meta),2)
treePP = data._meta['TestPP'].tree.getroot()
checkSame('Metadata TestPP',treePP.tag,'TestPP')
first,second = (c for c in treePP) # TODO always same order?

checkSame('Metadata TestPP/firstVar tag',first.tag,'firstVar')
sm1,vm,sm2 = (c for c in first) # TODO always same order?
checkSame('Metadata TestPP/firstVar/scalarMetric1 tag',sm1.tag,'scalarMetric1')
checkSame('Metadata TestPP/firstVar/scalarMetric1 value',sm1.text,'10.0')
checkSame('Metadata TestPP/firstVar/scalarMetric2 tag',sm2.tag,'scalarMetric2')
checkSame('Metadata TestPP/firstVar/scalarMetric2 value',sm2.text,'20')
checkSame('Metadata TestPP/firstVar/vectorMetric tag',vm.tag,'vectorMetric')
for child in vm:
  if child.tag == 'a':
    checkSame('Metadata TestPP/firstVar/vectorMetric/a value',child.text,'1')
  elif child.tag == 'b':
    checkSame('Metadata TestPP/firstVar/vectorMetric/b value',child.text,'2')
  elif child.tag == 'c':
    checkSame('Metadata TestPP/firstVar/vectorMetric/c value',child.text,'3')
  elif child.tag == 'd':
    checkSame('Metadata TestPP/firstVar/vectorMetric/d value',child.text,'4.0')
  else:
    checkTrue('Unexpected node in TestPP/firstVar/vectorMetric nodes: '+child.text,False)

checkSame('Metadata TestPP/secondVar tag',second.tag,'secondVar')
checkSame('Metadata TestPP/secondVar entries',len(second),1)
child = second[0]
checkSame('Metadata TestPP/secondVar/scalarMetric1 tag',child.tag,'scalarMetric1')
checkSame('Metadata TestPP/secondVar/scalarMetric1 value',child.text,'100.0')

treeDS = data._meta['DataSet'].tree.getroot()
checkSame('Metadata DataSet',treeDS.tag,'DataSet')
checkSame('Metadata DataSet entries',len(treeDS),2)
dims,general = treeDS[:]
checkSame('Metadata DataSet/dims tag',dims.tag,'dims')
checkSame('Metadata DataSet/dims entries',len(dims),2)
y,c = dims[:]
checkSame('Metadata DataSet/dims/y tag',y.tag,'y')
checkSame('Metadata DataSet/dims/y value',y.text,'time')
checkSame('Metadata DataSet/dims/c tag',c.tag,'c')
checkSame('Metadata DataSet/dims/c value',c.text,'time')
checkSame('Metadata DataSet/general tag',general.tag,'general')
checkSame('Metadata DataSet/general entries',len(general),4)
inputs,pointwise_meta,outputs,sampleTag = general[:]
checkSame('Metadata DataSet/general/inputs tag',inputs.tag,'inputs')
checkSame('Metadata DataSet/general/inputs value',inputs.text,'a,b,c')
checkSame('Metadata DataSet/general/outputs tag',outputs.tag,'outputs')
checkSame('Metadata DataSet/general/outputs value',outputs.text,'x,y,z')
checkSame('Metadata DataSet/general/pointwise_meta tag',pointwise_meta.tag,'pointwise_meta')
checkSame('Metadata DataSet/general/pointwise_meta value',pointwise_meta.text,'prefix')
checkSame('Metadata DataSet/general/sampleTag tag',sampleTag.tag,'sampleTag')
checkSame('Metadata DataSet/general/sampleTag value',sampleTag.text,'RAVEN_sample_ID')

# use getters to access contents (using API)
meta = data.getMeta(pointwise=True,general=True)
checkArray('Metadata get keys',sorted(meta.keys()),['DataSet','TestPP','prefix'],str)
# fail to find pointwise in general
checkFails('Metadata get missing general','Some requested keys could not be found in the requested metadata: set([u\'prefix\'])',data.getMeta,kwargs=dict(keys=['prefix'],general=True))
# fail to find general in pointwise
checkFails('Metadata get missing general','Some requested keys could not be found in the requested metadata: set([u\'DataSet\'])',data.getMeta,kwargs=dict(keys=['DataSet'],pointwise=True))
# check that poorly-aligned set checks out as such
checkTrue('Check misaligned data is not aligned',not data.checkIndexAlignment())
# check aligned data too
xml = createElement('DataSet',attrib={'name':'test'})
xml.append(createElement('Input',text='a'))
xml.append(createElement('Output',text='b'))
xml.append(createElement('Index',attrib={'var':'t'},text='b'))
dataAlign = XDataSet.DataSet()
dataAlign.messageHandler = mh
dataAlign._readMoreXML(xml)
rlz = {'a':np.array([1.9]),
       'b':np.array([3.4, 2.4, 6.5]),
       't':np.array([0.4, 0.9, 10])}
dataAlign.addRealization(rlz)
rlz = {'a':np.array([7.9]),
       'b':np.array([0.3, -0.8, 9.7]),
       't':np.array([0.4, 0.9, 10])}
dataAlign.addRealization(rlz)
checkTrue('Check aligned data is aligned', dataAlign.checkIndexAlignment('t'))

######################################
#        READ/WRITE FROM FILE        #
######################################
# to netCDF
netname = 'DataSetUnitTest.nc'
data.write(netname,style='netcdf',format='NETCDF4') # WARNING this will fail if netCDF4 not installed
checkTrue('Wrote to netcdf',os.path.isfile(netname))
## read fresh from netCDF
dataNET = XDataSet.DataSet()
dataNET.messageHandler = mh
dataNET.load(netname,style='netcdf')
# validity of load is checked below, in ACCESS USING GETTERS section
## remove files, for cleanliness (comment out to debug)
os.remove(netname) # if this is a problem because of lazy loading, force dataNET to load completely

# to CSV
## test writing to file
csvname = 'DataSetUnitTest'
data.write(csvname,style='CSV',**{'what':'a,b,c,x,y,z,RAVEN_sample_ID,prefix'})
## test metadata written
correct = ['<DataObjectMetadata name="DataSet">',
'  <TestPP type="Static">',
'    <firstVar>',
'      <scalarMetric1>10.0</scalarMetric1>',
'      <vectorMetric>',
'        <a>1</a>',
'        <c>3</c>',
'        <b>2</b>',
'        <d>4.0</d>',
'      </vectorMetric>',
'      <scalarMetric2>20</scalarMetric2>',
'    </firstVar>',
'    <secondVar>',
'      <scalarMetric1>100.0</scalarMetric1>',
'    </secondVar>',
'  </TestPP>',
'  ',
'  <DataSet type="Static">',
'    <dims>',
'      <y>time</y>',
'      <c>time</c>',
'    </dims>',
'    <general>',
'      <inputs>a,b,c</inputs>',
'      <pointwise_meta>prefix</pointwise_meta>',
'      <outputs>x,y,z</outputs>',
'      <sampleTag>RAVEN_sample_ID</sampleTag>',
'    </general>',
'  </DataSet>',
'  ',
'</DataObjectMetadata>']
# read in XML
lines = open(csvname+'.xml','r').readlines()
# remove line endings
for l,line in enumerate(lines):
  lines[l] = line.rstrip(os.linesep).rstrip('\n')
# check
checkArray('CSV XML',lines,correct,str)
## read from CSV/XML
xml = createElement('DataSet',attrib={'name':'csv'})
# scramble the IO space, also skip 'z' for testing
xml.append(createElement('Input',text='a,x,y'))
xml.append(createElement('Output',text='c,b'))
xml.append(createElement('Index',attrib={'var':'t'},text='y,c'))
dataCSV = XDataSet.DataSet()
dataCSV.messageHandler = mh
dataCSV._readMoreXML(xml)
dataCSV.load(csvname,style='CSV')
for var in data.getVars():
  if var == 'z':
    # not included in XML input specs, so should be left out
    checkFails('CSV var z','z',dataCSV.getVarValues,args=var)
  elif isinstance(data.getVarValues(var).item(0),(float,int)):
    checkTrue('CSV var {}'.format(var),(dataCSV._data[var] - data._data[var]).sum()<1e-20) #necessary due to roundoff
  else:
    checkTrue('CSV var {}'.format(var),bool((dataCSV._data[var] == data._data[var]).prod()))

# clean up temp files
os.remove(csvname+'.csv')
os.remove(csvname+'.xml')


######################################
#        ACCESS USING GETTERS        #
######################################
# test contents of data in parallel
# by index
checkRlz('Dataset full origin idx 1',data.realization(index=1),rlz1,skip=['time'])
checkRlz('Dataset full netcdf idx 1',dataNET.realization(index=1),rlz1,skip=['time'])
checkRlz('Dataset full csvxml idx 1',dataCSV.realization(index=1),rlz1,skip=['time','z'])
# by match
idx,rlz = data.realization(matchDict={'prefix':'third'})
checkSame('Dataset full origin match idx',idx,2)
checkRlz('Dataset full origin match',rlz,rlz2,skip=['time'])
idx,rlz = dataNET.realization(matchDict={'prefix':'third'})
checkSame('Dataset full netcdf match idx',idx,2)
checkRlz('Dataset full netCDF match',rlz,rlz2,skip=['time'])
idx,rlz = dataCSV.realization(matchDict={'prefix':'third'})
checkSame('Dataset full csvxml match idx',idx,2)
checkRlz('Dataset full csvxml match',rlz,rlz2,skip=['time','z'])
# TODO metadata checks?


######################################
#        ADDING NEW VARIABLE         #
######################################
f = np.array([9., 19., 29., 39.])
data.addVariable('f',f)
rlzAdd = dict(rlz2)
rlzAdd['f'] = np.atleast_1d(29.)
checkArray('Dataset add variable column',data.asDataset()['f'].values,f,float)
checkRlz('Dataset add variable rlz 2',data.realization(index=2),rlzAdd,skip='time')


######################################
#           SLICE BY INDEX           #
######################################
slices = data.sliceByIndex('time')
checkFloat('Index slicing "time" [2] "time"',slices[2]['time'].item(0),3.3e-6)
checkArray('Index slicing "time" [2] "a"',slices[2]['a'].values,[1.0, 11.0, 21.0, 31.0],float)
checkArray('Index slicing "time" [2] "c"',slices[2]['c'].values,[3.2, np.nan, np.nan, 33.2],float)

slices = data.sliceByIndex('RAVEN_sample_ID')
checkFloat('Index slicing sampleTag [3] sampleTag',slices[3]['RAVEN_sample_ID'].item(0),3)
checkFloat('Index slicing sampleTag [3] "a"',slices[3]['a'].values,31.0,float)
checkArray('Index slicing sampleTag [3] "c"',slices[3]['c'].values,[33.0,33.1,33.2,np.nan,np.nan,np.nan,np.nan,np.nan,np.nan],float)

######################################
#        CONSTRUCT FROM DICT         #
######################################
seed = {}
# vector variable, 10 entries with arbitrary lengths
seed['b'] = np.array([ np.array([1.00]),
                       np.array([1.10, 1.11]),
                       np.array([1.20, 1.21, 1.22]),
                       np.array([1.30, 1.31, 1.32, 1.33]),
                       np.array([1.40, 1.41, 1.42, 1.43, 1.44]),
                       np.array([1.50, 1.51, 1.52, 1.53, 1.54, 1.55]),
                       np.array([1.60, 1.61, 1.62, 1.63, 1.64, 1.65, 1.66]),
                       np.array([1.70, 1.71, 1.72, 1.73, 1.74, 1.75, 1.76, 1.77]),
                       np.array([1.80, 1.81, 1.82, 1.83, 1.84, 1.85, 1.86, 1.87, 1.88]),
                       np.array([1.90, 1.91, 1.92, 1.93, 1.94, 1.95, 1.96, 1.97, 1.98, 1.99])
                       ])
# coordinate, as vector
seed['t'] = np.array([ np.linspace(0,1,1),
                       np.linspace(0,1,2),
                       np.linspace(0,1,3),
                       np.linspace(0,1,4),
                       np.linspace(0,1,5),
                       np.linspace(0,1,6),
                       np.linspace(0,1,7),
                       np.linspace(0,1,8),
                       np.linspace(0,1,9),
                       np.linspace(0,1,10) ])
# set up data object
xml = createElement('DataSet',attrib={'name':'test'})
xml.append(createElement('Input',text='a'))
xml.append(createElement('Output',text='b'))
xml.append(createElement('Index',attrib={'var':'t'},text='b'))
data = XDataSet.DataSet()
data.messageHandler = mh
data._readMoreXML(xml)
# load with insufficient values
checkFails('Load from dict missing variable','Variables are missing from "source" that are required for this data object: set([u\'a\'])',data.load,args=[seed],kwargs=dict(style='dict',dims=data.getDimensions()))
# add a scalar variable, 10 entries
seed['a'] = np.array([1.0, 1.1, 1.2, 1.3, 1.4, 1.5, 1.6, 1.7, 1.8, 1.9])
# load properly
data.load(seed,style='dict',dims=data.getDimensions())
# test contents
checkArray('load from dict "a"',data.asDataset()['a'].values,seed['a'],float)
checkArray('load from dict "b"[3]',data.asDataset().isel(True,RAVEN_sample_ID=3)['b'].dropna('t').values,seed['b'][3],float)
rlz = data.realization(index=2)
checkFloat('load from dict rlz 2 "a"',rlz['a'],1.2)
checkArray('load from dict rlz 2 "b"',rlz['b'].values,[1.2,1.21,1.22],float)
# Here I am testing the functionality that converts the dataObject into a dict
convertedDict = data.asDataset(outType='dict')
# check that the dictionary entries are the same
checkArray('asDict "a"',seed['a'],convertedDict['data']['a'],float)
checkArray('asDict "b[0]"',convertedDict['data']['b'][0],seed['b'][0],float)
checkArray('asDict "b[4]"',convertedDict['data']['b'][4],seed['b'][4],float)
checkArray('asDict "b[9]"',convertedDict['data']['b'][9],seed['b'][9],float)
checkArray('asDict "t[0]"',convertedDict['data']['t'][0],seed['t'][0],float)
checkArray('asDict "t[4]"',convertedDict['data']['t'][4],seed['t'][4],float)
checkArray('asDict "t[9]"',convertedDict['data']['t'][9],seed['t'][9],float)
checkSame('asDict dims "a"',convertedDict['dims']['a'],[])
checkSame('asDict dims "b"',convertedDict['dims']['b'],['t'])
# TODO check metadata?
# double-check there's no errors using this to construct a new dataset (full loop)
xml = createElement('DataSet',attrib={'name':'test'})
xml.append(createElement('Input',text='a'))
xml.append(createElement('Output',text='b'))
xml.append(createElement('Index',attrib={'var':'t'},text='b'))
dataRe = XDataSet.DataSet()
dataRe.messageHandler = mh
dataRe._readMoreXML(xml)
dataRe.load(convertedDict['data'],style='dict',dims=convertedDict['dims'])
# use exact same tests as originally loading from dict, but for dataRe
checkArray('load from dict "a"',dataRe.asDataset()['a'].values,seed['a'],float)
checkArray('load from dict "b"[3]',dataRe.asDataset().isel(True,RAVEN_sample_ID=3)['b'].dropna('t').values,seed['b'][3],float)
rlz = dataRe.realization(index=2)
checkFloat('load from dict rlz 2 "a"',rlz['a'],1.2)
checkArray('load from dict rlz 2 "b"',rlz['b'].values,[1.2,1.21,1.22],float)
######################################
#        REMOVING VARIABLES          #
######################################
# first, add a sample so the variable is also in the collector
rlz = {'a':np.atleast_1d(2.0), 'b':np.array([2.0,2.1,2.2]), 't':np.linspace(0,1,3)}
data.addRealization(rlz)
del rlz['b']
del rlz['t']
checkArray('Remove variable starting vars',data.getVars(),['a','b'],str)
data.remove(variable='b')
checkArray('Remove variable remaining vars',data.getVars(),['a'],str)
checkRlz('Remove variable rlz -1',data.realization(index=-1),rlz)
# collapse and re-check
data.asDataset()
checkArray('Remove variable remaining vars',data.getVars(),['a'],str)
checkRlz('Remove variable rlz -1',data.realization(index=-1),rlz)
# check we can add a new realization
data.addRealization({'a':np.array([2.1]), 't':np.array([0])})
<<<<<<< HEAD
=======


######################################
#          CLUSTER LABELING          #
######################################
# as used by the Optimizer, for example.  We store as a flat point set, then
#   divide up by cluster label for printing.
# create data object
xml = createElement('PointSet',attrib={'name':'test'})
xml.append(createElement('Input',text='a,b'))
xml.append(createElement('Output',text='x,y'))
data = XDataSet.DataSet()
data.messageHandler = mh
data._readMoreXML(xml)
# register "trajID" (cluster label) and "varsUpdate" (iteration number/monotonically increasing var) as meta
data.addExpectedMeta(['trajID','varsUpdate'])
# add two trajectories to get started, like starting two trajectories
rlz0_0 = {'trajID': np.atleast_1d(1),
          'a': np.atleast_1d(  1.0),
          'b': np.atleast_1d(  5.0),
          'x': np.atleast_1d( 10.0),
          'y': np.atleast_1d(100.0),
          'varsUpdate': np.atleast_1d(0)}
rlz1_0 = {'trajID': np.atleast_1d(2),
          'a': np.atleast_1d(  2.0),
          'b': np.atleast_1d(  6.0),
          'x': np.atleast_1d( 20.0),
          'y': np.atleast_1d(200.0),
          'varsUpdate': np.atleast_1d(0)}
data.addRealization(rlz0_0)
data.addRealization(rlz1_0)
checkRlz('Cluster initial traj 1',data.realization(index=0),rlz0_0,skip='varsUpdate')
checkRlz('Cluster initial traj 2',data.realization(index=1),rlz1_0,skip='varsUpdate')
# now sample a new trajectory point, going into the collector
rlz0_1 = {'trajID': np.atleast_1d(1),
          'a': np.atleast_1d(  1.1),
          'b': np.atleast_1d(  5.1),
          'x': np.atleast_1d( 10.1),
          'y': np.atleast_1d(100.1),
          'varsUpdate': np.atleast_1d(1)}
data.addRealization(rlz0_1)
checkRlz('Cluster extend traj 1[0]',data.realization(matchDict={'trajID':1,'varsUpdate':0})[1],rlz0_0,skip='varsUpdate')
checkRlz('Cluster extend traj 1[1]',data.realization(matchDict={'trajID':1,'varsUpdate':1})[1],rlz0_1,skip='varsUpdate')
checkRlz('Cluster extend traj 2[0]',data.realization(matchDict={'trajID':2,'varsUpdate':0})[1],rlz1_0,skip='varsUpdate')
# now collapse and then append to the data
data.asDataset()
rlz1_1 = {'trajID': np.atleast_1d(2),
          'a': np.atleast_1d(  2.1),
          'b': np.atleast_1d(  6.1),
          'x': np.atleast_1d( 20.1),
          'y': np.atleast_1d(200.1),
          'varsUpdate': np.atleast_1d(1)}
data.addRealization(rlz1_1)
checkRlz('Cluster extend traj 2[1]',data.realization(matchDict={'trajID':2,'varsUpdate':1})[1],rlz1_1,skip='varsUpdate')
# print it
fname = 'XDataUnitTestClusterLabels'
data.write(fname,style='csv',clusterLabel='trajID')
# manually check contents
for l,line in enumerate(open(fname+'.csv','r')):
  if l == 0:
    checkSame('Cluster CSV main [0]',line.strip(),'trajID,filename')
  elif l == 1:
    checkSame('Cluster CSV main [1]',line.strip(),'1,{}_1.csv'.format(fname))
  elif l == 2:
    checkSame('Cluster CSV main [2]',line.strip(),'2,{}_2.csv'.format(fname))
for l,line in enumerate(open(fname+'_1.csv','r')):
  if l == 0:
    checkSame('Cluster CSV id1 [0]',line.strip(),'a,b,x,y,varsUpdate')
  elif l == 1:
    line = list(float(x) for x in line.split(','))
    checkArray('Cluster CSV id1 [1]',line,[1.0,5.0,10.0,100.0,0],float)
  elif l == 2:
    line = list(float(x) for x in line.split(','))
    checkArray('Cluster CSV id1 [1]',line,[1.1,5.1,10.1,100.1,1],float)
for l,line in enumerate(open(fname+'_2.csv','r')):
  if l == 0:
    checkSame('Cluster CSV id1 [0]',line.strip(),'a,b,x,y,varsUpdate')
  elif l == 1:
    line = list(float(x) for x in line.split(','))
    checkArray('Cluster CSV id1 [1]',line,[2.0,6.0,20.0,200.0,0],float)
  elif l == 2:
    line = list(float(x) for x in line.split(','))
    checkArray('Cluster CSV id1 [1]',line,[2.1,6.1,20.1,200.1,1],float)
# load it as a history # TODO first, loading needs to be fixed to use DataObject params instead of XML params
from XHistorySet import HistorySet
xml = createElement('HistorySet',attrib={'name':'test'})
xml.append(createElement('Input',text='trajID'))
xml.append(createElement('Output',text='a,b,x,y'))
options = createElement('options')
options.append(createElement('pivotParameter',text='varsUpdate'))
xml.append(options)
data2 = HistorySet()
data2.messageHandler = mh
data2._readMoreXML(xml)
data2.load(fname,style='csv')
# check data is correct by realization
correct = {'a':np.array([  1.0,  1.1]),
           'b':np.array([  5.0,  5.1]),
           'x':np.array([ 10.0, 10.1]),
           'y':np.array([100.0,100.1]),
           'trajID':np.array([1])}
checkRlz('Cluster read [0]',data2.realization(index=0),correct)
correct = {'a':np.array([  2.0,  2.1]),
           'b':np.array([  6.0,  6.1]),
           'x':np.array([ 20.0, 20.1]),
           'y':np.array([200.0,200.1]),
           'trajID':np.array([2])}
checkRlz('Cluster read [1]',data2.realization(index=1),correct)


>>>>>>> fc7a4bc2
print(results)

sys.exit(results["fail"])
"""
  <TestInfo>
    <name>framework.test_datasets</name>
    <author>talbpaul</author>
    <created>2017-10-20</created>
    <classesTested>DataSet</classesTested>
    <description>
       This test is a Unit Test for the DataSet classes.
    </description>
  </TestInfo>
"""<|MERGE_RESOLUTION|>--- conflicted
+++ resolved
@@ -771,9 +771,6 @@
 checkRlz('Remove variable rlz -1',data.realization(index=-1),rlz)
 # check we can add a new realization
 data.addRealization({'a':np.array([2.1]), 't':np.array([0])})
-<<<<<<< HEAD
-=======
-
 
 ######################################
 #          CLUSTER LABELING          #
@@ -882,8 +879,6 @@
            'trajID':np.array([2])}
 checkRlz('Cluster read [1]',data2.realization(index=1),correct)
 
-
->>>>>>> fc7a4bc2
 print(results)
 
 sys.exit(results["fail"])
