--- conflicted
+++ resolved
@@ -1091,13 +1091,8 @@
       self.raiseAnError(IOError,'It is not allowed to have the same name of input/output variables in the data '+self.name+' of type '+self.type)
     optionsData = paramInput.findFirst('options')
     if optionsData != None:
-<<<<<<< HEAD
-      for child in optionsData:
-        self._dataParameters[child.tag] = utils.tryParse(child.text)
-=======
       for child in optionsData.subparts:
         self._dataParameters[child.getName()] = child.value
->>>>>>> cce20de4
     if set(self._dataParameters.keys()).issubset(['inputRow','inputPivotValue']):
       self.raiseAnError(IOError,'It is not allowed to simultaneously specify the nodes: inputRow and inputPivotValue!')
     if set(self._dataParameters.keys()).issubset(['outputRow','outputPivotValue','operator']):
