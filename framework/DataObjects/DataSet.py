--- conflicted
+++ resolved
@@ -266,23 +266,6 @@
       self._inputs.append(varName)
     elif classify == 'output':
       self._outputs.append(varName)
-<<<<<<< HEAD
-      if len(values) and type(values[0]) == xr.DataArray:
-        indexes = values[0].sizes.keys()
-        for index in indexes:
-          if index in self._pivotParams.keys():
-            self._pivotParams[index].append(varName)
-          else:
-            self._pivotParams[index]=[varName]
-    else:
-      self._metavars.append(varName)
-    # if provided, set the indices for this variable
-    for index in indices:
-      if index in self._pivotParams.keys():
-        self._pivotParams[index].append(varName)
-      else:
-        self._pivotParams[index]=[varName]
-=======
     else:
       self._metavars.append(varName)
     # move from the elif classify =='output', since the metavars can also contain the
@@ -301,7 +284,6 @@
       else:
         self._pivotParams[index] = [varName]
     # register variable in order
->>>>>>> 9a0e0b4a
     self._orderedVars.append(varName)
 
   def asDataset(self, outType='xrDataset'):
