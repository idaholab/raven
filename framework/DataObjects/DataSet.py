--- conflicted
+++ resolved
@@ -502,11 +502,7 @@
     self._setScalingFactors()
 
   # @profile
-<<<<<<< HEAD
-  def realization(self, index=None, matchDict=None, noMatchDict=None, tol=1e-15, unpackXArray=False, asDataSet = False, options = None):
-=======
   def realization(self, index=None, matchDict=None, noMatchDict=None, tol=1e-15, unpackXArray=False, asDataSet = False, first = True):
->>>>>>> bb36aded
     """
       Method to obtain a realization from the data, either by index or matching value.
       Either "index" or one of ("matchDict", "noMatchDict") must be supplied.
@@ -517,11 +513,6 @@
       @ In, tol, float, optional, tolerance to which match should be made
       @ In, unpackXArray, bool, optional, True if the coordinates of the xarray variables must be exposed in the dict (e.g. if P(t) => {P:ndarray, t:ndarray}) (valid only for dataset)
       @ In, asDataSet, bool, optional, return realization from the data as a DataSet
-<<<<<<< HEAD
-      @ In, options, dict, optional, options to be applied to the search
-      @ Out, index, int, optional, index where found (or len(self) if not found), only returned if matchDict
-      @ Out, rlz, dict, realization requested (None if not found)
-=======
       @ In, first, bool, optional, return the first matching realization only?
                                    If False, it returns a list of all mathing realizations Default:True
       @ Out, (index, rlz), tuple ( (int, dict) or (list(int),list(dict)) ), where:
@@ -535,7 +526,6 @@
                                    else    :
                                      if asDataSet: xarray.Dataset, all matching realizations as xarray.Dataset OR None if not found
                                      else        : list, list of matching realizatiions as [{var:value1}, {var:value2}, ...]
->>>>>>> bb36aded
     """
     # TODO convert input space to KD tree for faster searching -> XArray.DataArray has this built in?
     ## first, check that some direction was given, either an index or a match to find
@@ -585,38 +575,13 @@
           return 0, None
         # otherwise, get it from the collector
         else:
-<<<<<<< HEAD
-          index, rlz = self._getRealizationFromCollectorByValue(matchDict, noMatchDict, tol=tol, options=options)
-=======
           index, rlz = self._getRealizationFromCollectorByValue(matchDict, noMatchDict, tol=tol, first=first)
->>>>>>> bb36aded
       # otherwise, first try to find it in the data
       else:
         index, rlz = self._getRealizationFromDataByValue(matchDict, noMatchDict, tol=tol, unpackXArray=unpackXArray)# should we add options=options to this one as well?
         # if no match found in data, try in the collector (if there's anything in it)
         if rlz is None:
           if numInCollector > 0:
-<<<<<<< HEAD
-            index, rlz = self._getRealizationFromCollectorByValue(matchDict, noMatchDict, tol=tol, options=options)
-      # add index map where necessary
-      for rl in (rlz if type(rlz).__name__ in "list" else [rlz]):
-        rl = self._addIndexMapToRlz(rl)
-      if asDataSet:
-        if type(rlz).__name__ in "list":
-          d = {}
-          dims =  self.getDimensions()
-          for index, rl in enumerate(rlz):
-            for k, v in rl.items():
-              d[k] = {'dims':tuple(dims[k]) ,'data': v}
-            rlz[index] =  xr.Dataset.from_dict(d)
-          rlz = xr.concat(rlz,dim=self.sampleTag)
-        else:
-          d = {}
-          dims =  self.getDimensions()
-          for k, v in rlz.items():
-            d[k] = {'dims':tuple(dims[k]) ,'data': v}
-          rlz =  xr.Dataset.from_dict(d)
-=======
             index, rlz = self._getRealizationFromCollectorByValue(matchDict, noMatchDict, tol=tol, first=first)
       # if as Dataset convert it
       if asDataSet:
@@ -627,7 +592,6 @@
           d = {k:{'dims':tuple(dims[k]) ,'data': v} for (k,v) in rl.items()}
           rlz[index] =  xr.Dataset.from_dict(d)
         rlz = xr.concat(rlz,dim=self.sampleTag)
->>>>>>> bb36aded
       return index, rlz
 
   def remove(self,variable):
@@ -1622,21 +1586,12 @@
       rlz[var] = vals
     return rlz
 
-<<<<<<< HEAD
-  def _getRealizationFromCollectorByValue(self, toMatch, noMatch, tol=1e-15, options = None):
-=======
   def _getRealizationFromCollectorByValue(self, toMatch, noMatch, tol=1e-15, first=True):
->>>>>>> bb36aded
     """
       Obtains a realization from the collector storage matching the provided index
       @ In, toMatch, dict, elements to match
       @ In, noMatch, dict, elements to AVOID matching (should not match within tolerance)
       @ In, tol, float, optional, tolerance to which match should be made
-<<<<<<< HEAD
-      @ In, options, dict, optional, options to be applied to the search
-      @ Out, r, int, index where match was found OR size of data if not found
-      @ Out, rlz, dict, realization as {var:value} OR None if not found
-=======
       @ In, first, bool, optional, return the first matching realization only?
                                    If False, it returns a list of all mathing realizations Default:True
       @ Out, (r, rlz) or (rr, rlzs), tuple ( (int, dict) or (list(int),list(dict)) ), where:
@@ -1646,32 +1601,19 @@
                                      second element:
                                        if first: rlz, dict, first matching realization as {var:value} OR None if not found
                                        else    : rlzs, list, list of matching realizatiions as [{var:value1}, {var:value2}, ...]
->>>>>>> bb36aded
     """
     if toMatch is None:
       toMatch = {}
 
     assert(self._collector is not None)
-<<<<<<< HEAD
-    if options:
-      allMatch = options.get("returnAllMatch",False)
-    else:
-      allMatch = False
-=======
-
->>>>>>> bb36aded
+
     # TODO KD Tree for faster values -> still want in collector?
     # TODO slow double loop
     matchVars, matchVals = zip(*toMatch.items()) if toMatch else ([], [])
     avoidVars, avoidVals = zip(*noMatch.items()) if noMatch else ([], [])
     matchIndices = tuple(self._orderedVars.index(var) for var in matchVars)# What did we use this in?
-<<<<<<< HEAD
-    if allMatch:
-      matchIndexes, matchRlz = [], [] # used if allMatch == True, should it be range(np.shape(self._collector)[1]),[]?
-=======
     if not first:
       rr, rlz = [], []
->>>>>>> bb36aded
     for r, row in enumerate(self._collector[:]): #TODO: CAN WE MAKE R START FROM LAST MATCHINDEXES ?
       match = True
       # find matches first
@@ -1700,18 +1642,6 @@
           if not match:
             break
       if match:
-<<<<<<< HEAD
-        if not allMatch:
-          break
-        else:
-          matchIndexes.append(r)
-          matchRlz.append(self._getRealizationFromCollectorByIndex(r))
-    if match:
-      if not allMatch:
-        return r, self._getRealizationFromCollectorByIndex(r)
-      else:
-        return matchIndexes, matchRlz
-=======
         if first:
           break
         else:
@@ -1722,7 +1652,6 @@
         return r, self._getRealizationFromCollectorByIndex(r)
       else:
         return rr, rlz
->>>>>>> bb36aded
     else:
       return len(self), None
 
