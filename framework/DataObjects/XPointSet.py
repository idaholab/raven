--- conflicted
+++ resolved
@@ -93,9 +93,6 @@
       self._selectOutput = ('outputRow',-1)
 
   ### INTERNAL USE FUNCTIONS ###
-<<<<<<< HEAD
-  def _convertFinalizedDataRealizationToDict(self,rlz):
-=======
   def _collapseNDtoDataArray(self,data,var,labels=None):
     """
       Converts a row of numpy samples into a single DataArray suitable for a xr.Dataset.
@@ -125,7 +122,6 @@
     return array
 
   def _convertFinalizedDataRealizationToDict(self,rlz, unpackXArray=False):
->>>>>>> 21bf7986
     """
       After collapsing into xr.Dataset, all entries are stored as xr.DataArrays.
       This converts them into a dictionary like the realization sent in.
