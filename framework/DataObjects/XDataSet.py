# Copyright 2017 Battelle Energy Alliance, LLC
#
# Licensed under the Apache License, Version 2.0 (the "License");
# you may not use this file except in compliance with the License.
# You may obtain a copy of the License at
#
# http://www.apache.org/licenses/LICENSE-2.0
#
# Unless required by applicable law or agreed to in writing, software
# distributed under the License is distributed on an "AS IS" BASIS,
# WITHOUT WARRANTIES OR CONDITIONS OF ANY KIND, either express or implied.
# See the License for the specific language governing permissions and
# limitations under the License.

#For future compatibility with Python 3
"""
  This class outlines the behavior for the basic in-memory DataObject, including support
  for ND and ragged input/output variable data shapes.  Other in-memory DataObjects are
  specialized implementations of this class.
"""
from __future__ import division, print_function, unicode_literals, absolute_import
import warnings
warnings.simplefilter('default',DeprecationWarning)

import sys,os
import __builtin__
import itertools
import copy
import cPickle as pk
import xml.etree.ElementTree as ET

import abc
import numpy as np
import pandas as pd
import xarray as xr

# relative import for RAVEN, local import for unit tests
try:
  from .XDataObject import DataObject
except ValueError:
  from XDataObject import DataObject
from Files import StaticXMLOutput
from utils import utils, cached_ndarray, InputData, xmlUtils, mathUtils

# for profiling with kernprof
try:
  __builtin__.profile
except AttributeError:
  # profiler not preset, so pass through
  def profile(func):
    """
      Dummy for when profiler is missing.
      @ In, func, method, method to run
      @ Out, func, method, method to run
    """
    return func

#
#
#
#
class DataSet(DataObject):
  """
    DataObject developed Oct 2017 to obtain linear performance from data objects when appending, over
    thousands of variables and millions of samples.  Wraps np.ndarray for collecting and uses xarray.Dataset
    for final form.  Subclasses are shortcuts (recipes) for this most general case.

    The interface for these data objects is specific.  The methods under "EXTERNAL API", "INITIALIZATION",
    and "BUILTINS" are the only methods that should be called to interact with the object.
  """
  ### EXTERNAL API ###
  # These are the methods that RAVEN entities should call to interact with the data object
  def addExpectedMeta(self,keys):
    """
      Registers meta to look for in realizations.
      @ In, keys, set(str), keys to register
      @ Out, None
    """
    # TODO add option to skip parts of meta if user wants to
    # remove already existing keys
    keys = list(key for key in keys if key not in self.getVars()+self.indexes)
    # if no new meta, move along
    if len(keys) == 0:
      return
    # CANNOT add expected meta after samples are started
    assert(self._data is None)
    assert(self._collector is None or len(self._collector) == 0)
    self._metavars.extend(keys)
    self._orderedVars.extend(keys)

  def addMeta(self,tag,xmlDict):
    """
      Adds general (not pointwise) metadata to this data object.  Can add several values at once, collected
      as a dict keyed by target variables.
      @ In, tag, str, section to add metadata to, usually the data submitter (BasicStatistics, DataObject, etc)
      @ In, xmlDict, dict, data to change, of the form {target:{scalarMetric:value,scalarMetric:value,vectorMetric:{wrt:value,wrt:value}}}
      @ Out, None
    """
    # Data ends up being written as follows (see docstrings above for dict structure)
    #  - A good default for 'target' is 'general' if there's not a specific target
    # <tag>
    #   <target>
    #     <scalarMetric>value</scalarMetric>
    #     <scalarMetric>value</scalarMetric>
    #     <vectorMetric>
    #       <wrt>value</wrt>
    #       <wrt>value</wrt>
    #     </vectorMetric>
    #   </target>
    #   <target>
    #     <scalarMetric>value</scalarMetric>
    #     <vectorMetric>
    #       <wrt>value</wrt>
    #     </vectorMetric>
    #   </target>
    # </tag>
    # TODO potentially slow if MANY top level tags
    if tag not in self._meta.keys():
      # TODO store elements as Files object XML, for now
      new = StaticXMLOutput()
      new.initialize(self.name,self.messageHandler) # TODO replace name when writing later
      new.newTree(tag)
      self._meta[tag] = new
    destination = self._meta[tag]
    for target in xmlDict.keys():
      for metric,value in xmlDict[target].items():
        # Two options: if a dict is given, means vectorMetric case
        if isinstance(value,dict):
          destination.addVector(target,metric,value)
        # Otherwise, scalarMetric
        else:
          # sanity check to make sure suitable values are passed in
          assert(isinstance(value,(basestring,float,int)))
          destination.addScalar(target,metric,value)

  def addRealization(self,rlz):
    """
      Adds a "row" (or "sample") to this data object.
      This is the method to add data to this data object.
      Note that rlz can include many more variables than this data object actually wants.
      Before actually adding the realization, data is formatted for this data object.
      @ In, rlz, dict, {var:val} format where
                         "var" is the variable name as a string,
                         "val" is either a float or a np.ndarray of values.
      @ Out, None
    """
    # protect against back-changing realization
    rlz = copy.deepcopy(rlz)
    # clean out entries that aren't desired
    try:
      rlz = dict((var,rlz[var]) for var in self.getVars()+self.indexes)
    except KeyError as e:
      self.raiseAnError(KeyError,'Provided realization does not have all requisite values for object "{}": "{}"'.format(self.name,e.args[0]))
    # check consistency, but make it an assertion so it can be passed over
    if not self._checkRealizationFormat(rlz):
      self.raiseAnError(SyntaxError,'Realization was not formatted correctly for "{}"! See warnings above.'.format(self.name))
    # format the data
    rlz = self._formatRealization(rlz)
    ## establish types if not done yet
    self._setDataTypes(rlz)
    # perform selective collapsing/picking of data
    rlz = self._selectiveRealization(rlz)

    ## check alignment of indexes
    self._checkAlignedIndexes(rlz) # TODO implement
    #  NB If no scalar entry is made, this construction fails.  In that case,
    #  instead of treating each dataarrray as an object, numpy.asarray calls their asarray methods,
    #  unfolding them and making a full numpy array with more dimensions, instead of effectively
    #  a list of realizations, where each realization is effectively a list of xr.DataArray objects.
    #
    #  To mitigate this behavior, we forcibly add a [0.0] entry to each realization, then exclude
    #  it once the realizations are constructed.  This seems like an innefficient option; others
    #  should be explored.  - talbpaul, 12/2017
    # newData is a numpy array of realizations,
    #   each of which is a numpy array of some combination of scalar values and/or xr.DataArrays.
    #   This is because the cNDarray collector expects a LIST of realization, not a single realization.
    #   Maybe the "append" method should be renamed to "extend" or changed to append one at a time.
    ## set realizations as a list of realizations (which are ordered lists)
    newData = np.array(list(rlz[var] for var in self._orderedVars)+[0.0],dtype=object)
    newData = newData[:-1]
    # if data storage isn't set up, set it up
    if self._collector is None:
      self._collector = self._newCollector(width=len(rlz))
    # append
    self._collector.append(newData)
    # if hierarchical, clear the parent as an ending
    self._clearParentEndingStatus(rlz)
    # reset scaling factors, kd tree
    self._resetScaling()

  def addVariable(self,varName,values,classify='meta'):
    """
      Adds a variable/column to the data.  "values" needs to be as long as self.size.
      @ In, varName, str, name of new variable
      @ In, values, np.array, new values (floats/str for scalars, xr.DataArray for hists)
      @ In, classify, str, optional, either 'input', 'output', or 'meta'
      @ Out, None
    """
    # TODO might be removable
    assert(isinstance(values,np.ndarray))
    assert(len(values) == self.size)
    assert(classify in ['input','output','meta'])
    # first, collapse existing entries
    self.asDataset()
    # format as single data array
    # TODO worry about sampleTag values?
    column = self._collapseNDtoDataArray(values,varName,labels=self._data[self.sampleTag])
    # add to the dataset
    self._data = self._data.assign(**{varName:column})
    if classify == 'input':
      self._inputs.append(varName)
    elif classify == 'output':
      self._outputs.append(varName)
    else:
      self._metavars.append(varName)
    self._orderedVars.append(varName)

  def asDataset(self, outType=None):
    """
      Casts this dataObject as dictionary or an xr.Dataset depending on outType.
      @ In, outType, str, optional, type of output object (xr.Dataset or dictionary).
      @ Out, xr.Dataset or dictionary.
    """
    if outType is None or outType=='xrDataset':
      # return the xArray, i.e., the old asDataset()
      return self._convertToXrDataset()
    elif outType=='dict':
      # return a dict
      return self._convertToDict()
    else:
      # raise an error
      self.raiseAnError(ValueError, 'DataObject method "asDataset" has been called with wrong '
                                    'type: ' +str(outType) + '. Allowed values are: xrDataset, dict.')

  def checkIndexAlignment(self,indexesToCheck=None):
    """
      Checks that all realizations share common coordinates along given indexes.
      That is, assures data is not sparse, but full (no NaN entries).
      @ In, indexesToCheck, list(str) or str or None, optional, indexes to check (or single index if string, or if None will check ALL indexes)
      @ Out, same, bool, if True then alignment is good
    """
    # format request so that indexesToCheck is always a list
    if isinstance(indexesToCheck,basestring):
      indexesToCheck = [indexesToCheck]
    elif indexesToCheck is None:
      indexesToCheck = self.indexes[:]
    else:
      try:
        indexesToCheck = list(indexesToCheck) # TODO what if this errs?
      except TypeError:
        self.raiseAnError('Unrecognized input to checkIndexAlignment!  Expected list, string, or None, but got "{}"'.format(type(indexesToCheck)))
    # check the alignment of each index by checking for NaN values in each slice
    data = self.asDataset()
    for index in indexesToCheck:
      # check that index is indeed an index
      assert(index in self.indexes)
      # get a typical variable from set to look at
      ## NB we can do this because each variable within one realization must be aligned with the rest
      ##    of the variables in that same realization, so checking one variable that depends on "index"
      ##    is as good as checking all of them.
      ##TODO: This approach is only working for our current data struture, for ND case, this should be
      ## improved.
      data = data[self._pivotParams[index][-1]]
      # if any nulls exist in this data, this suggests missing data, therefore misalignment.
      if data.isnull().sum() > 0:
        self.raiseADebug('Found misalignment index variable "{}".'.format(index))
        return False
    # if you haven't returned False by now, you must be aligned
    return True

  def constructNDSample(self,vals,dims,coords,name=None):
    """
      Constructs a single realization instance (for one variable) from a realization entry.
      @ In, vals, np.ndarray, should have shape of (len(coords[d]) for d in dims)
      @ In, dims, list(str), names of dependent dimensions IN ORDER of appearance in vals, e.g. ['time','x','y']
      @ In, coords, dict, {dimension:list(float)}, values for each dimension at which 'val' was obtained, e.g. {'time':
      @ Out, obj, xr.DataArray, completed realization instance suitable for sending to "addRealization"
    """
    # TODO while simple, this API will allow easier extensibility in the future.
    obj = xr.DataArray(vals,dims=dims,coords=coords)
    obj.rename(name)
    return obj

  def getDimensions(self,var=None):
    """
      Provides the independent dimensions that this variable depends on.
      To get all dimensions at once, use self.indexes property.
      @ In, var, str, optional, name of variable (or None, or 'input', or 'output')
      @ Out, dims, dict, {name:values} of independent dimensions
    """
    # TODO add unit tests
    # TODO allow several variables requested at once?
    if var is None:
      var = self.getVars()
    elif var in ['input','output']:
      var = self.getVars(var)
    else:
      var = [var]
    dims = dict((v,list(key for key in self._pivotParams.keys() if v in self._pivotParams[key])) for v in var)
    return dims

  def getMeta(self,keys=None,pointwise=False,general=False):
    """
      Method to obtain entries in the metadata.  If neither pointwise nor general, then returns an empty dict.
       @ In, keys, list(str), optional, the keys (or main tag) to search for.  If None, return all.
       @ In, pointwise, bool, optional, if True then matches will be searched in the pointwise metadata
       @ In, general, bool, optional, if True then matches will be searched in the general metadata
       @ Out, meta, dict, key variables/xpaths to data object entries (column if pointwise, XML if general)
    """
    # if keys is None, keys is all of them
    if keys is None:
      keys = []
      if pointwise:
        keys += self._metavars
      if general:
        keys += self._meta.keys()
    gKeys = set([]) if not general else set(self._meta.keys()).intersection(set(keys))
    pKeys = set([]) if not pointwise else set(self._metavars).intersection(set(keys))
    # get any left overs
    missing = set(keys).difference(gKeys.union(pKeys))
    if len(missing)>0:
      self.raiseAnError(KeyError,'Some requested keys could not be found in the requested metadata:',missing)
    meta = {}
    if pointwise:
      # TODO slow key crawl
      for var in self._metavars:
        if var in pKeys:
          # TODO if still collecting, an option to NOT call asDataset
          meta[var] = self.asDataset()[var]
    if general:
      meta.update(dict((key,self._meta[key]) for key in gKeys))
    return meta

  def getVars(self,subset=None):
    """
      Gives list of variables that are part of this dataset.
      @ In, subset, str, optional, if given can return 'input','output','meta' subset types
      @ Out, getVars, list(str), list of variable names requested
    """
    if subset is None:
      return self.vars
    subset = subset.strip().lower()
    if subset == 'input':
      return self._inputs[:]
    elif subset == 'output':
      return self._outputs[:]
    elif subset == 'meta':
      return self._metavars[:]
    elif subset == 'indexes':
      return self.indexes[:]
    else:
      self.raiseAnError(KeyError,'Unrecognized subset choice: "{}"'.format(subset))

  def getVarValues(self,var):
    """
      Returns the sampled values of "var"
      @ In, var, str or list(str), name(s) of variable(s)
      @ Out, res, xr.DataArray, samples (or dict of {var:xr.DataArray} if multiple variables requested)
    """
    ## NOTE TO DEVELOPER:
    # This method will make a COPY of all the data into dictionaries.
    # This is necessarily fairly cumbersome and slow.
    # For faster access, consider using data.asDataset()['varName'] for one variable, or
    #                                   data.asDataset()[ ('var1','var2','var3') ] for multiple.
    self.asDataset()
    if isinstance(var,basestring):
      val = self._data[var]
      #format as scalar
      if len(val.dims) == 0:
        res = self._data[var].item(0)
      #format as dataarray
      else:
        res = self._data[var]
    elif isinstance(var,list):
      res = dict((v,self.getVarValues(v)) for v in var)
    else:
      self.raiseAnError(RuntimeError,'Unrecognized request type:',type(var))
    return res

  def load(self,fileName,style='netCDF',**kwargs):
    """
      Reads this dataset from disk based on the format.
      @ In, fileName, str, path and name of file to read
      @ In, style, str, optional, options are enumerated below
      @ In, kwargs, dict, optional, additional arguments to pass to reading function
      @ Out, None
    """
    style = style.lower()
    # if fileToLoad in kwargs, then filename is actualle fileName/fileToLoad
    if 'fileToLoad' in kwargs.keys():
      fileName = kwargs['fileToLoad'].getAbsFile()
    # load based on style for loading
    if style == 'netcdf':
      self._fromNetCDF(fileName,**kwargs)
    elif style == 'csv':
      # make sure we don't include the "csv"
      if fileName.endswith('.csv'):
        fileName = fileName[:-4]
      self._fromCSV(fileName,**kwargs)
    elif style == 'dict':
      self._fromDict(fileName,**kwargs)
    # TODO dask
    else:
      self.raiseAnError(NotImplementedError,'Unrecognized read style: "{}"'.format(style))
    # after loading, set or reset scaling factors
    self._setScalingFactors()

  def realization(self,index=None,matchDict=None,tol=1e-15, unpackXArray=False):
    """
      Method to obtain a realization from the data, either by index or matching value.
      Either "index" or "matchDict" must be supplied.
      If matchDict and no match is found, will return (len(self),None) after the pattern of numpy, scipy
      @ In, index, int, optional, number of row to retrieve (by index, not be "sample")
      @ In, matchDict, dict, optional, {key:val} to search for matches
      @ In, tol, float, optional, tolerance to which match should be made
      @ In, unpackXArray, bool, optional, True if the coordinates of the xarray variables must be exposed in the dict (e.g. if P(t) => {P:ndarray, t:ndarray}) (valid only for dataset)
      @ Out, index, int, optional, index where found (or len(self) if not found), only returned if matchDict
      @ Out, rlz, dict, realization requested (None if not found)
    """
    # FIXME the caller should have no idea whether to read the collector or not.
    # TODO convert input space to KD tree for faster searching -> XArray.DataArray has this built in
    # TODO option to read both collector and data for matches/indices
    ## first, check that some direction was given, either an index or a match to find
    if (index is None and matchDict is None) or (index is not None and matchDict is not None):
      self.raiseAnError(TypeError,'Either "index" OR "matchDict" (not both) must be specified to use "realization!"')
    numInData = len(self._data[self.sampleTag]) if self._data is not None else 0
    numInCollector = len(self._collector) if self._collector is not None else 0
    ## next, depends on if we're doing an index lookup or a realization match
    if index is not None:
      # traditional request: nonnegative integers
      if index >= 0:
        ## if index past the data, try the collector
        if index > numInData-1:
          ## if past the data AND the collector, we don't have that entry
          if index > numInData + numInCollector - 1:
            self.raiseAnError(IndexError,'Requested index "{}" but only have {} entries (zero-indexed)!'.format(index,numInData+numInCollector))
          ## otherwise, take from the collector
          else:
            rlz = self._getRealizationFromCollectorByIndex(index - numInData)
        ## otherwise, take from the data
        else:
          rlz = self._getRealizationFromDataByIndex(index, unpackXArray)
      # handle "-" requests (counting from the end): first end of collector, or if not then end of data
      else:
        # caller is requesting so many "from the end", so work backwards
        ## if going back further than what's in the collector ...
        if abs(index) > numInCollector:
          ## if further going back further than what's in the data, then we don't have that entry
          if abs(index) > numInData + numInCollector:
            self.raiseAnError(IndexError,'Requested index "{}" but only have {} entries!'.format(index,numInData+numInCollector))
          ## otherwise, grab the requested index from the data
          else:
            rlz = self._getRealizationFromDataByIndex(index + numInCollector, unpackXArray)
        ## otherwise, grab the entry from the collector
        else:
          rlz = self._getRealizationFromCollectorByIndex(index)
      return rlz
    ## END select by index
    ## START collect by matching realization
    else: # matchDict must not be None
      # if nothing in data, try collector
      if numInData == 0:
        # if nothing in data OR collector, we can't have a match
        if numInCollector == 0:
          return 0,None
        # otherwise, get it from the collector
        else:
          index,rlz = self._getRealizationFromCollectorByValue(matchDict,tol=tol)
      # otherwise, first try to find it in the data
      else:
        index,rlz = self._getRealizationFromDataByValue(matchDict,tol=tol, unpackXArray=unpackXArray)
        # if no match found in data, try in the collector (if there's anything in it)
        if rlz is None:
          if numInCollector > 0:
            index,rlz = self._getRealizationFromCollectorByValue(matchDict,tol=tol)
      return index,rlz

  def remove(self,realization=None,variable=None):
    """
      Used to remove either a realization or a variable from this data object.
      @ In, realization, dict or int, optional, (matching or index of) realization to remove
      @ In, variable, str, optional, name of "column" to remove
      @ Out, None
    """
    if self.size == 0:
      self.raiseAWarning('Called "remove" on DataObject, but it is empty!')
      return
    noData = self._data is None or len(self._data) == 0
    noColl = self._collector is None or len(self._collector) == 0
    assert(not (realization is None and variable is None))
    assert(not (realization is not None and variable is not None))
    assert(self._data is not None)
    # TODO what about removing from collector?
    if realization is not None:
      # TODO reset scaling factors
      self.raiseAnError(NotImplementedError,'TODO implementation for removing realizations is not currently implemented!')
    elif variable is not None:
      # remove from self._data
      if not noData:
        self._data = self._data.drop(variable)
      # remove from self._collector
      if not noColl:
        varIndex = self._orderedVars.index(variable)
        self._collector.removeEntity(varIndex)
      # remove references to variable in lists
      self._orderedVars.remove(variable)
      # TODO potentially slow lookups
      for varlist in [self._inputs,self._outputs,self._metavars]:
        if variable in varlist:
          varlist.remove(variable)
      # remove from pivotParams, and remove any indexes without keys
      for pivot in self.indexes:
        if variable in self._pivotParams[pivot]:
          self._pivotParams[pivot].remove(variable)
        if len(self._pivotParams[pivot]) == 0:
          del self._pivotParams[pivot]
          # if in self._data, clear the index
          if not noData and pivot in self._data.dims:
            del self._data[pivot] # = self._data.drop(pivot,dim
      # TODO remove references from general metadata?
    if self._scaleFactors is not None:
      self._scaleFactors.pop(variable,None)
    #either way reset kdtree
    self.inputKDTree = None

  def reset(self):
    """
      Sets this object back to its initial state.
      @ In, None
      @ Out, None
    """
    self._data = None
    self._collector = None
    self._meta = {}
    # TODO others?

  def sliceByIndex(self,index):
    """
      Returns list of realizations at "snapshots" along dimension "index".
      For example, if 'index' is 'time', then returns cross-sectional slices of the dataobject at each recorded 'time' index value.
      @ In, index, str, name of index along which to obtain slices
      @ Out, slices, list, list of xr.Dataset slices.
    """
    data = self.asDataset()
    # if empty, nothing to do
    if self._data is None or len(self._data) == 0:
      self.raiseAWarning('Tried to return sliced data, but DataObject is empty!')
      return []
    # assert that index is indeed an index
    if index not in self.indexes + [self.sampleTag]:
      self.raiseAnError(IOError,'Requested slices along "{}" but that variable is not an index!  Options are: {}'.format(index,self.indexes))
    numIndexCoords = len(data[index])
    slices = list(data.isel(**{index:i}) for i in range(numIndexCoords))
    # NOTE: The slice may include NaN if a variable does not have a value along a different index for this snapshot along "index"
    return slices

  def write(self,fileName,style='netCDF',**kwargs):
    """
      Writes this dataset to disk based on the format.
      @ In, fileName, str, path and name of file to write
      @ In, style, str, optional, options are enumerated below
      @ In, kwargs, dict, optional, additional arguments to pass to writing function
          Includes:  firstIndex, int, optional, if included then is the realization index that writing should start from (implies appending instead of rewriting)
      @ Out, index, int, index of latest rlz to be written, for tracking purposes
    """
    self.asDataset() #just in case there is stuff left in the collector
    if style.lower() == 'netcdf':
      self._toNetCDF(fileName,**kwargs)
    elif style.lower() == 'csv':
      if len(self._data[self.sampleTag])==0: #TODO what if it's just metadata?
        self.raiseAWarning('Nothing to write!')
        return
      #first write the CSV
      firstIndex = kwargs.get('firstIndex',0)
      self._toCSV(fileName,start=firstIndex,**kwargs)
      # then the metaxml
      self._toCSVXML(fileName,**kwargs)
    # TODO dask?
    else:
      self.raiseAnError(NotImplementedError,'Unrecognized write style: "{}"'.format(style))
    return len(self) # so that other entities can track which realization we've written

  ### INITIALIZATION ###
  # These are the necessary functions to construct and initialize this data object
  def __init__(self):#, in_vars, out_vars, meta_vars=None, dynamic=False, var_dims=None,cacheSize=100,prealloc=False):
    """
      Constructor.
      @ In, None
      @ Out, None
    """
    DataObject.__init__(self)
    self.name      = 'DataSet'
    self.type      = 'DataSet'
    self.types     = None       # list of type objects, for each realization entry
    self.printTag  = self.name
    self.defaultDtype = object
    self._scaleFactors = {}     # mean, sigma for data for matching purposes
    self._alignedIndexes = {}   # dict {index:values} of indexes with aligned coordinates (so they are not in the collector, but here instead)

  def _readMoreXML(self,xmlNode):
    """
      Initializes data object based on XML input
      @ In, xmlNode, xml.etree.ElementTree.Element, input information
      @ Out, None
    """
    inp = DataSet.getInputSpecification()()
    inp.parseNode(xmlNode)
    # let parent read first
    DataObject._readMoreXML(self,inp)
    # any additional custom reading below

  ### BUIlTINS AND PROPERTIES ###
  # These are special commands that RAVEN entities can use to interact with the data object
  def __len__(self):
    """
      Overloads the len() operator.
      @ In, None
      @ Out, int, number of samples in this dataset
    """
    return self.size

  @property
  def vars(self):
    """
      Property to access all the pointwise variables being controlled by this data object.
      As opposed to "self._orderedVars", returns the variables clustered by subset (inp, out, meta) instead of order added
      @ In, None
      @ Out, vars, list(str), variable names list
    """
    return self._inputs + self._outputs + self._metavars

  @property
  def size(self):
    """
      Property to access the amount of data in this data object.
      @ In, None
      @ Out, size, int, number of samples
    """
    s = 0 # counter for size
    # from collector
    s += self._collector.size if self._collector is not None else 0
    # from data
    s += len(self._data[self.sampleTag]) if self._data is not None else 0
    return s

  @property
  def indexes(self):
    """
      Property to access the independent axes in this problem
      @ In, None
      @ Out, indexes, list(str), independent index names (e.g. ['time'])
    """
    return self._pivotParams.keys()

  ### INTERNAL USE FUNCTIONS ###
  def _changeVariableValue(self,index,var,value):
    """
      Changes the value of a variable for a particular realization in the data object, in collector or data.
      Should only rarely be called!  Adding or removing data is recommended.
      For now, only works for scalar variables.
      @ In, index, int, index of realization to be modified
      @ In, var, str, name of variable to change
      @ In, value, float or int or str, new value for entry
      @ Out, None
    """
    assert(var in self._orderedVars)
    assert(type(value).__name__ in ['float','str','int','unicode','bool'])
    lenColl = len(self._collector) if self._collector is not None else 0
    lenData = len(self._data     ) if self._data      is not None else 0
    # if it's in the data ...
    if index < lenData:
      self._data[var].values[index] = value
    # if it's in the collector ...
    elif index < lenColl + lenData:
      self._collector[index][self._orderedVars.index(var)] = value
    else:
      self.raiseAnError(IndexError,'Requested value change for realization "{}", which is past the end of the data object!'.format(index))

  def _checkAlignedIndexes(self,rlz,tol=1e-15):
    """
      Checks to see if indexes should be stored as "aligned" or if they need to be stored distinctly.
      @ In, rlz, dict, formatted realization with either singular or np arrays as values
      @ In, tol, float, optional, matching tolerance
      @ Out, None
    """
    for index in self.indexes:
      # if it's aligned so far, check if it still is
      if index in self._alignedIndexes.keys():
        # if close enough, then keep the aligned values; otherwise, take action
        if isinstance(rlz[index][0],(float,int)):
          closeEnough = all(np.isclose(rlz[index],self._alignedIndexes[index],rtol=tol))
        else:
          closeEnough = all(rlz[index] == self._alignedIndexes[index])
        if not closeEnough:
          dtype = rlz[index].dtype
          # TODO add new column to collector, propagate values up to (not incl) current rlz
          self.raiseAWarning('A mismatch in time scales has been found between consecutive realizations.  Consider synchronizing before doing any postprocessing!')
          # TODO if self._data is not none!
          if self._collector is not None:
            aligned = self._alignedIndexes.pop(index)
            values = list(aligned for _ in range(len(self._collector)))
            self._collector.addEntity(values)
            self._orderedVars.append(index)
        # otherwise, they are close enough, so no action needs to be taken
      # if index is not among the aligned, check if it is already in the collector/data
      else:
        # if we don't have any samples in the collector, congratulations, you're aligned with yourself
        if self._collector is None or len(self._collector) == 0:
          try:
            self._alignedIndexes[index] = rlz.pop(index)
          except KeyError:
            # it's already gone; this can happen if this pivot parameter is only being used to collapse data (like in PointSet case)
            pass
        # otherwise, you're misaligned, and have been since before this realization, no action.
      return

  def _clearAlignment(self):
    """
      Clears the alignment tracking for the collector, and removes columns from it if necessary
      @ In, None
      @ Out, None
    """
    # get list of indexes that need to be removed since we're starting over with alignment
    toRemove = list(self._orderedVars.index(var) for var in self.indexes if (var not in self._alignedIndexes.keys() and var in self._orderedVars))
    # sort them in reverse order so we don't screw up indexing while removing
    toRemove.sort(reverse=True)
    for index in toRemove:
      self._orderedVars.pop(index)
      self._collector.removeEntity(index)
    self._alignedIndexes = {}

  def _clearParentEndingStatus(self,rlz):
    """
      If self is hierarchical, then set the parent of the given realization "rlz" to False.
      @ In, rlz, dict, realization (from addRealization, already formatted)
      @ Out, None
    """
    # TODO set global status of 'parentID' instead of check every time
    idVar = 'RAVEN_parentID'
    endVar = 'RAVEN_isEnding'
    if idVar in self.getVars():
      # get the parent ID
      parentID = rlz[idVar]
      # if root or parentless, nothing to do
      if parentID is None:
        return
      # otherwise, find the index of the match
      idx,match = self.realization(matchDict={'prefix':parentID})
      self._changeVariableValue(idx,endVar,False)
    else:
      # no action taken for data without hierarchical information
      pass

  def _collapseNDtoDataArray(self,data,var,labels=None,dtype=None):
    """
      Converts a row of numpy samples (float or xr.DataArray) into a single DataArray suitable for a xr.Dataset.
      @ In, data, np.ndarray, array of either float or xr.DataArray; array must be single-dimension
      @ In, var, str, name of the variable being acted on
      @ In, labels, list, optional, list of labels to use for collapsed array under self.sampleTag title
      @ In, dtype, type, optional, type from _getCompatibleType to cast data as
      @ Out, DataArray, xr.DataArray, single dataarray object
    """
    assert(isinstance(data,np.ndarray))
    assert(len(data.shape) == 1)
    # set up sampleTag values
    if labels is None:
      labels = range(len(data))
    else:
      assert(len(labels) == len(data))
    # find first non-None entry, and get its type if needed
    dataType = type(None)
    i = -1
    while dataType is type(None):
      i += 1
      dataType = type(data[i])
    # if "type" predetermined, override it (but we still needed "i" so always do the loop above)
    # TODO this can be sped up probably, by checking the "type" directly with dtype; but we ALSO need to know if
    #   it's a history or not, so we need to check the first non-NaN entry....
    if dtype is not None:
      dataType = dtype
    # method = 'once' # see below, parallelization is possible but not implemented
    # first case: single entry per node: floats, strings, ints, etc
    if isinstance(data[i],(float,str,unicode,int,bool,np.bool_)):
      data = np.array(data,dtype=dataType)
      array = xr.DataArray(data,
                           dims=[self.sampleTag],
                           coords={self.sampleTag:labels},
                           name=var) # THIS is very fast
    # second case: ND set (history set or higher dimension) --> CURRENTLY should be unused
    elif type(data[i]) == xr.DataArray:
      # two methods: all at "once" or "split" into multiple parts.  "once" is faster, but not parallelizable.
      # ONCE #
      #if method == 'once':
      val = dict((i,data[i]) for i in range(len(data)))
      val = xr.Dataset(data_vars=val)
      val = val.to_array(dim=self.sampleTag) # TODO labels preserved?
      val.coords[self.sampleTag] = labels
      # SPLIT # currently unused, but could be for parallel performance
      #elif method == 'split':
      #  chunk = 150
      #  start = 0
      #  N = len(data)
      #  vals = []
      #  # TODO can be parallelized
      #  while start < N-1:
      #    stop = min(start+chunk+1,N)
      #    ival = dict((i,data[i,v]) for i in range(start,stop))
      #    ival = xr.Dataset(data_vars=ival)
      #    ival = ival.to_array(dim=self.sampleTag) # TODO does this end up indexed correctly?
      #    vals.append(ival)
      #    start = stop
      #  val = xr.concat(vals,dim=self.sampleTag)
      # END #
      array = val
    else:
      self.raiseAnError(TypeError,'Unrecognized data type for var "{}": "{}"'.format(var,type(data[0])))
    array.rename(var)
    return array

  def _convertArrayListToDataset(self,array,action=None):
    """
      Converts a 1-D array of xr.DataArrays into a xr.Dataset, then takes action on self._data:
      action=='replace': replace self._data with the new dataset
      action=='extend' : add new dataset to self._data using merge
      action=='return' : return new dataset
      else             : only return new dataset
      @ In, array, list(xr.DataArray), list of variables as samples to turn into dataset
      @ In, action, str, optional, can be used to specify the action to take with the new dataset
      @ Out, new, xr.Dataset, single data entity
    """
    try:
      new = xr.Dataset(array)
    except ValueError as e:
      self.raiseAnError(RuntimeError,'While trying to create a new Dataset, a variable has itself as an index!  Error: ' +str(e))
    # if "action" is "extend" but self._data is None, then we really want to "replace".
    if action == 'extend' and self._data is None:
      action = 'replace'
    if action == 'return':
      return new
    elif action == 'replace':
      self._data = new
      # general metadata included if first time
      self._data.attrs = self._meta # appears to NOT be a reference
      # determine dimensions for each variable
      dimsMeta = {}
      # TODO potentially slow loop
      for var in self._inputs + self._outputs:
        dims = list(new[var].dims)
        # don't list if only entry is sampleTag
        if dims == [self.sampleTag]:
          continue
        # even then, don't list sampleTag
        try:
          dims.remove(self.sampleTag)
        except ValueError:
          pass #not there, so didn't need to remove
        dimsMeta[var] = ','.join(dims)
      # store sample tag, IO information, coordinates
      self.addMeta('DataSet',{'general':{'sampleTag':self.sampleTag,
                                         'inputs':','.join(self._inputs),
                                         'outputs':','.join(self._outputs),
                                         'pointwise_meta':','.join(self._metavars),
                                         },
                              'dims':dimsMeta,
                             })
    elif action == 'extend':
      # TODO compatability check!
      # TODO Metadata update?
      # merge can change dtypes b/c no NaN int type: self._data.merge(new,inplace=True)
      self._data = xr.concat([self._data,new],dim=self.sampleTag)
    # set up scaling factors
    self._setScalingFactors()
    return new

  def _convertFinalizedDataRealizationToDict(self,rlz, unpackXarray=False):
    """
      After collapsing into xr.Dataset, all entries are stored as xr.DataArrays.
      This converts them into a dictionary like the realization sent in.
      @ In, rlz, dict(varname:xr.DataArray), "row" from self._data
      @ In, unpackXarray, bool, unpack XArray coordinates in numpy arrays (it assumes that the coordinates are consistent among the data)
      @ Out, new, dict(varname:value), where "value" could be singular (float,str) or xr.DataArray
    """
    # TODO this has a lot of looping and might be slow for many variables.  Bypass or rewrite where possible.
    new = {}
    for k,v in rlz.items():
      # if singular, eliminate dataarray container
      if len(v.dims)==0:
        new[k] = v.item(0)
      # otherwise, trim NaN entries before returning
      else:
        for dim in v.dims[:]:
          v = v.dropna(dim)
          if unpackXarray:
            new[dim] = v.coords[dim].values
        new[k] = v if not unpackXarray else v.values
    return new

  def _convertToDict(self):
    """
      Casts this dataObject as dictionary.
      @ In, None
      @ Out, asDataset, xr.Dataset or dict, data in requested format
    """
    self.raiseAWarning('DataObject._convertToDict can be a slow operation and should be avoided where possible!')
    # container for all necessary information
    dataDict = {}
    # supporting data
    dataDict['dims']     = self.getDimensions()
    dataDict['metadata'] = self.getMeta(general=True)
    # main data
    ## initialize with np arrays of objects
    dataDict['data'] = dict((var,np.zeros(self.size,dtype=object)) for var in self.vars+self.indexes)
    ## loop over realizations to get distinct values without NaNs
    for var in self.vars:
      # how we get and store variables depends on the dimensionality of the variable
      dims=self.getDimensions(var)[var]
      # if scalar (no dims and not an index), just grab the values
      if len(dims)==0 and var not in self.indexes:
        dataDict['data'][var] = self.asDataset()[var].values
        continue
      # otherwise, need to remove NaNs, so loop over slices
      for s,rlz in enumerate(self.sliceByIndex(self.sampleTag)):
        # get data specific to this var for this realization (slice)
        data = rlz[var]
        # need to drop indexes for which no values are present
        for index in dims:
          data = data.dropna(index)
          dataDict['data'][index][s] = data[index].values
        dataDict['data'][var][s] = data.values
    return dataDict

  def _convertToXrDataset(self):
    """
      Casts this dataobject as an xr.Dataset.
      Functionally, typically collects the data from self._collector and places it in self._data.
      Efficiency note: this is the slowest part of typical data collection.
      @ In, None
      @ Out, xarray.Dataset, all the data from this data object.
      P.S.: this was the old asDataset(self)
    """
    # TODO make into a protected method? Should it be called from outside?
    # if we have collected data, collapse it
    if self._collector is not None and len(self._collector) > 0:
      # keep track of the first sampling index, if we already have some samples (otherwise 0)
      firstSample = int(self._data[self.sampleTag][-1])+1 if self._data is not None else 0
      # storage array for each variable's xr.DataArray with all rlz data from every rlz
      arrays = {}
      # loop over variables IN ORDER of collector storage to collapse data into nice xr.DataArray of realization data
      for v,var in enumerate(self._orderedVars):
        # only converting variables, so ignore indexes (they'll be used by the variables)
        if var in self.indexes:
          continue
        # gather the data type from first realization: if np.array, it's ND; otherwise singular
        dtype = self.types[v]
        if isinstance(self._collector[0,v],np.ndarray):
          # for each index, determine if all aligned; make data arrays as required
          dims = self.getDimensions(var)[var]
          # make sure "dims" isn't polluted
          if self.sampleTag in dims:
            raise KeyError # debugggggg make sure it's not in there, remove this when tests green
          # TODO not ready for ND; this only uses single-dependency cases, but should be easily extensible
          if len(dims) > 1:
            self.raiseAnError(NotImplementedError,'Currently cannot handle more than 1 pivot per variable')
          # loop over indexes (just one for now) and create data
          for index in dims:
            # if aligned, grab the data into one large chunk and make a datarray with all rlzs
            if index in self._alignedIndexes.keys():
              data = np.vstack(self._collector[:,v]).astype(dtype)
              coords = dict((idx,self._alignedIndexes[idx]) for idx in dims)
              arrays[var] = self.constructNDSample(data,dims=[self.sampleTag]+dims,coords=coords)
            # otherwise, we're better off making one dataarray for each rlz, then collapsing
            else:
              # first make a datarray out of each realization value
              for r in range(len(self._collector)):
                values = self._collector[r,v]
                dtype = self._getCompatibleType(values[0])
                values = np.array(values,dtype=dtype)
                coords = dict((idx,self._collector[r,self._orderedVars.index(idx)]) for idx in dims)
                self._collector[r][v] = self.constructNDSample(values,dims,coords,name=str(r))
              # then collapse these entries into a single datarray
              arrays[var] = self._collapseNDtoDataArray(self._collector[:,v],var,dtype=dtype)
        # if it's a dataarray, then that's old-style histories, no-can do right now
        elif isinstance(self._collector[0,v],xr.DataArray):
          self.raiseAnError(NotImplementedError,'History entries should be numpy arrays, not data arrays!')
        # if not ND, then it's a simple data array construction
        else:
          try:
            varData = np.array(self._collector[:,v],dtype=dtype)
          except ValueError as e:
            # infinte/missing data can't be cast to anything but floats or objects, as far as I can tell
            if dtype != float and pd.isnull(self._collector[:,v]).sum() != 0:
              self.raiseAWarning('NaN detected, but no safe casting NaN to "{}" so switching to "object" type. '.format(dtype) \
                  + ' This may cause problems with other entities in RAVEN.')
              varData = self._collector[:,v][:]
              dtype=object
            # otherwise, let error be raised.
            else:
              raise e
          # create single dataarrays
          arrays[var] = self._collapseNDtoDataArray(varData,var,dtype=dtype)
          # re-index samples
          arrays[var][self.sampleTag] += firstSample
      # collect all data into dataset, and update self._data
      if self._data is None:
        self._convertArrayListToDataset(arrays,action='replace')
      else:
        self._convertArrayListToDataset(arrays,action='extend')
      # reset collector
      self._collector = self._newCollector(width=self._collector.width)
      # write hierarchal data to general meta, if any
      paths = self._generateHierPaths()
      for p in paths:
        self.addMeta('DataSet',{'Hierarchical':{'path':','.join(p)}})
      # clear alignment tracking for indexes
      self._clearAlignment()
    return self._data

  def _formatRealization(self,rlz):
    """
      Formats realization without truncating data
      @ In, rlz, dict, {var:val} format (see addRealization)
      @ Out, rlz, dict, {var:val} modified
    """
    # TODO this could be much more efficient on the parallel (finalizeCodeOutput) than on serial
    # TODO costly for loop
    # do indexes first to assure correct typing on first realization collection
    # - note, the other variables are set in _setDataTypes which is called after _formatRealization in addRealization
    if self._collector is None or len(self._collector) == 0:
      for var in self._pivotParams.keys():
        dtype = self._getCompatibleType(rlz[var][0])
        current = rlz[var].dtype
        # Note, I don't like this action happening here, but I don't have an alternative way to assure
        # indexes have the correct dtype.  In the first pass, they aren't going into the collector, but into alignedIndexes.
        rlz[var] = np.array(rlz[var],dtype=dtype)
    # for now, leave them as the arrays they are, except single entries need converting
    for var,val in rlz.items():
      # if an index variable, skip it
      if var in self._pivotParams.keys():
        continue
      dims = self.getDimensions(var)[var]
      ## change dimensionless to floats -> TODO use operator to collapse!
      if dims in [[self.sampleTag], []]:
        if len(val) == 1:
          rlz[var] = val[0]
    return rlz

  def _fromCSV(self,fileName,**kwargs):
    """
      Loads a dataset from CSV (preferably one it wrote itself, but maybe not necessarily?
      @ In, fileName, str, filename to load from (not including .csv or .xml)
      @ In, kwargs, dict, optional arguments
      @ Out, None
    """
    # first, try to read from csv
    df = self._readPandasCSV(fileName+'.csv')
    # load in metadata
    dims = self._loadCsvMeta(fileName)
    # find distinct number of samples
    try:
      samples = list(set(df[self.sampleTag]))
    except KeyError:
      # sample ID wasn't given, so assume each row is sample
      samples = range(len(df.index))
      df[self.sampleTag] = samples
    # create arrays from which to create the data set
    arrays = {}
    for var in self.getVars():
      if var in dims.keys():
        data = df[[var,self.sampleTag]+dims[var]]
        data.set_index(self.sampleTag,inplace=True)
        ndat = np.zeros(len(samples),dtype=object)
        for s,sample in enumerate(samples):
          # set dtype on first pass
          if s == 0:
            dtype = self._getCompatibleType(sample)
          places = data.index.get_loc(sample)
          vals = data[places].dropna().set_index(dims[var])
          #vals.drop('dim_1')
          # TODO this needs to be improved before ND will work; we need the individual sub-indices (time, space, etc)
          rlz = xr.DataArray(vals.values[:,0],dims=dims[var],coords=dict((var,vals.index.values) for var in dims[var]))
          ndat[s] = rlz
        arrays[var] = self._collapseNDtoDataArray(ndat,var,labels=samples,dtype=dtype)
      else:
        # scalar example
<<<<<<< HEAD
        data = panda[[var,self.sampleTag]].groupby(self.sampleTag).first().values[:,0]
        arrays[var] = self._collapseNDtoDataArray(data,var,labels=samples)
    self._convertArrayListToDataset(arrays,action='extend')
=======
        data = df[[var,self.sampleTag]].groupby(self.sampleTag).first().values[:,0]
        dtype = self._getCompatibleType(data.item(0))
        arrays[var] = self._collapseNDtoDataArray(data,var,labels=samples,dtype=dtype)
    self._convertArrayListToDataset(arrays,action='replace')
>>>>>>> 4e4d10a4

  def _fromCSVXML(self,fileName):
    """
      Loads in the XML portion of a CSV if it exists.  Returns information found.
      @ In, fileName, str, filename to read as filename.xml
      @ Out, metadata, dict, metadata discovered
    """
    metadata = {}
    # check if we have anything from which to read
    try:
      meta,_ = xmlUtils.loadToTree(fileName+'.xml')
      self.raiseADebug('Reading metadata from "{}.xml"'.format(fileName))
      haveMeta = True
    except IOError:
      haveMeta = False

    # if nothing to load, return nothing
    if not haveMeta:
      return metadata
    tagNode = xmlUtils.findPath(meta,'DataSet/general/sampleTag')
    # read samplerTag
    if tagNode is not None:
      metadata['sampleTag'] = tagNode.text
    # read dimensional data
    dimsNode = xmlUtils.findPath(meta,'DataSet/dims')
    if dimsNode is not None:
      metadata['pivotParams'] = dict((child.tag,child.text.split(',')) for child in dimsNode)
    inputsNode = xmlUtils.findPath(meta,'DataSet/general/inputs')
    if inputsNode is not None:
      metadata['inputs'] = inputsNode.text.split(',')
    outputsNode = xmlUtils.findPath(meta,'DataSet/general/outputs')
    if outputsNode is not None:
      metadata['outputs'] = outputsNode.text.split(',')
    # these DO have to be read from meta if present
    metavarsNode = xmlUtils.findPath(meta,'DataSet/general/pointwise_meta')
    if metavarsNode is not None:
      metadata['metavars'] = metavarsNode.text.split(',')
    # return
    return metadata

  def _fromDict(self,source,dims=None,**kwargs):
    """
      Loads data from a dictionary with variables as keys and values as np.arrays of realization values
      Format for entries in "source":
        - scalars: source['a'] = np.array([1, 2, 3, 4])  -> each entry is a realization
        - vectors: source['b'] = np.array([ np.array([1, 2]), np.array([3,4,5]) ])  -> each entry is a realization
        - indexes: same as "vectors"
      @ In, source, dict, as {var:values} with types {str:np.array}
      @ In, dims, dict, optional, ordered list of dimensions that each var depends on as {var:[list]}
      @ In, kwargs, dict, optional, additional arguments
      @ Out, None
    """
    # not safe to default to dict, so if "dims" not specified set it here
    if dims is None:
      dims = {}
    # data sent in is as follows:
    #   single-entry (scalars) - np.array([val, val, val])
    #   histories              - np.array([np.array(vals), np.array(vals), np.array(vals)])
    #   etc
    ## check that all inputs, outputs required are provided
    providedVars = set(source.keys())
    requiredVars = set(self.getVars())
    ## figure out who's missing from the IO space
    missing = requiredVars - providedVars
    if len(missing) > 0:
      self.raiseAnError(KeyError,'Variables are missing from "source" that are required for data object "',
                                  self.name.strip(),'":',",".join(missing))
    # set orderedVars to all vars, for now don't be fancy with alignedIndexes
    self._orderedVars = self.vars + self.indexes
    # make a collector from scratch
    rows = len(source.values()[0])
    cols = len(self._orderedVars)
    # can this for-loop be done in a comprehension?  The dtype seems to be a bit of an issue.
    data = np.zeros([rows,cols],dtype=object)
    for v,var in enumerate(self._orderedVars):
      if len(source[var].shape) > 1:
        # we can't set all at once, because the user gave us an ND array instead of a np.array(dtype=object) of np.array.
        #    if we try -> ValueError: "could not broadcast input array from shape (#rlz,#time) into shape (#rlz)
        for i in range(len(data)):
          data[i,v] = source[var][i]
      else:
        # we can set it at once, the fast way.
        data[:,v] = source[var]
    # set up collector as cached nd array of values -> TODO might be some wasteful copying here
    self._collector = cached_ndarray.cNDarray(values=data,dtype=object)
    # set datatypes for each variable
    rlz = self.realization(index=0)
    self._setDataTypes(rlz)
    # collapse into xr.Dataset
    self.asDataset()

  def _fromNetCDF(self,fileName, **kwargs):
    """
      Reads this data object from file that is netCDF.  If not netCDF4, this could be slow.
      Loads data lazily; it won't be pulled into memory until operations are attempted on the specific data
      @ In, fileName, str, path/name to read file
      @ In, kwargs, dict, optional, keywords to pass to netCDF4 reading
                                    See http://xarray.pydata.org/en/stable/io.html#netcdf for options
      @ Out, None
    """
    # TODO set up to use dask for on-disk operations -> or is that a different data object?
    # TODO are these fair assertions?
    self._data = xr.open_dataset(fileName)
    # convert metadata back to XML files
    for key,val in self._data.attrs.items():
      self._meta[key] = pk.loads(val.encode('utf-8'))

  def _getCompatibleType(self,val):
    """
      Determines the data type for "val" that is compatible with the rest of the data object.
      @ In, val, object, item whose type should be determined.
      @ Out, _type, type instance, type to use
    """
    # ND uses first entry as example type
    if isinstance(val,(xr.DataArray,np.ndarray)):
      val = val.item(0)
    # identify other scalars by instance
    if isinstance(val,float):
      _type = float
    elif isinstance(val,(bool,np.bool_)):
      _type = bool
    elif isinstance(val,int):
      _type = int
    # strings and unicode have to be stored as objects to prevent string sizing in numpy
    elif isinstance(val,basestring):
      _type = object
    # catchall
    else:
      _type = object
    return _type

  def _getRealizationFromCollectorByIndex(self,index):
    """
      Obtains a realization from the collector storage using the provided index.
      @ In, index, int, index to return
      @ Out, rlz, dict, realization as {var:value}
    """
    assert(self._collector is not None)
    assert(index < len(self._collector))
    rlz = dict(zip(self._orderedVars,self._collector[index]))
    return rlz

  def _getRealizationFromCollectorByValue(self,match,tol=1e-15):
    """
      Obtains a realization from the collector storage matching the provided index
      @ In, match, dict, elements to match
      @ In, tol, float, optional, tolerance to which match should be made
      @ Out, r, int, index where match was found OR size of data if not found
      @ Out, rlz, dict, realization as {var:value} OR None if not found
    """
    assert(self._collector is not None)
    # TODO KD Tree for faster values -> still want in collector?
    # TODO slow double loop
    lookingFor = match.values()
    for r,row in enumerate(self._collector[:,tuple(self._orderedVars.index(var) for var in match.keys())]):
      match = True
      for e,element in enumerate(row):
        if isinstance(element,(float,int)):
          match *= mathUtils.compareFloats(lookingFor[e],element,tol=tol)
          if not match:
            break
        else:
          match *= lookingFor[e] == element
      if match:
        break
    if match:
      return r,self._getRealizationFromCollectorByIndex(r)
    else:
      return len(self),None

  def _getRealizationFromDataByIndex(self,index, unpackXArray=False):
    """
      Obtains a realization from the data storage using the provided index.
      @ In, index, int, index to return
      @ In, unpackXArray, bool, optional, True if the coordinates of the xarray variables must be exposed in the dict (e.g. if P(t) => {P:ndarray, t:ndarray})
      @ Out, rlz, dict, realization as {var:value} where value is a DataArray with only coordinate dimensions
    """
    assert(self._data is not None)
    #assert(index < len(self._data[self.sampleTag]))
    rlz = self._data[{self.sampleTag:index}].drop(self.sampleTag).data_vars
    rlz = self._convertFinalizedDataRealizationToDict(rlz, unpackXArray)
    return rlz

  def _getRealizationFromDataByValue(self,match, tol=1e-15, unpackXArray=False):
    """
      Obtains a realization from the data storage using the provided index.
      @ In, match, dict, elements to match
      @ In, tol, float, optional, tolerance to which match should be made
      @ In, unpackXArray, bool, optional, True if the coordinates of the xarray variables must be exposed in the dict (e.g. if P(t) => {P:ndarray, t:ndarray})
      @ Out, r, int, index where match was found OR size of data if not found
      @ Out, rlz, dict, realization as {var:value} OR None if not found
    """
    assert(self._data is not None)
    # TODO this could be slow, should do KD tree instead
    mask = 1.0
    for var,val in match.items():
      # float instances are relative, others are absolute
      if isinstance(val,(float,int)):
        # scale if we know how
        try:
          loc,scale = self._scaleFactors[var]
        #except TypeError:
        #  # self._scaleFactors is None, so set them
        #  self._setScalingFactors(var)
        except KeyError: # IndexError?
        # variable doesn't have a scale factor (yet? Why not?)
          loc = 0.0
          scale = 1.0
        scaleVal = (val-loc)/scale
        # create mask of where the dataarray matches the desired value
        mask *= abs((self._data[var]-loc)/scale - scaleVal) < tol
      else:
        mask *= self._data[var] == val
    rlz = self._data.where(mask,drop=True)
    try:
      idx = rlz[self.sampleTag].item(0)
    except IndexError:
      return len(self),None
    return idx,self._getRealizationFromDataByIndex(idx,unpackXArray)

  def _getRequestedElements(self,options):
    """
      Obtains a list of the elements to be written, based on defaults and options[what]
      @ In, options, dict, general list of options for writing output files
      @ Out, keep, list(str), list of variables that will be written to file
    """
    if 'what' in options.keys():
      elements = options['what'].split(',')
      keep = []
      for entry in elements:
        small = entry.strip().lower()
        if small == 'input':
          keep += self._inputs
          continue
        elif small == 'output':
          keep += self._outputs
          continue
        elif small == 'metadata':
          keep += self._metavars
          continue
        else:
          keep.append(entry.split('|')[-1].strip())
    else:
      # TODO need the sampleTag meta to load histories # BY DEFAULT only keep inputs, outputs; if specifically requested, keep metadata by selection
      keep = self._inputs + self._outputs + self._metavars
    return keep

  def _getVariableIndex(self,var):
    """
      Obtains the index in the list of variables for the requested var.
      @ In, var, str, variable name (input, output, or pointwise medatada)
      @ Out, index, int, column corresponding to the variable
    """
    return self._orderedVars.index(var)

  def _identifyVariablesInCSV(self,fileName):
    """
      Gets the list of available variables from the file "fileName.csv".  A method is necessary because HistorySets
      don't store all the data in one csv.
      @ In, fileName, str, name of file without extension
      @ Out, varList, list(str), list of variables
    """
    with open(fileName+'.csv','r') as f:
      provided = list(s.strip() for s in f.readline().split(','))
    return provided

  def _loadCsvMeta(self,fileName):
    """
      Attempts to load metadata from an associated XML file.
      If found, update stateful parameters.
      If not available, check the CSV itself for the available variables.
      @ In, fileName, str, filename (without extension) of the CSV/XML combination
      @ Out, dims, dict, dimensionality dictionary with {index:[vars]} structure
    """
    meta = self._fromCSVXML(fileName)
    # if we have meta, use it to load data, as it will be efficient to read from
    if len(meta) > 0:
      # TODO shouldn't we be respecting user wishes more carefully? TODO
      self.samplerTag = meta.get('sampleTag',self.sampleTag)
      dims = meta.get('pivotParams',{})
      if len(dims)>0:
        self.setPivotParams(dims)
      # add metadata, so we get probability weights and etc
      self.addExpectedMeta(meta.get('metavars',[]))
      # check all variables desired are available
      provided = set(meta.get('inputs',[])+meta.get('outputs',[])+meta.get('metavars',[]))
    # otherwise, if we have no meta XML to load from, infer what we can from the CSV, which is only the available variables.
    else:
      provided = set(self._identifyVariablesInCSV(fileName))
      dims = {}
    # check provided match needed
    needed = set(self._orderedVars)
    missing = needed - provided
    if len(missing) > 0:
      self.raiseAnError(IOError,'Not all variables requested for data object "{}" were found in csv "{}.csv"! Missing: {}'.format(self.name,fileName,missing))
    # otherwise, return happily and continue loading the CSV
    return dims

  def _newCollector(self,width=1,length=100,dtype=None):
    """
      Creates a new collector object and returns it.
      @ In, width, int, optional, width of collector
      @ In, length, int, optional, initial length of (allocated) collector
      @ In, dtype, type, optional, type of entires (float if all float, usually should be object)
    """
    if dtype is None:
      dtype = self.defaultDtype # set in subclasses if different
    return cached_ndarray.cNDarray(width=width,length=length,dtype=dtype)

  def _readPandasCSV(self,fname,nullOK=None):
    """
      Reads in a CSV and does some simple checking.
      @ In, fname, str, name of file to read in (WITH the .csv extension)
      @ In, nullOK, bool, optional, if provided then determines whether to error on nulls or not
      @ Out, df, pd.DataFrame, contents of file
    """
    # if nullOK not provided, infer from type: points and histories can't have them
    if self.type in ['PointSet','HistorySet']:
      nullOK = False
    # datasets can have them because we don't have a 2d+ CSV storage strategy yet
    else:
      nullOK = True
    # first try reading the file
    try:
      df = pd.read_csv(fname)
    except pd.errors.EmptyDataError:
      # no data in file
      self.raiseAWarning('Tried to read data from "{}", but the file is empty!'.format(fname+'.csv'))
      return
    else:
      self.raiseADebug('Reading data from "{}.csv"'.format(fname))
    # check for NaN contents -> this isn't allowed in RAVEN currently, although we might need to change this for ND
    if (not nullOK) and (pd.isnull(df).values.sum() != 0):
      bad = pd.isnull(df).any(1).nonzero()[0][0]
      self.raiseAnError(IOError,'Invalid data in input file: row "{}" in "{}"'.format(bad+1,fname))
    return df

  def _resetScaling(self):
    """
      Removes the KDTree and scaling factors, usually because the data changed in some way
      @ In, None
      @ Out, None
    """
    self._scaleFactors = {}
    self._inputKDTree = None

  def _selectiveRealization(self,rlz):
    """
      Used for selecting a subset of the given data.  Not implemented for ND.
      @ In, rlz, dict, {var:val} format (see addRealization)
      @ Out, rlz, dict, {var:val} modified
    """
    return rlz

  def _setDataTypes(self,rlz):
    """
      Set the data types according to the given realization.
      @ In, rlz, dict, standardized and formatted realization
      @ Out, None
    """
    if self.types is None:
      self.types = [None]*len(self.getVars())
      for v,name in enumerate(self.getVars()):
        val = rlz[name]
        self.types[v] = self._getCompatibleType(val)

  def _setScalingFactors(self,var=None):
    """
      Sets the scaling factors for the data (mean, scale).
      @ In, var, str, optional, if given then will only set factors for "var"
      @ Out, None
    """
    if var is None:
      # clear existing factors and set list to "all"
      self._scaleFactors = {}
      varList = self.getVars()
    else:
      # clear existing factor and reset variable scale, if existing
      varList = [var]
      try:
        del self._scaleFactors[var]
      except KeyError:
        pass
    # TODO someday make KDTree too!
    assert(self._data is not None) # TODO check against collector entries?
    for var in varList:
      ## commented code. We use a try now for speed. It probably needs to be modified for ND arrays
      # if not a float or int, don't scale it
      # TODO this check is pretty convoluted; there's probably a better way to figure out the type of the variable
      #first = self._data.groupby(var).first()[var].item(0)
      #if (not isinstance(first,(float,int))) or np.isnan(first):# or self._data[var].isnull().all():
      #  continue
      try:
        mean = float(self._data[var].mean())
        scale = float(self._data[var].std())
        self._scaleFactors[var] = (mean,scale)
      except TypeError:
        pass

  def _toCSV(self,fileName,start=0,**kwargs):
    """
      Writes this data object to CSV file (except the general metadata, see _toCSVXML)
      @ In, fileName, str, path/name to write file
      @ In, start, int, optional, first realization to start printing from (if > 0, implies append mode)
      @ In, kwargs, dict, optional, keywords for options
            Possibly includes:
                'clusterLabel': name of variable to cluster printing by.  If included then triggers history-like printing.
      @ Out, None
    """
    filenameLocal = fileName # TODO path?
    keep = self._getRequestedElements(kwargs)
    toDrop = list(var for var in self.getVars() if var not in keep)
    # if printing by cluster, divert now
    if 'clusterLabel' in kwargs:
      clusterLabel = kwargs.pop('clusterLabel')
      self._toCSVCluster(fileName,start,clusterLabel,**kwargs)
      return
    # set up data to write
    if start > 0:
      # slice data starting from "start"
      sl = slice(start,None,None)
      data = self._data.isel(**{self.sampleTag:sl})
      mode = 'a'
    else:
      data = self._data
      mode = 'w'
    data = data.drop(toDrop)
    self.raiseADebug('Printing data to CSV: "{}"'.format(filenameLocal+'.csv'))
    # get the list of elements the user requested to write
    # order data according to user specs # TODO might be time-inefficient, allow user to skip?
    ordered = list(i for i in self._inputs if i in keep)
    ordered += list(o for o in self._outputs if o in keep)
    ordered += list(m for m in self._metavars if m in keep)
    self._usePandasWriteCSV(filenameLocal,data,ordered,keepSampleTag = self.sampleTag in keep,mode=mode)

  def _toCSVCluster(self,fileName,start,clusterLabel,**kwargs):
    """
      Writes this data object as a chain of CSVs, grouped by the cluster
      @ In, fileName, str, path/name to write file
      @ In, start, int, optional, TODO UNUSED first realization to start printing from (if > 0, implies append mode)
      @ In, clusterLable, str, variable by which to cluster printing
      @ In, kwargs, dict, optional, keywords for options
      @ Out, None
    """
    # get list of variables to print
    keep = self._getRequestedElements(kwargs)
    # get unique cluster labels
    clusterIDs = set(self._data[clusterLabel].values)
    # write main CSV pointing to other files
    with open(fileName+'.csv','w') as writeFile: # TODO append mode if printing each step
      writeFile.writelines('{},filename\n'.format(clusterLabel))
      for ID in clusterIDs:
        writeFile.writelines('{},{}_{}.csv\n'.format(ID,fileName,ID))
      self.raiseADebug('Wrote master cluster file to "{}.csv"'.format(fileName))
    # write sub files as point sets
    ordered = list(var for var in itertools.chain(self._inputs,self._outputs,self._metavars) if (var != clusterLabel and var in keep))
    for ID in clusterIDs:
      data = self._data.where(self._data[clusterLabel] == ID, drop = True).drop(clusterLabel)
      self._usePandasWriteCSV('{}_{}'.format(fileName,ID), data, ordered, keepSampleTag=self.sampleTag in keep, mode='w') # TODO append mode

  def _toCSVXML(self,fileName,**kwargs):
    """
      Writes the general metadata of this data object to XML file
      @ In, fileName, str, path/name to write file
      @ In, kwargs, dict, additional options
      @ Out, None
    """
    # make copy of XML and modify it
    meta = copy.deepcopy(self._meta)
    # remove variables that aren't being "kept" from the meta record
    keep = self._getRequestedElements(kwargs)
    ## remove from "dims"
    dimsNode = xmlUtils.findPath(meta['DataSet'].tree.getroot(),'dims')
    if dimsNode is not None:
      toRemove = []
      for child in dimsNode:
        if child.tag not in keep:
          toRemove.append(child)
      for r in toRemove:
        dimsNode.remove(r)
    ## remove from "inputs, outputs, pointwise"
    genNode =  xmlUtils.findPath(meta['DataSet'].tree.getroot(),'general')
    toRemove = []
    for child in genNode:
      if child.tag in ['inputs','outputs','pointwise_meta']:
        vs = []
        for var in child.text.split(','):
          if var.strip() in keep:
            vs.append(var)
        if len(vs) == 0:
          toRemove.append(child)
        else:
          child.text = ','.join(vs)
    for r in toRemove:
      genNode.remove(r)

    self.raiseADebug('Printing metadata XML: "{}"'.format(fileName+'.xml'))
    with open(fileName+'.xml','w') as ofile:
      #header
      ofile.writelines('<DataObjectMetadata name="{}">\n'.format(self.name))
      for name,target in meta.items():
        xml = target.writeFile(asString=True,startingTabs=1,addRavenNewlines=False)
        ofile.writelines('  '+xml+'\n')
      ofile.writelines('</DataObjectMetadata>\n')

  def _toNetCDF(self,fileName,**kwargs):
    """
      Writes this data object to file in netCDF4.
      @ In, fileName, str, path/name to write file
      @ In, kwargs, dict, optional, keywords to pass to netCDF4 writing
                                    One good option is format='NETCDF4' to assure netCDF4 is used
                                    See http://xarray.pydata.org/en/stable/io.html#netcdf for options
      @ Out, None
    """
    # TODO set up to use dask for on-disk operations -> or is that a different data object?
    # convert metadata into writeable
    self._data.attrs = dict((key,pk.dumps(val)) for key,val in self._meta.items())
    self._data.to_netcdf(fileName,**kwargs)

  def _usePandasWriteCSV(self,fileName,data,ordered,keepSampleTag=False,keepIndex=False,mode='w'):
    """
      Uses Pandas to write a CSV.
      @ In, fileName, str, path/name to write file
      @ In, data, xr.Dataset, data to write (with only "keep" vars included, plus self.sampleTag)
      @ In, ordered, list(str), ordered list of headers
      @ In, keepSampleTag, bool, optional, if True then keep the sampleTag in the CSV
      @ In, keepIndex, bool, optional, if True then keep indices in the CSV even if not multiindex
      @ In, mode, str, optional, mode to write CSV in (write, append as 'w','a')
      @ Out, None
    """
    # TODO asserts
    # make a pandas dataframe, they write to CSV very well
    data = data.to_dataframe()
    # order entries
    data = data[ordered]
    # set up writing mode; if append, don't write headers
    if mode == 'a':
      header = False
    else:
      header = True
    # write, depending on whether to keep sampleTag in index or not
    if keepSampleTag:
      data.to_csv(fileName+'.csv',mode=mode,header=header)
    else:
      # if other multiindices included, don't omit them #for ND DataSets only
      if isinstance(data.index,pd.MultiIndex):
        # if we have just the self.sampleTag index (we can not drop it otherwise pandas fail). We use index=False (a.a.)
        localIndex = True
        if len(data.index.names) == 1:
          localIndex = self.sampleTag not in data.index.names
        else:
          if self.sampleTag in data.index.names:
            data.index = data.index.droplevel(self.sampleTag)
        if not localIndex:
          data.to_csv(fileName+'.csv',mode=mode,header=header, index=localIndex)
        else:
          ##FIXME: This is extremely bad and not elegant
          ##FIXME:  It is just needed to go on with the "regolding" of the tests
          dataString = data.to_string()
          # find headers
          splitted = [",".join(elm.split())+"\n" for elm in data.to_string().split("\n")]
          header, stringData = splitted[0:2], splitted[2:]
          header.reverse()
          toPrint = [",".join(header).replace("\n","")+"\n"]+stringData
          with open(fileName+'.csv', mode='w+') as fileObject:
            fileObject.writelines(toPrint)
      # if keepIndex, then print as is
      elif keepIndex:
        data.to_csv(fileName+'.csv',mode=mode,header=header)
      # if only index was sampleTag and we don't want it, index = False takes care of that
      else:
        data.to_csv(fileName+'.csv',index=False,mode=mode,header=header)
    #raw_input('Just wrote to CSV "{}.csv", press enter to continue ...'.format(fileName))


  ### HIERARCHICAL STUFF ###
  def _constructHierPaths(self):
    """
      Construct a list of xr.Datasets, each of which is the samples taken along one hierarchical path
      @ In, None
      @ Out, results, list(xr.Dataset), dataset containing only the path information
    """
    # TODO can we do this without collapsing? Should we?
    data = self.asDataset()
    paths = self._generateHierPaths()
    results = [None] * len(paths)
    for p,path in enumerate(paths):
      rlzs = list(self._data.where(data['prefix']==ID,drop=True) for ID in path)
      results[p] = xr.concat(rlzs,dim=self.sampleTag)
    return results

  def _generateHierPaths(self):
    """
      Returns paths followed to obtain endings
      @ In, None
      @ Out, paths, list(list(str)), list of paths (which are lists of prefixes)
    """
    # get the ending realizations
    endings = self._getPathEndings()
    paths = [None]*len(endings)
    for e,ending in enumerate(endings):
      # reconstruct path that leads to this ending
      path = [ending['prefix']]
      while ending['RAVEN_parentID'] is not None and not pd.isnull(ending['RAVEN_parentID']):
        _,ending = self.realization(matchDict={'prefix':ending['RAVEN_parentID']})
        path.append(ending['prefix'])
      # sort it in order by progression
      path.reverse()
      # add it to the path list
      paths[e] = path
    return paths

  def _getPathEndings(self):
    """
      Finds all those nodes who are the end of the line.
      @ In, None
      @ Out, endings, list({var:float/str or xr.DataArray}, ...), realizations
    """
    # TODO returning dicts means copying the data!  Do more efficiently by masking and creating xr.Dataset instances!
    # check if hierarchal data exists, by checking for the isEnding tag
    if not 'RAVEN_isEnding' in self.getVars():
      return []
    # get realization slices for each realization that is an ending
    # get from the collector first
    if self._collector is not None and len(self._collector) > 0:
      # first get rows from collector
      fromColl = self._collector[:][np.where(self._collector[:,self._orderedVars.index('RAVEN_isEnding')])]
      # then turn them into realization-like
      fromColl = list( dict(zip(self._orderedVars,c)) for c in fromColl if self._orderedVars[c] in self.getVars())
    else:
      fromColl = []
    # then get from data
    if self._data is not None and len(self._data[self.sampleTag].values) > 0:
      # first get indexes of realizations
      indexes = self._data.where(self._data['RAVEN_isEnding'],drop=True)[self.sampleTag].values
      # then collect them into a list
      fromData = list(self._getRealizationFromDataByIndex(i) for i in indexes)
    else:
      fromData = []
    endings = fromColl + fromData
    return endings
<|MERGE_RESOLUTION|>--- conflicted
+++ resolved
@@ -1082,16 +1082,10 @@
         arrays[var] = self._collapseNDtoDataArray(ndat,var,labels=samples,dtype=dtype)
       else:
         # scalar example
-<<<<<<< HEAD
-        data = panda[[var,self.sampleTag]].groupby(self.sampleTag).first().values[:,0]
-        arrays[var] = self._collapseNDtoDataArray(data,var,labels=samples)
-    self._convertArrayListToDataset(arrays,action='extend')
-=======
         data = df[[var,self.sampleTag]].groupby(self.sampleTag).first().values[:,0]
         dtype = self._getCompatibleType(data.item(0))
         arrays[var] = self._collapseNDtoDataArray(data,var,labels=samples,dtype=dtype)
-    self._convertArrayListToDataset(arrays,action='replace')
->>>>>>> 4e4d10a4
+    self._convertArrayListToDataset(arrays,action='extend')
 
   def _fromCSVXML(self,fileName):
     """
