--- conflicted
+++ resolved
@@ -1035,10 +1035,7 @@
               raise e
           # create single dataarrays
           arrays[var] = self._collapseNDtoDataArray(varData,var,dtype=dtype)
-<<<<<<< HEAD
-=======
         # END if for variable data type (ndarray, xarray, or scalar)
->>>>>>> 63ee3d96
         # re-index samples
         arrays[var][self.sampleTag] += firstSample
       # collect all data into dataset, and update self._data
