--- conflicted
+++ resolved
@@ -689,19 +689,13 @@
     for index in self.indexes:
       # if it's aligned so far, check if it still is
       if index in self._alignedIndexes.keys():
-<<<<<<< HEAD
-        # if close enough, then keep the aligned values; otherwise, take action
-        if mathUtils.isAFloatOrInt(rlz[index][0]):
-          closeEnough = all(np.isclose(rlz[index],self._alignedIndexes[index],rtol=tol))
-=======
         # first, if lengths don't match, they're not aligned.
         # TODO there are concerns this check may slow down runs; it should be profiled along with other bottlenecks to optimize our efforts.
         if len(rlz[index]) != len(self._alignedIndexes[index]):
           closeEnough = False
->>>>>>> 290829df
         else:
           # "close enough" if float/int, otherwise require exactness
-          if isinstance(rlz[index][0],(float,int)):
+          if mathUtils.isAFloatOrInt(rlz[index][0]):
             closeEnough = all(np.isclose(rlz[index],self._alignedIndexes[index],rtol=tol))
           else:
             closeEnough = all(rlz[index] == self._alignedIndexes[index])
@@ -795,11 +789,7 @@
       dataType = dtype
     # method = 'once' # see below, parallelization is possible but not implemented
     # first case: single entry per node: floats, strings, ints, etc
-<<<<<<< HEAD
     if mathUtils.isSingleValued(data[i]):
-=======
-    if isinstance(data[i],(float,str,int,unicode,bool,np.bool_,np.integer,np.number)):
->>>>>>> 290829df
       data = np.array(data,dtype=dataType)
       array = xr.DataArray(data,
                            dims=[self.sampleTag],
