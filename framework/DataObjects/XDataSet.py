--- conflicted
+++ resolved
@@ -1071,16 +1071,10 @@
         return False
       # check if index-dependent variables have matching shapes
       # FIXME: this check will not work in case of variables depending on multiple indexes. When this need comes, we will change this check(alfoa)
-<<<<<<< HEAD
       if self.indexes:
         if key in self._fromVarToIndex and rlz[self._fromVarToIndex[key]].shape != rlz[key].shape:
           self.raiseAWarning('Variable "{}" has not a consistent shape with respect its index "{}": shape({}) /= shape({})!'.format(key,self._fromVarToIndex[key],rlz[key].shape,lz[self._fromVarToIndex[key]].shape))
           return False
-=======
-      #okay = True if len(self._pivotParams) == 0 else all([True if key not in v else rlz[k].shape == rlz[key].shape for k,v in self._pivotParams.items()])
-      #if not okay:
-      #  self.raiseAWarning('Variable "{}" has not a consistent shape with respect its indexes!'.format(key))
->>>>>>> 6f9a54fd
     return okay
 
   def _formatRealization(self,rlz):
