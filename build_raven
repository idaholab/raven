#!/bin/bash

# fail if anything here fails
set -e

RAVEN_BUILD_DIR="$(cd "$( dirname "${BASH_SOURCE[0]}" )" && pwd )"

echo Making RAVEN ...

# defaults
MAKE_ARGS=" "
LIBS_MODE=0 # 0 is "create", 1 is "load"
#### FUTURE WORK:
####   combine "make" and "establish_conda_env.sh" into one installation command
ECE_ARGS=" "
NO_CONDA=0
# read arguments
while test $# -gt 0
do
  case "$1" in
     --coverage)
       MAKE_ARGS="${MAKE_ARGS} coverage=true graceful=true"
       LIBS_MODE=1
       ;;
     --jobs) MAKE_ARGS="-j $1 ${MAKE_ARGS}"; ;;
--skip-conda)
      NO_CONDA=1
      LIBS_MODE=2
#    --help)     ECE_ARGS="${ECE_ARGS} --help"; ;;
#    --optional) ECE_ARGS="${ECE_ARGS} --optional"; ;;
#    --no-clean) ECE_ARGS="${ECE_ARGS} --no-clean"; ;;
#    --conda-defs)
#      shift
#      ECE_ARGS="${ECE_ARGS} --conda-defs $1"
#      ;;
#    --raven-libs-name)
#      shift
#      export RAVEN_LIBS_NAME="$1"
#      ;;
  esac
  shift
done
#### END FUTURE WORK
# export no conda variable
export NO_CONDA

if [[ $LIBS_MODE == 0 ]]; then
  #### FUTURE WORK:
  # clear .ravenrc
  #if [[ -f "$RAVEN_BUILD_DIR/.ravenrc" ]]; then
  #  rm "$RAVEN_BUILD_DIR/.ravenrc"
  #fi

  # combining install script for python libs and make?
  #echo Establishing Python libraries ...
  #. scripts/establish_conda_env.sh --install ${ECE_ARGS}

  # identify python
  #echo python: `which python`
  #### END FUTURE WORK
  ## remove when FUTURE WORK is in place
  echo Establishing Python libraries ...
  . scripts/establish_conda_env.sh --load ${ECE_ARGS}

  # clean up to assure library matching
  echo Cleaning old build ...
  make clean

<<<<<<< HEAD
  # set up hit.cpp so that it has a newer timestamp than hit.pyx
  touch moose/framework/contrib/hit/hit.cpp
elif  [[ $LIBS_MODE == 1 ]]; then
=======
else
>>>>>>> 7e5b1844
  echo Establishing Python libraries ...
  . scripts/establish_conda_env.sh --load ${ECE_ARGS}
else
  echo No Conda Python libraries ...
fi


echo Making ...
# make
make ${MAKE_ARGS}

echo ... done!<|MERGE_RESOLUTION|>--- conflicted
+++ resolved
@@ -65,14 +65,9 @@
   # clean up to assure library matching
   echo Cleaning old build ...
   make clean
-
-<<<<<<< HEAD
   # set up hit.cpp so that it has a newer timestamp than hit.pyx
   touch moose/framework/contrib/hit/hit.cpp
 elif  [[ $LIBS_MODE == 1 ]]; then
-=======
-else
->>>>>>> 7e5b1844
   echo Establishing Python libraries ...
   . scripts/establish_conda_env.sh --load ${ECE_ARGS}
 else
