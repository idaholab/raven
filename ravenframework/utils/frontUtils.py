# Copyright 2017 Battelle Energy Alliance, LLC
#
# Licensed under the Apache License, Version 2.0 (the "License");
# you may not use this file except in compliance with the License.
# You may obtain a copy of the License at
#
# http://www.apache.org/licenses/LICENSE-2.0
#
# Unless required by applicable law or agreed to in writing, software
# distributed under the License is distributed on an "AS IS" BASIS,
# WITHOUT WARRANTIES OR CONDITIONS OF ANY KIND, either express or implied.
# See the License for the specific language governing permissions and
# limitations under the License.
"""
  Repository of utils for non-dominated and Pareto frontier methods
  Created  Feb 18, 2020
  @authors: Diego Mandelli and Mohammad Abdo
"""
# External Imports
import numpy as np
import xarray as xr
# Internal Imports



def nonDominatedFrontier(data, returnMask,minMask=None, isFitness=False):
  """
    This method identifies the set of non-dominated points (nEfficientPoints).

    If returnMask=True, a True/False mask (nonDominatedFrontierMask) is returned.
    Non-dominated points pFront can be obtained as follows:
      mask = nonDominatedFrontier(data, True)
      pFront = data[np.array(mask)]

    If returnMask=False, an array of integer values containing the indexes of the non-dominated points is returned.
    Non-dominated points pFront can be obtained as follows:
      mask = nonDominatedFrontier(data, False)
      pFront = data[np.array(mask)]

    @ In, data, np.array, data matrix (nPoints, nCosts) containing the data points
    @ In, returnMask, bool, type of data to be returned: indices (False) or True/False mask (True)
    @ In, minMask, np.array, array (nCosts,) of boolean values: True (dimension needs to be minimized), False (dimension needs to be maximized)
    @ In, isFitness, boolean, if True, thus means the data is fitness values, otherwise, objective values (i.e., do not include penalties from constraint violation))
    @ Out, nonDominatedFrontierMask, np.array, data matrix (nPoints,), array of boolean values if returnMask=True
    @ Out, nonDominatedFrontier, np.array, data matrix (nEfficientPoints,), integer array of indexes if returnMask=False

    Reference: Adapted from https://stackoverflow.com/questions/32791911/fast-calculation-of-pareto-front-in-python
  """

  if minMask is None:
    pass
  elif minMask is not None and len(minMask) != data.shape[1]:
    raise IOError("nonDominatedFrontier method: Data features do not match minMask dimensions: data has shape " + str(data.shape) + " while minMask has shape " + str(minMask.shape))
  elif not isFitness:
    for index,elem in enumerate(minMask):
      if not elem:
        data[:,index] = -1. * data[:,index]

  nPoints = data.shape[0]
  nonDominatedFrontier = np.arange(nPoints)
  nextPointIndex = 0
<<<<<<< HEAD

  while nextPointIndex < np.shape(data)[0]:
    if not isFitness:
      nondominatedPointMask = np.any(data < data[nextPointIndex], axis=1) | np.all(data == data[nextPointIndex], axis=1)

    else:
      nondominatedPointMask = np.any(data > data[nextPointIndex], axis=1) | np.all(data == data[nextPointIndex], axis=1)
    nonDominatedFrontier = nonDominatedFrontier[nondominatedPointMask]
=======
  while nextPointIndex < len(data):
    nondominatedPointMask = np.any(data<data[nextPointIndex], axis=1) # points that indexPoint is dominating
    nondominatedPointMask[nextPointIndex] = True
    isEfficient = isEfficient[nondominatedPointMask]
>>>>>>> 3c6da212
    data = data[nondominatedPointMask]
    nextPointIndex = np.sum(nondominatedPointMask[:nextPointIndex])+1
  if returnMask:
    nonDominatedFrontierMask = np.zeros(nPoints, dtype = bool)
    nonDominatedFrontierMask[nonDominatedFrontier] = True
    return nonDominatedFrontierMask
  else:
    return nonDominatedFrontier

def rankNonDominatedFrontiers(data,isFitness=False):
  """
<<<<<<< HEAD
    This method ranks the non-dominated fronts by omitting the first front from the data
=======
    This method ranks the non dominated fronts by omitting the first front from the data
>>>>>>> 3c6da212
    and searching the remaining data for a new one recursively.
    @ In, data, np.array, data matrix (nPoints, nObjectives) containing the multi-objective
                          evaluations of each point/individual, element (i,j)
                          means jth objective/fitness function at the ith point/individual
    @ out, nonDominatedRank, list, a list of length nPoints that has the ranking
                                  of the front passing through each point
  """
  nonDominatedRank = np.zeros(data.shape[0], dtype=int)
  mask = np.ones(data.shape[0], dtype=bool)
  rank = 0

  while np.any(mask):
    rank += 1
    # Get non-dominated points from remaining data
    if not isFitness:
      currentFront = nonDominatedFrontier(data[mask], False)
    else:
      currentFront = nonDominatedFrontier(data[mask], False, [False] * data.shape[1], isFitness=isFitness)
    # Convert indices back to original data space
    originalIndices = np.where(mask)[0][currentFront]
    # Assign rank
    nonDominatedRank[originalIndices] = rank
    # Update mask to remove current front
    mask[originalIndices] = False

  return nonDominatedRank.tolist()

def crowdingDistance(rank, popSize, fitness):
  """
    Method designed to calculate the crowding distance for each front.
    @ In, rank, np.array or xr.DataArray, array which contains the front ID for each element of the population
    @ In, popSize, int, size of population
    @ In, fitness, np.array, matrix contains fitness values for each element of the population
    @ Out, crowdDist, np.array, array of crowding distances
  """
  if isinstance(rank, xr.DataArray):
    rank = rank.data
  crowdDist = np.zeros(popSize)
  fronts = np.unique(rank)
<<<<<<< HEAD
  fronts = fronts[fronts != np.inf]

  # Keep track of which points are on each front
  frontIndices = {f: [] for f in fronts}
  for i, r in enumerate(rank):
    frontIndices[r].append(i)

  for f in fronts:
    front = frontIndices[f]  # Get indices of current front
    numObjectives = fitness.shape[1]
    numPoints = len(front)
    if numPoints <= 2:  # If front has 2 or fewer points, set to infinity
      crowdDist[frontIndices[f]] = np.inf
      continue
    for obj in range(numObjectives):
      # Sort points in current front by current objective
      sortedFront = [i for i in front]
      sortedIndices = np.argsort(fitness[sortedFront, obj],kind='stable')
      sortedFront = [sortedFront[i] for i in sortedIndices]

      # Set boundary points to infinity
      crowdDist[sortedFront[0]] = np.inf
      crowdDist[sortedFront[-1]] = np.inf

      # Ensure all repeated boundary points are set to infinity
      boundaryValueMin = fitness[sortedFront[0], obj]
      boundaryValueMax = fitness[sortedFront[-1], obj]

      for i in range(1, numPoints - 1):
        if fitness[sortedFront[i], obj] == boundaryValueMin:
          crowdDist[sortedFront[i]] = np.inf
        if fitness[sortedFront[i], obj] == boundaryValueMax:
          crowdDist[sortedFront[i]] = np.inf

      # Skip normalization if all values are identical
      fMax = fitness[sortedFront, obj].max()
      fMin = fitness[sortedFront, obj].min()
      if fMax == fMin:
        continue

      # Calculate normalized distances with epsilon protection
      for i in range(1, numPoints - 1):
        if crowdDist[sortedFront[i]] != np.inf:
          nextObjValue = fitness[sortedFront[i + 1], obj]
          prevObjValue = fitness[sortedFront[i - 1], obj]
          crowdDist[sortedFront[i]] += (nextObjValue - prevObjValue) / (fMax - fMin)
=======
  fronts = fronts[fronts!=np.inf]

  for f in range(len(fronts)):
    front = np.where(np.asarray(rank)==f+1)[0]
    fMax = np.max(objectives[front, :], axis=0)
    fMin = np.min(objectives[front, :], axis=0)
    for obj in range(np.shape(objectives)[1]):
      sortedRank = np.argsort(objectives[front, obj])
      crowdDist[front[sortedRank[0]]] = crowdDist[front[sortedRank[-1]]] = np.inf
      for i in range(1, len(front)-1):
        crowdDist[front[sortedRank[i]]] = crowdDist[front[sortedRank[i]]] + (objectives[front[sortedRank[i+1]], obj] - objectives[front[sortedRank[i-1]], obj]) / (fMax[obj]-fMin[obj])

>>>>>>> 3c6da212
  return crowdDist<|MERGE_RESOLUTION|>--- conflicted
+++ resolved
@@ -59,7 +59,6 @@
   nPoints = data.shape[0]
   nonDominatedFrontier = np.arange(nPoints)
   nextPointIndex = 0
-<<<<<<< HEAD
 
   while nextPointIndex < np.shape(data)[0]:
     if not isFitness:
@@ -68,12 +67,7 @@
     else:
       nondominatedPointMask = np.any(data > data[nextPointIndex], axis=1) | np.all(data == data[nextPointIndex], axis=1)
     nonDominatedFrontier = nonDominatedFrontier[nondominatedPointMask]
-=======
-  while nextPointIndex < len(data):
-    nondominatedPointMask = np.any(data<data[nextPointIndex], axis=1) # points that indexPoint is dominating
-    nondominatedPointMask[nextPointIndex] = True
-    isEfficient = isEfficient[nondominatedPointMask]
->>>>>>> 3c6da212
+
     data = data[nondominatedPointMask]
     nextPointIndex = np.sum(nondominatedPointMask[:nextPointIndex])+1
   if returnMask:
@@ -85,11 +79,7 @@
 
 def rankNonDominatedFrontiers(data,isFitness=False):
   """
-<<<<<<< HEAD
     This method ranks the non-dominated fronts by omitting the first front from the data
-=======
-    This method ranks the non dominated fronts by omitting the first front from the data
->>>>>>> 3c6da212
     and searching the remaining data for a new one recursively.
     @ In, data, np.array, data matrix (nPoints, nObjectives) containing the multi-objective
                           evaluations of each point/individual, element (i,j)
@@ -129,7 +119,6 @@
     rank = rank.data
   crowdDist = np.zeros(popSize)
   fronts = np.unique(rank)
-<<<<<<< HEAD
   fronts = fronts[fronts != np.inf]
 
   # Keep track of which points are on each front
@@ -176,18 +165,4 @@
           nextObjValue = fitness[sortedFront[i + 1], obj]
           prevObjValue = fitness[sortedFront[i - 1], obj]
           crowdDist[sortedFront[i]] += (nextObjValue - prevObjValue) / (fMax - fMin)
-=======
-  fronts = fronts[fronts!=np.inf]
-
-  for f in range(len(fronts)):
-    front = np.where(np.asarray(rank)==f+1)[0]
-    fMax = np.max(objectives[front, :], axis=0)
-    fMin = np.min(objectives[front, :], axis=0)
-    for obj in range(np.shape(objectives)[1]):
-      sortedRank = np.argsort(objectives[front, obj])
-      crowdDist[front[sortedRank[0]]] = crowdDist[front[sortedRank[-1]]] = np.inf
-      for i in range(1, len(front)-1):
-        crowdDist[front[sortedRank[i]]] = crowdDist[front[sortedRank[i]]] + (objectives[front[sortedRank[i+1]], obj] - objectives[front[sortedRank[i-1]], obj]) / (fMax[obj]-fMin[obj])
-
->>>>>>> 3c6da212
   return crowdDist