# Copyright 2017 Battelle Energy Alliance, LLC
#
# Licensed under the Apache License, Version 2.0 (the "License");
# you may not use this file except in compliance with the License.
# You may obtain a copy of the License at
#
# http://www.apache.org/licenses/LICENSE-2.0
#
# Unless required by applicable law or agreed to in writing, software
# distributed under the License is distributed on an "AS IS" BASIS,
# WITHOUT WARRANTIES OR CONDITIONS OF ANY KIND, either express or implied.
# See the License for the specific language governing permissions and
# limitations under the License.
"""
  Specialized implementation of DataSet to accomodate outputs that share a pivot parameter (e.g. time)
"""
import os
import itertools
import xml.etree.ElementTree as ET

import numpy as np

from ..utils import mathUtils
try:
  from .DataSet import DataSet
except ValueError: #attempted relative import in non-package
  from DataSet import DataSet

# name of the column containing history file names
subFileName = "filename"

# for profiling with kernprof
try:
  import __builtin__
  profile = __builtin__.profile
except (AttributeError,ImportError):
  # profiler not preset, so pass through
  def profile(func):
    """
      Dummy for when profiler is not present.
      @ In, func, method, method to run
      @ Out, func, method, method to run
    """
    return func

#
#
#
#
class HistorySet(DataSet):
  """
    Specialized implementation of DataSet for data with single-valued inputs and outputs that share
    a single common pivot parameter in the outputs, for each realization.
  """
  # only a few changes from the base class; the external API is identical.

  ### INITIALIZATION ###
  # These are the necessary functions to construct and initialize this data object
  def __init__(self):
    """
      Constructor.
      @ In, None
      @ Out, None
    """
    DataSet.__init__(self)
    self.name      = 'HistorySet'
    self.type      = 'HistorySet'
    self.printTag  = self.name
    self._tempPivotParam = None
    self._neededForReload = [] # HistorySet doesn't need anything special to load, since it's written in cluster-by-sample CSV format
    self._inputMetaVars = [] # meta vars belong to the input of HistorySet, i.e. scalar
    self._outputMetaVars = [] # meta vara belong to the output of HistorySet, i.e. vector

  def _readMoreXML(self,xmlNode):
    """
      Initializes data object based on XML input.
      @ In, xmlNode, xml.etree.ElementTree.Element or InputData.ParameterInput, input specification
      @ Out, None
    """
    DataSet._readMoreXML(self,xmlNode)
    # default to taking last point if no other spec was used
    # TODO throw a warning here, once we figure out how to give message handler in all cases
    if self._selectInput is None:
      self._selectInput = ('inputRow',-1)

  def _setDefaultPivotParams(self):
    """
      Sets default pivot parameters.
      @ In, None
      @ Out, None
    """
    # If not set, use "time" as default.
    if self._tempPivotParam is None:
      self.raiseAWarning('No pivot parameter provided; defaulting to \"time\".')
      self._tempPivotParam = 'time'
    # propagate provided pivot parameter to all variables.
    # don't use setter, set directly, since there's only one var
    self._pivotParams = {self._tempPivotParam:self._outputs[:]}

  ### EXTERNAL API ###
  def addRealization(self, rlz):
    """
      Adds a "row" (or "sample") to this data object.
      This is the method to add data to this data object.
      Note that rlz can include many more variables than this data object actually wants.
      Before actually adding the realization, data is formatted for this data object.
      @ In, rlz, dict, {var:val} format where
                         "var" is the variable name as a string,
                         "val" is a np.ndarray of values.
      @ Out, None
    """
    # add the indexMap, then continue to base class method
    pivot, deps = next(iter(self._pivotParams.items()))
    indexMap = rlz.pop('_indexMap', [None])[0]
    if indexMap is None:
      indexMap = {}
    for var in deps:
      indexMap[var] = [pivot]
    rlz['_indexMap'] = np.atleast_1d(indexMap)
    DataSet.addRealization(self, rlz)


  ### INTERNAL USE FUNCTIONS ###
  def _fromCSV(self,fileName,**kwargs):
    """
      Loads a dataset from custom RAVEN history csv.
      @ In, fileName, str, filename to load from (not including .csv or .xml)
      @ In, kwargs, dict, optional arguments
      @ Out, None
    """
    # TODO would this be faster by manually filling the "collector" than using the dict?
    # data dict for loading data
    data = {}
    # load in metadata
    self._loadCsvMeta(fileName)
    # load in main CSV
    ## read into dataframe
    main = self._readPandasCSV(fileName+'.csv')
    nSamples = len(main.index)
    ## collect input space data
    for inp in self._inputs + self._inputMetaVars:
      data[inp] = main[inp].values
    # load subfiles for output spaces
    subFiles = main[subFileName].values
    # pre-build realization spots
    for out in self._outputs + self.indexes + self._outputMetaVars:
      data[out] = np.zeros(nSamples,dtype=object)
    # read in secondary CSVs
    for i,sub in enumerate(subFiles):
      subFile = sub
      # check if the sub has an absolute path, otherwise take it from the master file (fileName)
      if not os.path.isabs(subFile):
        subFile = os.path.join(os.path.dirname(fileName),subFile)
      # read in file
      subDat = self._readPandasCSV(subFile)
      # first time create structures
      if len(set(subDat.keys()).intersection(self.indexes)) != len(self.indexes):
        self.raiseAnError(IOError,'Importing HistorySet from .csv: the pivot parameters "'+', '.join(self.indexes)+'" have not been found in the .csv file. Check that the '
                                  'correct <pivotParameter> has been specified in the dataObject or make sure the <pivotParameter> is included in the .csv files')
      for out in self._outputs + self.indexes + self._outputMetaVars:
        data[out][i] = subDat[out].values
    # construct final data object
    self.load(data,style='dict',dims=self.getDimensions())

  def _identifyVariablesInCSV(self,fileName):
    """
      Gets the list of available variables from the file "fileName.csv".
      @ In, fileName, str, name of base file without extension.
      @ Out, varList, list(str), list of variables
    """
    with open(fileName+'.csv','r') as base:
      inputAvail = list(s.strip() for s in base.readline().split(','))
      if not inputAvail.count(subFileName):
        self.raiseAnError(IOError,f"Column containing history file names not found. Column "
                          f"index must be named {subFileName}")
      subFileIndex = inputAvail.index(subFileName)
      # get one of the subCSVs from the first row of data in the base file
      subFile = base.readline().split(',')[subFileIndex].strip()
      # check if abs path otherwise take the dirpath from the master file (fileName)
      if not os.path.isabs(subFile):
        subFile = os.path.join(os.path.dirname(fileName),subFile)
    with open(subFile,'r') as sub:
      outputAvail = list(s.strip() for s in sub.readline().split(','))
    return inputAvail + outputAvail

  def _selectiveRealization(self,rlz):
    """
      Uses "options" parameters from input to select part of the collected data
      @ In, rlz, dict, {var:val} format (see addRealization)
      @ Out, rlz, dict, {var:val} modified
    """
    # TODO this could be much more efficient on the parallel (finalizeCodeOutput) than on serial
    # TODO someday needs to be implemented for when ND data is collected!  For now, use base class.
    # TODO externalize it in the DataObject base class
    toRemove = []
    for var, val in rlz.items():
      if var in self.protectedTags:
        continue
      # only modify it if it is not already scalar
      if not mathUtils.isSingleValued(val):
        # treat inputs, outputs differently TODO this should extend to per-variable someday
        ## inputs
        if var in self._inputs + self._inputMetaVars:
          method,indic = self._selectInput
        # pivot variables are included here in "else"; remove them after they're used in operators
        else:
          continue
        if method in ['inputRow']:
          # zero-d xarrays give false behavior sometimes
          # TODO formatting should not be necessary once standardized history,float realizations are established
          if type(val) == list:
            val = np.array(val)
          elif type(val).__name__ == 'DataArray':
            val = val.values
          # FIXME this is largely a biproduct of old length-one-vector approaches in the deprecataed data objects
          if val.size == 1:
            rlz[var] = val[0]
          else:
            rlz[var] = val[indic]
        elif method in ['inputPivotValue']:
          pivotParam = self.getDimensions(var)
          assert(len(pivotParam) == 1) # TODO only handle History for now
          pivotParam = pivotParam[var][0]
          idx = (np.abs(rlz[pivotParam] - indic)).argmin()
          rlz[var] = rlz[var][idx]
        elif method == 'operator':
          if indic == 'max':
            rlz[var] = float(val.max())
          elif indic == 'min':
            rlz[var] = float(val.min())
          elif indic in ['mean','expectedValue','average']:
            rlz[var] = float(val.mean())
      # otherwise, leave it alone
    return rlz

  def _toCSV(self,fileName,start=0,**kwargs):
    """
      Writes this data object to CSV file (for metadata see _toCSVXML)
      @ In, fileName, str, path/name to write file
      @ In, start, int, optional, starting realization to print
      @ In, kwargs, dict, optional, keywords for options
      @ Out, None
    """
    # specialized to write custom RAVEN-style history CSVs
    # TODO some overlap with DataSet implementation, but not much.
    keep = self._getRequestedElements(kwargs)
    toDrop = list(var for var in self._orderedVars if var not in keep)
    # in case of hierarchical we always re-write everything since the ending histories
    # can be different and we do not know which "parent" changed from ending True to False
    startIndex = 0 if 'RAVEN_isEnding' in self.getVars() else start
    # don't rewrite everything; if we've written some already, just append (using mode)
    mode = 'a' if startIndex > 0 else 'w'
    # hierarchical flag controls the printing/plotting of the dataobject in case it is an hierarchical one.
    # If True, all the branches are going to be printed/plotted independenttly, otherwise the are going to be reconstructed
    # In this case, if self.hierarchical is False, the histories are going to be reconstructed
    # (see _constructHierPaths for further explainations)
    if not self.hierarchical and 'RAVEN_isEnding' in self.getVars():
      fullData = self._constructHierPaths()
      data = self._data.where(self._data['RAVEN_isEnding']==True,drop=True)
      if start > 0:
        data = self._data.isel(**{self.sampleTag:data[self.sampleTag].values[start-1:]})
    else:
      data = self._data
      if startIndex > 0:
        data = self._data.isel(**{self.sampleTag:slice(startIndex,None,None)})

    data = data.drop_vars(toDrop)
<<<<<<< HEAD
=======
    self.raiseADebug('Printing data to CSV: "{}"'.format(fileName+'.csv'))
>>>>>>> 6022ae21
    # specific implementation
    ## write input space CSV with pointers to history CSVs
    ### get list of input variables to keep
    ordered = list(i for i in itertools.chain(self._inputs,self._inputMetaVars) if i in keep)
    ### select input part of dataset
    inpData = data[ordered]
    ### add column for realization information, pointing to the appropriate CSV
    subFiles = np.array(list('{}_{}.csv'.format(fileName,rid) for rid in data[self.sampleTag].values),dtype=object)
    #### don't print directories in the file names, since the files are in that directory
    subFilesNames = np.array(list(os.path.split(s)[1] for s in subFiles),dtype=object)
    ### add column to dataset
    column = self._collapseNDtoDataArray(subFilesNames,subFileName,labels=data[self.sampleTag])
    inpData = inpData.assign(filename=column)
    ### also add column name to "ordered"
    ordered += [subFileName]
    ### write CSV
    self._usePandasWriteCSV(fileName,inpData,ordered,keepSampleTag = self.sampleTag in keep,mode=mode)
    ## obtain slices to write subset CSVs
    ordered = list(o for o in itertools.chain(self._outputs,self._outputMetaVars) if o in keep)

    if ordered:
      # hierarchical flag controls the printing/plotting of the dataobject in case it is an hierarchical one.
      # If True, all the branches are going to be printed/plotted independenttly, otherwise the are going to be reconstructed
      # In this case, if self.hierarchical is False, the histories are going to be reconstructed
      # (see _constructHierPaths for further explainations)
      if not self.hierarchical and 'RAVEN_isEnding' in self.getVars():
        for i, dat in enumerate(fullData):
          filename = subFiles[i][:-4]
          self.raiseADebug(f'Printing data to CSV: "{filename}.csv"')
          # the mode is at the begin 'w' since we want to write the first portion of the history from scratch
          # once the first history portion is written, we change the mode to 'a' (append) since we continue
          # writing the other portions to the same file, in order to reconstruct the "full history" in the same
          # file.
          # FIXME: This approach is drammatically SLOW!
          mode = 'w'
          for subSampleTag in range(len(dat[self.sampleTag].values)):
            rlz = dat.isel(**{self.sampleTag:subSampleTag}).dropna(self.indexes[0])[ordered]
            self._usePandasWriteCSV(filename,rlz,ordered,keepIndex=True,mode=mode)
            mode = 'a'
      else:
        #  if self.hierarchical is True or the DataObject is not hierarchical we write
        # all the histories (full histories if not hierarchical or branch-histories otherwise) independently
        for i in range(len(data[self.sampleTag].values)):
          filename = subFiles[i][:-4]
          self.raiseADebug(f'Printing data to CSV: "{filename}.csv"')
          rlz = data.isel(**{self.sampleTag:i}).dropna(self.indexes[0])[ordered]
          self._usePandasWriteCSV(filename,rlz,ordered,keepIndex=True)
    else:
      self.raiseAWarning(f'No output space variables have been requested for DataObject "{self.name}"! No history files will be printed!')

  def addExpectedMeta(self,keys, params={}, overwrite=False):
    """
      Registers meta to look for in realizations.
      @ In, keys, set(str), keys to register
      @ In, params, dict, optional, {key:[indexes]}, keys of the dictionary are the variable names,
        values of the dictionary are lists of the corresponding indexes/coordinates of given variable
      @ In, overwrite, bool, optional, if True then allow existing data while changing keys
      @ Out, None
    """
    extraKeys = DataSet.addExpectedMeta(self, keys, params=params, overwrite=overwrite)
    self._inputMetaVars.extend(list(key for key in extraKeys if key not in params))
    # ensure there are no duplicates
    self._inputMetaVars = list(set(self._inputMetaVars))
    if params:
      self._outputMetaVars.extend(list(key for key in extraKeys if key in params))
    return extraKeys<|MERGE_RESOLUTION|>--- conflicted
+++ resolved
@@ -265,10 +265,7 @@
         data = self._data.isel(**{self.sampleTag:slice(startIndex,None,None)})
 
     data = data.drop_vars(toDrop)
-<<<<<<< HEAD
-=======
     self.raiseADebug('Printing data to CSV: "{}"'.format(fileName+'.csv'))
->>>>>>> 6022ae21
     # specific implementation
     ## write input space CSV with pointers to history CSVs
     ### get list of input variables to keep
