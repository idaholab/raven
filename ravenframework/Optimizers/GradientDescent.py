--- conflicted
+++ resolved
@@ -339,13 +339,7 @@
       @ Out, None
     """
     traj = info['traj']
-<<<<<<< HEAD
     if self._isMultiObjective:
-=======
-    # if not self._canHandleMultiObjective and len(self._objectiveVar) == 1:
-    #   self._objectiveVar = self._objectiveVar[0]
-    if len(self._objectiveVar) > 1 and type(self._objectiveVar)==list:
->>>>>>> 3c6da212
       self.raiseAnError(IOError, 'Gradient Descent does not support multiObjective optimization yet! objective variable must be a single variable for now!')
     optVal = rlz[self._objectiveVar[0]]
     info['optVal'] = optVal
