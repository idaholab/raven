# Copyright 2017 Battelle Energy Alliance, LLC
#
# Licensed under the Apache License, Version 2.0 (the "License");
# you may not use this file except in compliance with the License.
# You may obtain a copy of the License at
#
# http://www.apache.org/licenses/LICENSE-2.0
#
# Unless required by applicable law or agreed to in writing, software
# distributed under the License is distributed on an "AS IS" BASIS,
# WITHOUT WARRANTIES OR CONDITIONS OF ANY KIND, either express or implied.
# See the License for the specific language governing permissions and
# limitations under the License.
"""
  Implementation of fitness function for Genetic Algorithm
  currently the implemented fitness function is a linear combination of the objective function and penalty function for constraint violation:

  Created June,16,2020
  Updated September,17,2023
  @authors: Mohammad Abdo, Diego Mandelli, Andrea Alfonsi, Junyung Kim
"""
# Internal Modules----------------------------------------------------------------------------------
from ...utils import frontUtils
from ..parentSelectors.parentSelectors import countConstViolation

# External Imports
import numpy as np
import xarray as xr
import sys
# Internal Imports
from ... import MessageHandler # makes sure getMessageHandler is defined
mh = getMessageHandler()

# [MANDD] Note: the fitness function are bounded by 2 parameters: a and b
#               We should make this method flexible to accept different set of params

_defaultObjectiveScaling = 1.0
_defaultPenaltyScaling = 10.0

# @profile
def invLinear(rlz, **kwargs):
  r"""
  Inverse linear fitness method where the fitness value is inversely proportional to the objective function.
  For minimization problems:
  1. As the objective decreases (closer to min), the fitness value increases.
  2. As the objective increases (away from the min), the fitness value decreases.
  3. If the solution violates the constraints, the fitness decreases, making it less favorable.
  For maximization problems, the objective value is negated, inverting the trends.
  Formula:
  fitness = -a * obj - b * \Sum_{j=1}^{nConstraint} max(0, -penalty_j)
  @ In, rlz, xr.Dataset, containing the evaluation of a set of individuals
  @ In, kwargs, dict, dictionary of parameters:
        objVar, list of strings or single string, name(s) of the objective variable(s)
        a, list of floats, linear coefficient(s) for the objective function (default = 1.0 for each objective)
        b, list of floats, linear coefficient(s) for the penalty measure (default = 10.0 for each objective)
        constraintFunction, xr.DataArray, measuring the severity of the constraint violation.
        type, list of strings, indicating 'min' or 'max' for each objective
  @ Out, fitnessSet, xr.Dataset, the fitness function for the given population.
  """
<<<<<<< HEAD
  objVar = kwargs['objVar']
  a = [_defaultObjectiveScaling] * len(objVar) if kwargs.get('a') is None else kwargs['a']  # Scaling factors for objectives
  b = [_defaultPenaltyScaling] * len(objVar) if kwargs.get('b') is None else kwargs['b']  # Penalty scaling factors
  if len(a) != len(objVar):
    mh.error("fitness", IOError, f"Objective scaling factors {a} should have length {len(objVar)}")
  if len(b) != len(objVar):
    mh.error("fitness", IOError, f"Penalty scaling factors {b} should have length {len(objVar)}")
  g = kwargs['constraintFunction'] if 'constraintFunction' in kwargs else None  # Constraint evaluations
  fitnessSet = xr.Dataset()
  for i, obj in enumerate(objVar):
      data = np.atleast_1d(rlz[obj].data)  # Objective values
      fitness = np.zeros(data.shape)
      for ind in range(data.shape[0]):
          # Calculate base fitness: Inversely proportional to the objective value
          fit = -a[i] * data[ind]
          # Apply penalties for constraint violations, if any
          if g is not None and np.any(g.data[ind, :] < 0):  # Violating constraints
              for constInd in range(g.data.shape[1]):
                  fit -= b[i] * max(0, -g.data[ind, constInd])  # Apply penalty for violation
          fitness[ind] = fit
      # Add the fitness for the current objective to the dataset
      fitnessSet[obj] = xr.DataArray(fitness, dims=['chromosome'], coords={'chromosome': np.arange(len(data))})
  return fitnessSet

def feasibleFirst(rlz, **kwargs):
  r"""
  Efficient Parameter-less Feasible First Penalty Fitness method
  This method is designed for minimization problems. For maximization, the fitness values are negated.
  For minimization problems:
  1.  As the objective decreases, the fitness value increases.
  2.  As the objective increases, the fitness value decreases.
  3.  If a solution violates constraints, the fitness decreases, making it less favorable.
  For maximization problems, the objective value is negated, inverting the trends.
  Reference: Deb, Kalyanmoy. "An efficient constraint handling method for genetic algorithms."

  .. math::
  fitness = \[ \\begin{cases}
                -obj & g_j(x)\\geq 0 \\forall j \\
                -obj_{worst} - \\Sigma_{j=1}^{J}<g_j(x)> & otherwise \\
                \\end{cases}
            \];
  @ In, rlz, xr.Dataset, containing the evaluation of a set of individuals
  @ In, kwargs, dict, dictionary of parameters:
        objVar, list of strings, the names of objective variables
        'constraintFunction', xr.DataArray, containing all constraint evaluations for the population
        'constraintNum', int, number of constraints
        'a', list of floats, scaling factors for the objectives
        'b', list of floats, penalty factors for constraint violations
        'type', list of strings, indicating 'min' or 'max' for each objective
  @ Out, fitnessSet, xr.Dataset, the fitness function for the given population.
  """
  objVar = kwargs['objVar']
  a = [_defaultObjectiveScaling] * len(objVar) if kwargs.get('a') is None else kwargs['a']  # Scaling factors for objectives
  b = [_defaultPenaltyScaling] * len(objVar) if kwargs.get('b') is None else kwargs['b']  # Penalty scaling factors
  if len(a) != len(objVar):
    mh.error("fitness", IOError, f"Objective scaling factors {a} should have length {len(objVar)}")
  if len(b) != len(objVar):
    mh.error("fitness", IOError, f"Penalty scaling factors {b} should have length {len(objVar)}")
  constraintNum = kwargs['constraintNum']
  g = kwargs['constraintFunction'] if constraintNum > 0 else None  # Constraint evaluations
  fitnessSet = xr.Dataset()
  # For each objective
  for i, obj in enumerate(objVar):
      data = np.atleast_1d(rlz[obj].data)
      worstObj = max(data) # Worst objective value for penalizing violating solutions
      fitness = np.zeros(data.shape)
      for ind in range(data.shape[0]):
          # If no contraints or all constraints are satisfied
          if constraintNum == 0 or np.all(g.data[ind, :] >= 0):  # Feasible solutions
              fit = -a[i] * data[ind]
          # if constraints are violated
          else:  # Penalize constraint violations
              fit = -a[i] * worstObj  # Start with the worst objective value
              for constInd in range(g.data.shape[1]):
                  violation = max(0, -g.data[ind, constInd])
                  fit -= b[i] * violation
          fitness[ind] = fit
      # Add the fitness for the current objective to the dataset
      fitnessSet[obj] = xr.DataArray(fitness, dims=['chromosome'], coords={'chromosome': np.arange(len(data))})
  return fitnessSet

def logistic(rlz, **kwargs):
  r"""
  Logistic fitness method for multi-objective optimization with constraint handling.
  For minimization problems:
  1. As the objective decreases, the fitness value increases.
  2. As the objective increases, the fitness value decreases.
  3. If the solution violates the constraints, the fitness decreases, making it less favorable.
  For maximization problems, the objective value is negated, inverting the trends.
  math::
    fitness = \frac{1}{1 + e^{-scale(x - shift)}} - penalty terms for constraint violations.
  @ In, rlz, xr.Dataset, containing the evaluation of a set of individuals
  @ In, kwargs, dict, dictionary of parameters:
        objVar, list of strings or single string, name(s) of the objective variable(s)
        scale, list of floats, scaling coefficient(s) for the objective function (default = 1.0 for each objective)
        shift, list of floats, coefficient(s) for shifting the objective value (default = 0.0 for each objective)
        constraintFunction, xr.DataArray, measuring the severity of the constraint violation
        penalty, list of floats, penalties for constraint violations (default = 1.0 for each objective)
        type, list of strings, indicating 'min' or 'max' for each objective
  @ Out, fitnessSet, xr.Dataset, the fitness function for the given population.
  """
  objVar = kwargs['objVar']
  scale = kwargs.get('scale', [_defaultObjectiveScaling] * len(objVar))  # Scaling factors for objectives
  shift = kwargs.get('shift', [0.0] * len(objVar))  # Shifting value for each objective
  penalty = kwargs.get('penalty', [_defaultPenaltyScaling] * len(objVar))  # Penalty for constraint violations
  g = kwargs.get('constraintFunction', None)  # Constraint evaluations (if any)
  fitnessSet = xr.Dataset()
  for i, obj in enumerate(objVar):
      data = np.atleast_1d(rlz[obj].data)  # Objective values
      fitness = np.zeros(data.shape)
      for ind in range(data.shape[0]):
          # Base logistic fitness calculation
          denom = 1.0 + np.exp(-scale[i] * (data[ind] - shift[i]))
          fit = 1.0 / denom
          # Apply penalties for constraint violations, if any
          if g is not None and np.any(g.data[ind, :] < 0):  # Constraint violation
              for constInd in range(g.data.shape[1]):
                  fit -= penalty[i] * max(0, -g.data[ind, constInd])
          # Adjust for maximization problems by negating the fitness value
          if kwargs['type'][i] == 'max':
              fit = 1.0 - fit  # Adjust the logistic fitness for maximization
          fitness[ind] = fit
      # Store fitness in the dataset
      fitnessSet[obj] = xr.DataArray(fitness, dims=['chromosome'], coords={'chromosome': np.arange(len(data))})
  return fitnessSet
=======
  #NOTE invLinear is not yet support Multi-objective optimization problem solving. Further literature reivew applying invLinear method to multi-objective optimization
  #     needs to be involved. Potentially, applying obj_Worst in fitness function (i.e., -a[j] * (rlz[objVar][objVar[j]].data).reshape(-1,1) - b[j] * np.sum(np.maximum(0,-penalty),axis=-1).reshape(-1,1))
  #     should be considerd .
  a = [1.0] if kwargs['a'] == None else kwargs['a']
  b = [10.0] if kwargs['b'] == None else kwargs['b']
  penalty = 0.0 if kwargs['constraintFunction'].all() == None  else kwargs['constraintFunction'].data
  objVar = [kwargs['objVar']] if isinstance(kwargs['objVar'], str) == True else kwargs['objVar']
  for j in range(len(objVar)):
    data = np.atleast_1d(rlz[objVar][objVar[j]].data)
    fitness = -a[j] * (rlz[objVar][objVar[j]].data).reshape(-1,1) - b[j] * np.sum(np.maximum(0,-penalty),axis=-1).reshape(-1,1)
    fitness = xr.DataArray(np.squeeze(fitness),
                           dims=['chromosome'],
                           coords={'chromosome': np.arange(len(data))})
    if j == 0:
        fitnessSet = fitness.to_dataset(name = objVar[j])
    else:
        fitnessSet[objVar[j]] = fitness
  return fitnessSet


def feasibleFirst(rlz,**kwargs):
  r"""
    Efficient Parameter-less Feasible First Penalty Fitness method
    This method is designed such that:
    For minimization Problems:
    1.  As the objective function decreases (comes closer to the min value), the fitness value increases
    2.  As the objective function increases (away from the min value), the fitness value decreases
    3.  As the solution violates the constraints the fitness should decrease and hence the solution is less favored by the algorithm.
    4.  For the violating solutions, the fitness starts from the worst solution in the population
        (i.e., max objective in minimization problems and min objective in maximization problems)

    For maximization problems the objective value is multiplied by -1 and hence the previous trends are inverted.
    A great quality of this fitness is that if the objective value is equal for multiple solutions it selects the furthest from constraint violation.

    Reference: Deb, Kalyanmoy. "An efficient constraint handling method for genetic algorithms." Computer methods in applied mechanics and engineering 186.2-4 (2000): 311-338.

    .. math::

    fitness = \[ \\begin{cases}
                  -obj & g_j(x)\\geq 0 \\forall j \\
                  -obj_{worst} - \\Sigma_{j=1}^{J}<g_j(x)> & otherwise \\
                  \\end{cases}
              \];

    @ In, rlz, xr.Dataset, containing the evaluation of a certain
              set of individuals (can be the initial population for the very first iteration,
              or a population of offsprings)
    @ In, kwargs, dict, dictionary of parameters for this fitness method:
          objVar, string, the name of the objective variable
          'constraintFunction', xr.Dataarray, containing all constraint functions (explicit and implicit) evaluations for the whole population
    @ Out, fitness, xr.DataArray, the fitness function of the given objective corresponding to a specific chromosome.
  """
  objVar = [kwargs['objVar']] if isinstance(kwargs['objVar'], str) == True else kwargs['objVar']
  a = [1.0]*len(objVar) if kwargs['a'] == None else kwargs['a']
  if kwargs['constraintNum'] == 0:
    pen = kwargs['b']
  else:
    g = kwargs['constraintFunction']
    penalty = kwargs['b']
    pen = [penalty[i:i+len(g['Constraint'].data)] for i in range(0, len(penalty), len(g['Constraint'].data))]
  objPen = dict(map(lambda i,j : (i,j), objVar, pen))

  for i in range(len(objVar)):
    data = np.atleast_1d(rlz[objVar][objVar[i]].data)
    worstObj = max(data)
    fitness = []
    for ind in range(data.size):
      if kwargs['constraintNum'] == 0 or np.all(g.data[ind, :]>=0):
        fit=(a[i]*data[ind])
      else:
        fit = a[i]*worstObj
        for constInd,_ in enumerate(g['Constraint'].data):
          fit = a[i]*fit + objPen[objVar[i]][constInd]*(max(0,-1*g.data[ind, constInd])) #NOTE: objPen[objVar[i]][constInd] is "objective & Constraint specific penalty."
      if len(kwargs['type']) == 1:
        fitness.append(-1*fit)
      else:
        fitness.append(fit)

    fitness = xr.DataArray(np.array(fitness),
                          dims=['chromosome'],
                          coords={'chromosome': np.arange(len(data))})
    if i == 0:
      fitnessSet = fitness.to_dataset(name = objVar[i])
    else:
      fitnessSet[objVar[i]] = fitness

  return fitnessSet

def logistic(rlz,**kwargs):
  """
    Logistic fitness method
    .. math::

    fitness = \frac{1}{1+e^{-a(x-b)}}

    @ In, rlz, xr.Dataset, containing the evaluation of a certain
              set of individuals (can be the initial population for the very first iteration,
              or a population of offsprings)
    @ In, kwargs, dict, dictionary of parameters for this fitness method:
          objVar, string, the name of the objective variable
          a, float, linear coefficient for the objective function (default = 1.0)
          penalty, float, measuring the severity of the constraint violation. (default = 1.0)
          b, float, linear coefficient for the penalty measure. (default = 1.0)
    @ Out, fitness, xr.DataArray, the fitness function of the given objective corresponding to a specific chromosome.
  """
  if kwargs['a'] == None:
    a = [1.0]
  else:
    a = kwargs['a']
  if kwargs['b'] == None:
    b = [0.0]
  else:
    b = kwargs['b']
  if isinstance(kwargs['objVar'], str) == True:
    objVar = [kwargs['objVar']]
  else:
    objVar = kwargs['objVar']
  for i in range(len(objVar)):
    val = rlz[objVar][objVar[i]].data
    data = np.atleast_1d(rlz[objVar][objVar[i]].data)
    denom = 1.0 + np.exp(-a[0] * (val - b[0]))
    fitness = 1.0 / denom
    fitness = xr.DataArray(fitness.data,
                           dims=['chromosome'],
                           coords={'chromosome': np.arange(len(data))})
    if i == 0:
      fitnessSet = fitness.to_dataset(name = objVar[i])
    else:
      fitnessSet[objVar[i]] = fitness

  return fitnessSet

>>>>>>> 3c6da212

__fitness = {}
__fitness['invLinear'] = invLinear
__fitness['logistic']  = logistic
__fitness['feasibleFirst'] = feasibleFirst
#NOTE hardConstraint method will be used later once constraintHandling is realized. Until then, it will be commented. @JunyungKim
# __fitness['hardConstraint'] = hardConstraint


def returnInstance(cls, name):
  """
    Method designed to return class instance:
    @ In, cls, class type
    @ In, name, string, name of class
    @ Out, __crossovers[name], instance of class
  """
  if name not in __fitness:
    cls.raiseAnError (IOError, "{} is not a supported fitness function. ".format(name))
  return __fitness[name]<|MERGE_RESOLUTION|>--- conflicted
+++ resolved
@@ -57,7 +57,6 @@
         type, list of strings, indicating 'min' or 'max' for each objective
   @ Out, fitnessSet, xr.Dataset, the fitness function for the given population.
   """
-<<<<<<< HEAD
   objVar = kwargs['objVar']
   a = [_defaultObjectiveScaling] * len(objVar) if kwargs.get('a') is None else kwargs['a']  # Scaling factors for objectives
   b = [_defaultPenaltyScaling] * len(objVar) if kwargs.get('b') is None else kwargs['b']  # Penalty scaling factors
@@ -183,140 +182,6 @@
       # Store fitness in the dataset
       fitnessSet[obj] = xr.DataArray(fitness, dims=['chromosome'], coords={'chromosome': np.arange(len(data))})
   return fitnessSet
-=======
-  #NOTE invLinear is not yet support Multi-objective optimization problem solving. Further literature reivew applying invLinear method to multi-objective optimization
-  #     needs to be involved. Potentially, applying obj_Worst in fitness function (i.e., -a[j] * (rlz[objVar][objVar[j]].data).reshape(-1,1) - b[j] * np.sum(np.maximum(0,-penalty),axis=-1).reshape(-1,1))
-  #     should be considerd .
-  a = [1.0] if kwargs['a'] == None else kwargs['a']
-  b = [10.0] if kwargs['b'] == None else kwargs['b']
-  penalty = 0.0 if kwargs['constraintFunction'].all() == None  else kwargs['constraintFunction'].data
-  objVar = [kwargs['objVar']] if isinstance(kwargs['objVar'], str) == True else kwargs['objVar']
-  for j in range(len(objVar)):
-    data = np.atleast_1d(rlz[objVar][objVar[j]].data)
-    fitness = -a[j] * (rlz[objVar][objVar[j]].data).reshape(-1,1) - b[j] * np.sum(np.maximum(0,-penalty),axis=-1).reshape(-1,1)
-    fitness = xr.DataArray(np.squeeze(fitness),
-                           dims=['chromosome'],
-                           coords={'chromosome': np.arange(len(data))})
-    if j == 0:
-        fitnessSet = fitness.to_dataset(name = objVar[j])
-    else:
-        fitnessSet[objVar[j]] = fitness
-  return fitnessSet
-
-
-def feasibleFirst(rlz,**kwargs):
-  r"""
-    Efficient Parameter-less Feasible First Penalty Fitness method
-    This method is designed such that:
-    For minimization Problems:
-    1.  As the objective function decreases (comes closer to the min value), the fitness value increases
-    2.  As the objective function increases (away from the min value), the fitness value decreases
-    3.  As the solution violates the constraints the fitness should decrease and hence the solution is less favored by the algorithm.
-    4.  For the violating solutions, the fitness starts from the worst solution in the population
-        (i.e., max objective in minimization problems and min objective in maximization problems)
-
-    For maximization problems the objective value is multiplied by -1 and hence the previous trends are inverted.
-    A great quality of this fitness is that if the objective value is equal for multiple solutions it selects the furthest from constraint violation.
-
-    Reference: Deb, Kalyanmoy. "An efficient constraint handling method for genetic algorithms." Computer methods in applied mechanics and engineering 186.2-4 (2000): 311-338.
-
-    .. math::
-
-    fitness = \[ \\begin{cases}
-                  -obj & g_j(x)\\geq 0 \\forall j \\
-                  -obj_{worst} - \\Sigma_{j=1}^{J}<g_j(x)> & otherwise \\
-                  \\end{cases}
-              \];
-
-    @ In, rlz, xr.Dataset, containing the evaluation of a certain
-              set of individuals (can be the initial population for the very first iteration,
-              or a population of offsprings)
-    @ In, kwargs, dict, dictionary of parameters for this fitness method:
-          objVar, string, the name of the objective variable
-          'constraintFunction', xr.Dataarray, containing all constraint functions (explicit and implicit) evaluations for the whole population
-    @ Out, fitness, xr.DataArray, the fitness function of the given objective corresponding to a specific chromosome.
-  """
-  objVar = [kwargs['objVar']] if isinstance(kwargs['objVar'], str) == True else kwargs['objVar']
-  a = [1.0]*len(objVar) if kwargs['a'] == None else kwargs['a']
-  if kwargs['constraintNum'] == 0:
-    pen = kwargs['b']
-  else:
-    g = kwargs['constraintFunction']
-    penalty = kwargs['b']
-    pen = [penalty[i:i+len(g['Constraint'].data)] for i in range(0, len(penalty), len(g['Constraint'].data))]
-  objPen = dict(map(lambda i,j : (i,j), objVar, pen))
-
-  for i in range(len(objVar)):
-    data = np.atleast_1d(rlz[objVar][objVar[i]].data)
-    worstObj = max(data)
-    fitness = []
-    for ind in range(data.size):
-      if kwargs['constraintNum'] == 0 or np.all(g.data[ind, :]>=0):
-        fit=(a[i]*data[ind])
-      else:
-        fit = a[i]*worstObj
-        for constInd,_ in enumerate(g['Constraint'].data):
-          fit = a[i]*fit + objPen[objVar[i]][constInd]*(max(0,-1*g.data[ind, constInd])) #NOTE: objPen[objVar[i]][constInd] is "objective & Constraint specific penalty."
-      if len(kwargs['type']) == 1:
-        fitness.append(-1*fit)
-      else:
-        fitness.append(fit)
-
-    fitness = xr.DataArray(np.array(fitness),
-                          dims=['chromosome'],
-                          coords={'chromosome': np.arange(len(data))})
-    if i == 0:
-      fitnessSet = fitness.to_dataset(name = objVar[i])
-    else:
-      fitnessSet[objVar[i]] = fitness
-
-  return fitnessSet
-
-def logistic(rlz,**kwargs):
-  """
-    Logistic fitness method
-    .. math::
-
-    fitness = \frac{1}{1+e^{-a(x-b)}}
-
-    @ In, rlz, xr.Dataset, containing the evaluation of a certain
-              set of individuals (can be the initial population for the very first iteration,
-              or a population of offsprings)
-    @ In, kwargs, dict, dictionary of parameters for this fitness method:
-          objVar, string, the name of the objective variable
-          a, float, linear coefficient for the objective function (default = 1.0)
-          penalty, float, measuring the severity of the constraint violation. (default = 1.0)
-          b, float, linear coefficient for the penalty measure. (default = 1.0)
-    @ Out, fitness, xr.DataArray, the fitness function of the given objective corresponding to a specific chromosome.
-  """
-  if kwargs['a'] == None:
-    a = [1.0]
-  else:
-    a = kwargs['a']
-  if kwargs['b'] == None:
-    b = [0.0]
-  else:
-    b = kwargs['b']
-  if isinstance(kwargs['objVar'], str) == True:
-    objVar = [kwargs['objVar']]
-  else:
-    objVar = kwargs['objVar']
-  for i in range(len(objVar)):
-    val = rlz[objVar][objVar[i]].data
-    data = np.atleast_1d(rlz[objVar][objVar[i]].data)
-    denom = 1.0 + np.exp(-a[0] * (val - b[0]))
-    fitness = 1.0 / denom
-    fitness = xr.DataArray(fitness.data,
-                           dims=['chromosome'],
-                           coords={'chromosome': np.arange(len(data))})
-    if i == 0:
-      fitnessSet = fitness.to_dataset(name = objVar[i])
-    else:
-      fitnessSet[objVar[i]] = fitness
-
-  return fitnessSet
-
->>>>>>> 3c6da212
 
 __fitness = {}
 __fitness['invLinear'] = invLinear
