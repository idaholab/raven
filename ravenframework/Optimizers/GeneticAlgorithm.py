# Copyright 2017 Battelle Energy Alliance, LLC
#
# Licensed under the Apache License, Version 2.0 (the "License");
# you may not use this file except in compliance with the License.
# You may obtain a copy of the License at
#
# http://www.apache.org/licenses/LICENSE-2.0
#
# Unless required by applicable law or agreed to in writing, software
# distributed under the License is distributed on an "AS IS" BASIS,
# WITHOUT WARRANTIES OR CONDITIONS OF ANY KIND, either express or implied.
# See the License for the specific language governing permissions and
# limitations under the License.
"""
  Genetic Algorithm class for global optimization.
  This class contains the API and interface for performing
  Genetic Algorithm-based optimization. Multiple strategies for
  mutations, cross-overs, etc. are available.
  Created June,3,2020
  Updated Sepember,17,2023
  @authors: Mohammad Abdo, Diego Mandelli, Andrea Alfonsi, Junyung Kim
  References
    ----------
       [1] Holland, John H. "Genetic algorithms." Scientific American 267.1 (1992): 66-73.
       [2] Z. Michalewicz, "Genetic Algorithms. + Data Structures. = Evolution Programs," Third, Revised and Extended Edition, Springer (1996).
       [3] Deb, Kalyanmoy, et al. "A fast and elitist multiobjective genetic algorithm: NSGA-II." IEEE transactions on evolutionary computation 6.2 (2002): 182-197.
       [4] Deb, Kalyanmoy. "An efficient constraint handling method for genetic algorithms." Computer methods in applied mechanics and engineering 186.2-4 (2000): 311-338.
                                                                +--------------------------+
                                                                |     AdaptiveSampler      |
                                                                |--------------------------|
                                                                |                          |
                                                                +--------------------------+
                                                                               .
                                                                              /_\
                                                                               |
                                                                               |
                                                                               |
                                                                               |
                                                                               |
                                                                +--------------------------------+
                                                                |           Optimizer            |
                                                                |--------------------------------|
                                                                | _activeTraj                    |
                                                                | _cancelledTraj                 |
                                                                | _constraintFunctions           |
                                                                | _convergedTraj                 |
                                                                | _impConstraintFunctions        |
                                                                | _initSampler                   |
                                                                | _initialValues                 |
                                                                | _initialValuesFromInput        |
                                                                | _minMax                        |
                                                                | _numRepeatSamples              |
                                                                | _objectiveVar                  |
                                                                | _requireSolnExport             |
                                                                | _seed                          |
                                                                | _trajCounter                   |
                                                                | _variableBounds                |
                                                                | assemblerDict                  |
                                                                | metadataKeys                   |
                                                                | optAssemblerList               |
                                                                |--------------------------------|
                                                                | __init__                       |
                                                                | _addTrackingInfo               |
                                                                | _closeTrajectory               |
                                                                | _collectOptPoint               |
                                                                | _collectOptValue               |
                                                                | _initializeInitSampler         |
                                                                | _localGenerateAssembler        |
                                                                | _localWhatDoINeed              |
                                                                | _updateSolutionExport          |
                                                                | amIreadyToProvideAnInput       |
                                                                | checkConvergence               |
                                                                | denormalizeData                |
                                                                | denormalizeVariable            |
                                                                | flush                          |
                                                                | getInputSpecification          |
                                                                | handleInput                    |
                                                                | initialize                     |
                                                                | initializeTrajectory           |
                                                                | localInputAndChecks            |
                                                                | needDenormalized               |
                                                                | normalizeData                  |
                                                                | userManualDescription          |
                                                                +--------------------------------+
                                                                                 .
                                                                                /_\
                                                                                 |
                                                                                 |
                                                                                 |
                                                                                 |
                                                                                 |
                                                                +------------------------------------+
                                                                |            RavenSampled            |
                                                                |------------------------------------|
                                                                | __stepCounter                      |
                                                                | _maxHistLen                        |
                                                                | _optPointHistory                   |
                                                                | _rerunsSinceAccept                 |
                                                                | _stepTracker                       |
                                                                | _submissionQueue                   |
                                                                | _writeSteps                        |
                                                                | batch                              |
                                                                | batchId                            |
                                                                | convFormat                         |
                                                                | inputInfo                          |
                                                                | limit                              |
                                                                | type                               |
                                                                | values                             |
                                                                |------------------------------------|
                                                                | __init__                           |
                                                                | _addToSolutionExport               |
                                                                | _applyBoundaryConstraints          |
                                                                | _applyFunctionalConstraints        |
                                                                | _cancelAssociatedJobs              |
                                                                | _checkAcceptability                |
                                                                | _checkBoundaryConstraints          |
                                                                | _checkForImprovement               |
                                                                | _checkFunctionalConstraints        |
                                                                | _checkImpFunctionalConstraints     |
                                                                | _closeTrajectory                   |
                                                                | _handleExplicitConstraints         |
                                                                | _handleImplicitConstraints         |
                                                                | _initializeStep                    |
                                                                | _rejectOptPoint                    |
                                                                | _resolveNewOptPoint                |
                                                                | _updateConvergence                 |
                                                                | _updatePersistence                 |
                                                                | _updateSolutionExport              |
                                                                | _useRealization                    |
                                                                | amIreadyToProvideAnInput           |
                                                                | checkConvergence                   |
                                                                | finalizeSampler                    |
                                                                | flush                              |
                                                                | getInputSpecification              |
                                                                | getIteration                       |
                                                                | getSolutionExportVariableNames     |
                                                                | handleInput                        |
                                                                | incrementIteration                 |
                                                                | initialize                         |
                                                                | initializeTrajectory               |
                                                                | localFinalizeActualSampling        |
                                                                | localGenerateInput                 |
                                                                +------------------------------------+
                                                                                 .
                                                                                /_\
                                                                                 |
                                                                                 |
                                                                                 |
                                                                                 |
                                                                                 |
                                                                +------------------------------------+
                                                                |          GeneticAlgorithm          |
                                                                |------------------------------------|
                                                                | _acceptHistory                     |
                                                                | _acceptRerun                       |
                                                                | _canHandleMultiObjective           |
                                                                | _convergenceCriteria               |
                                                                | _convergenceInfo                   |
                                                                | _crossoverInstance                 |
                                                                | _crossoverPoints                   |
                                                                | _crossoverProb                     |
                                                                | _crossoverType                     |
                                                                | _expConstr                         |
                                                                | _fitnessInstance                   |
                                                                | _fitnessType                       |
                                                                | _impConstr                         |
                                                                | _kSelection                        |
                                                                | _mutationInstance                  |
                                                                | _mutationLocs                      |
                                                                | _mutationProb                      |
                                                                | _mutationType                      |
                                                                | _nChildren                         |
                                                                | _nParents                          |
                                                                | _numOfConst                        |
                                                                | _objCoeff                          |
                                                                | _objectiveVar                      |
                                                                | _parentSelection                   |
                                                                | _parentSelectionInstance           |
                                                                | _parentSelectionType               |
                                                                | _penaltyCoeff                      |
                                                                | _populationSize                    |
                                                                | _repairInstance                    |
                                                                | _requiredPersistence               |
                                                                | _stepTracker                       |
                                                                | _submissionQueue                   |
                                                                | _survivorSelectionInstance         |
                                                                | _survivorSelectionType             |
                                                                | ahd                                |
                                                                | ahdp                               |
                                                                | batch                              |
                                                                | batchId                            |
                                                                | bestFitness                        |
                                                                | bestObjective                      |
                                                                | bestPoint                          |
                                                                | constraintsV                       |
                                                                | convergenceOptions                 |
                                                                | crowdingDistance                   |
                                                                | fitness                            |
                                                                | hdsm                               |
                                                                | multiBestCD                        |
                                                                | multiBestConstraint                |
                                                                | multiBestFitness                   |
                                                                | multiBestObjective                 |
                                                                | multiBestPoint                     |
                                                                | multiBestRank                      |
                                                                | objectiveVal                       |
                                                                | popAge                             |
                                                                | population                         |
                                                                | rank                               |
                                                                |------------------------------------|
                                                                | _GD                                |
                                                                | _GDp                               |
                                                                | __init__                           |
                                                                | _addToSolutionExport               |
                                                                | _ahd                               |
                                                                | _ahdp                              |
                                                                | _applyFunctionalConstraints        |
                                                                | _checkAcceptability                |
                                                                | _checkConvAHD                      |
                                                                | _checkConvAHDp                     |
                                                                | _checkConvHDSM                     |
                                                                | _checkConvObjective                |
                                                                | _checkForImprovement               |
                                                                | _checkFunctionalConstraints        |
                                                                | _checkImpFunctionalConstraints     |
                                                                | _collectOptPoint                   |
                                                                | _collectOptPointMulti              |
                                                                | _envelopeSize                      |
                                                                | _formatSolutionExportVariableNames |
                                                                | _handleExplicitConstraints         |
                                                                | _handleImplicitConstraints         |
                                                                | _hdsm                              |
                                                                | _popDist                           |
                                                                | _rejectOptPoint                    |
                                                                | _resolveNewGeneration              |
                                                                | _resolveNewGenerationMulti         |
                                                                | _solutionExportUtilityUpdate       |
                                                                | _submitRun                         |
                                                                | _updateConvergence                 |
                                                                | _updatePersistence                 |
                                                                | _useRealization                    |
                                                                | checkConvergence                   |
                                                                | flush                              |
                                                                | getInputSpecification              |
                                                                | getSolutionExportVariableNames     |
                                                                | handleInput                        |
                                                                | initialize                         |
                                                                | initializeTrajectory               |
                                                                | multiObjectiveConstraintHandling   |
                                                                | needDenormalized                   |
                                                                | singleObjectiveConstraintHandling  |
                                                                +------------------------------------+
"""
# External Modules----------------------------------------------------------------------------------
from collections import deque, defaultdict
import numpy as np
from scipy.special import comb
import xarray as xr
# External Modules End------------------------------------------------------------------------------

# Internal Modules----------------------------------------------------------------------------------
from ..utils import mathUtils, InputData, InputTypes, frontUtils
from ..utils.gaUtils import dataArrayToDict, datasetToDataArray
from .RavenSampled import RavenSampled
from .parentSelectors.parentSelectors import returnInstance as parentSelectionReturnInstance
from .crossOverOperators.crossovers import returnInstance as crossoversReturnInstance
from .mutators.mutators import returnInstance as mutatorsReturnInstance
from .survivorSelectors.survivorSelectors import returnInstance as survivorSelectionReturnInstance
from .survivorSelection import survivorSelection as survivorSelectionProcess
from .constraintHandling.constraintHandling import constraintHandling
from .fitness.fitness import returnInstance as fitnessReturnInstance
from .repairOperators.repair import returnInstance as repairReturnInstance
# Internal Modules End------------------------------------------------------------------------------

class GeneticAlgorithm(RavenSampled):
  """
    This class performs Genetic Algorithm optimization ...
  """
  convergenceOptions = {'objective': r""" provides the desired value for the convergence criterion of the objective function
                        ($\epsilon^{obj}$). In essence this is solving the inverse problem of finding the design variable
                         at a given objective value, i.e., convergence is reached when: $$ Objective = \epsilon^{obj}$$.
                        \default{1e-6}, if no criteria specified""",
                        'AHDp': r""" provides the desired value for the Average Hausdorff Distance between populations""",
                        'AHD': r""" provides the desired value for the Hausdorff Distance between populations""",
                        'HDSM': r""" provides the desired value for the Hausdorff Distance Similarity Measure between populations.
                                     This convergence criterion is based on a normalized
                                     similarity metric that can be summurized as the normalized Hausdorff distance
                                     (with respect the domain of to population/iterations). The metric is normalized between 0 and 1,
                                     which implies that values closer to 1.0 represents a tighter convergence criterion."""}
  ##TODO: Explore MOEA/D (Multi-Objective Evolutionary Algorithm based on Decomposition) or
  # PESA-II (Pareto Envelope-Based Selection Algorithm II)
  # These algorithms can offer better performance and robustness in certain scenarios
  def __init__(self):
    """
      Constructor.
      @ In, None
      @ Out, None
    """
    RavenSampled.__init__(self)
    self._parentSelection = None                                 # mechanism for parent selection
    self._convergenceCriteria = defaultdict(mathUtils.giveZero)  # names and values for convergence checks
    self._acceptHistory = {}                                     # acceptability
    self._acceptRerun = {}                                       # by traj, if True then override accept for point rerun
    self._convergenceInfo = {}                                   # by traj, the persistence and convergence information for most recent opt
    self._requiredPersistence = 0                                # consecutive persistence required to mark convergence
    self.needDenormalized()                                      # the default in all optimizers is to normalize the data which is not the case here
    self.batchId = 0
    self.population = None                                       # panda Dataset container containing the population at the beginning of each generation iteration
    self.popAge = None                                           # population age
    self.fitness = None                                          # population fitness
    self.rank = None                                             # population rank (for Multi-objective optimization only)
    self.constraintsV = None                                     # calculated contraints value
    self.crowdingDistance = None                                 # population crowding distance (for Multi-objective optimization only)
    self.ahdp = np.NaN                                           # p-Average Hausdorff Distance between populations
    self.ahd  = np.NaN                                           # Hausdorff Distance between populations
    self.hdsm = np.NaN                                           # Hausdorff Distance Similarity metric between populations
    self.bestPoint = None                                        # the best solution (chromosome) found among population in a specific batchId
    self.bestFitness = None                                      # fitness value of the best solution found
    self.bestObjective = None                                    # objective value of the best solution found
    self.multiBestPoint = {}                                     # the best solutions (chromosomes) found among population in a specific batchId
    self.multiBestFitness = {}                                   # fitness values of the best solutions found
    self.multiBestObjective = {}                                 # objective values of the best solutions found
    self.multiBestConstraint = {}                                # constraint values of the best solutions found
    self.multiBestRank = {}                                      # rank values of the best solutions found
    self.multiBestCD = {}                                        # crowding distance (CD) values of the best solutions found
    self.objectiveVal = None                                     # objective values of solutions
    self._populationSize = None                                  # number of population size
    self._parentSelectionType = None                             # type of the parent selection process chosen
    self._parentSelectionInstance = None                         # instance of the parent selection process chosen
    self._nParents = None                                        # number of parents
    self._kSelection = None                                      # number of chromosomes selected for tournament selection
    self._nChildren = None                                       # number of children
    self._crossoverType = None                                   # type of the crossover process chosen
    self._crossoverPoints = None                                 # point where crossover process will happen
    self._crossoverProb = None                                   # probability of crossover process will happen
    self._crossoverInstance = None                               # instance of the crossover process chosen
    self._mutationType = None                                    # type of the mutation process chosen
    self._mutationLocs = None                                    # point where mutation process will happen
    self._mutationProb = None                                    # probability of mutation process will happen
    self._mutationInstance = None                                # instance of the mutation process chosen
    self._survivorSelectionType = None                           # type of the survivor selection process chosen
    self._survivorSelectionInstance = None                       # instance of the survivor selection process chosen
    self._fitnessType = None                                     # type of the fitness calculation chosen
    self._objCoeff = None                                        # weight coefficients of objectives for fitness calculation
    self._objectiveVar = None                                    # objective variable names
    self._penaltyCoeff = None                                    # weight coefficients corresponding to constraints and objectives for fitness calculation
    self._fitnessInstance = None                                 # instance of fitness
    self._repairInstance = None                                  # instance of repair
    self._canHandleMultiObjective = True                         # boolean indicator whether optimization is a sinlge-objective problem or a multi-objective problem
    self._finals = []                                            # A list of unique final points

  ##########################
  # Initialization Methods #
  ##########################

  @classmethod
  def getInputSpecification(cls):
    """
      Method to get a reference to a class that specifies the input data for class cls.
      @ In, cls, the class for which we are retrieving the specification
      @ Out, specs, InputData.ParameterInput, class to use for specifying input of cls.
    """
    specs = super(GeneticAlgorithm, cls).getInputSpecification()
    specs.description = r"""The \xmlNode{GeneticAlgorithm} is a metaheuristic optimization technique inspired by the principles
                            of natural selection and genetics. Introduced by John Holland in the 1960s, GA mimics the process of
                            biological evolution to solve complex optimization and search problems. They operate by maintaining a population of
                            potential solutions represented as as arrays of fixed length variables (genes), and each such array is called a chromosome.
                            These solutions undergo iterative refinement through processes such as mutation, crossover, and survivor selection. Mutation involves randomly altering certain genes within
                            individual solutions, introducing diversity into the population and enabling exploration of new regions in the solution space.
                            Crossover, on the other hand, mimics genetic recombination by exchanging genetic material between two parent solutions to create
                            offspring with combined traits. Survivor selection determines which solutions will advance to the next generation based on
                            their fitness—how well they perform in solving the problem at hand. Solutions with higher fitness scores are more likely to
                            survive and reproduce, passing their genetic material to subsequent generations. This iterative process continues
                            until a stopping criterion is met, typically when a satisfactory solution is found or after a predetermined number of generations.
                            More information can be found in:\\\\

                            Holland, John H. "Genetic algorithms." Scientific American 267.1 (1992): 66-73.\\\\

                            Non-dominated Sorting Genetic Algorithm II (NSGA-II) is a variant of GAs designed for multiobjective optimization problems.
                            NSGA-II extends traditional GAs by incorporating a ranking-based approach and crowding distance estimation to maintain a diverse set of
                            non-dominated (Pareto-optimal) solutions. This enables NSGA-II to efficiently explore trade-offs between conflicting objectives,
                            providing decision-makers with a comprehensive view of the problem's solution space. More information about NSGA-II can be found in:\\\\

                            Deb, Kalyanmoy, et al. "A fast and elitist multiobjective genetic algorithm: NSGA-II." IEEE transactions on evolutionary computation 6.2 (2002): 182-197.\\\\

                            GA in RAVEN supports for both single and multi-objective optimization problem."""

    # GA Params
    GAparams = InputData.parameterInputFactory('GAparams', strictMode=True,
        printPriority=108,
        descr=r""" """)
    # Population Size
    populationSize = InputData.parameterInputFactory('populationSize', strictMode=True,
        contentType=InputTypes.IntegerType,
        printPriority=108,
        descr=r"""The number of chromosomes in each population.""")
    GAparams.addSub(populationSize)

    #NOTE An indicator saying whather GA will handle constraint hardly or softly will be upgraded later @JunyungKim
    # Parent Selection
    parentSelection = InputData.parameterInputFactory('parentSelection', strictMode=True,
        contentType=InputTypes.makeEnumType('parentSelection','parentSelectionType',['rouletteWheel','tournamentSelection','rankSelection']),
        printPriority=108,
        descr=r"""A node containing the criterion based on which the parents are selected. This can be a fitness proportional selection for all methods.
                  The number of parents (i.e., nParents) is computed such that the population size is kept constant. \\\\
                  $nParents = ceil(\frac{1 + \sqrt{1+4*popSize}}{2})$. \\\\
                  The number of children (i.e., nChildren) is computed by \\\\
                  $nChildren = 2 \times {nParents \choose 2} = nParents \times (nParents-1) = popSize$ \\\\
                  This will result in a popSize a little larger than the initial one, and the excessive children will be later thrawn away and only the first popSize child will be kept. \\\\
                  You can choose three options for parentSelection:
                      \begin{itemize}
                          \item \textit{rouletteWheel} - It assigns probabilities to chromosomes based on their fitness,
                          allowing for selection proportionate to their likelihood of being chosen for reproduction.
                          \item \textit{tournamentSelection} - Chromosomes are randomly chosen from the population to compete in a tournament,
                          and the fittest individual among them is selected for reproduction.
                          \item \textit{rankSelection} - Chromosomes with higher fitness values are selected.
                      \end{itemize}
                  """)
    GAparams.addSub(parentSelection)

    # Reproduction
    reproduction = InputData.parameterInputFactory('reproduction', strictMode=True,
        printPriority=108,
        descr=r"""a node containing the reproduction methods. This accepts subnodes that specifies the types of crossover and mutation. """)
    # 0.  k-selectionNumber of Parents
    kSelection = InputData.parameterInputFactory('kSelection', strictMode=True,
        contentType=InputTypes.IntegerType,
        printPriority=108,
        descr=r"""Number of chromosome selected for tournament selection""")
    reproduction.addSub(kSelection)
    # 1.  Crossover
    crossover = InputData.parameterInputFactory('crossover', strictMode=True,
        contentType=InputTypes.StringType,
        printPriority=108,
        descr=r"""a subnode containing the implemented crossover mechanisms. You can choose one of the crossover options listed below:
                  \begin{itemize}
                    \item \textit{onePointCrossover} - It selects a random crossover point along the chromosome of parent individuals and swapping the genetic material beyond that point to create offspring.
                    \item \textit{twoPointsCrossover} - It selects two random crossover points along the chromosome of parent individuals and swapping the genetic material beyond that point to create offspring.
                    \item \textit{uniformCrossover} - It randomly selects genes from two parent chromosomes with equal probability, creating offspring by exchanging genes at corresponding positions.
                  \end{itemize}""")
    crossover.addParam("type",
                       InputTypes.makeEnumType('crossover','crossoverType',['onePointCrossover','twoPointsCrossover','uniformCrossover']),
                       True,
                       descr="type of crossover operation to be used. See the list of options above.")
    crossoverPoint = InputData.parameterInputFactory('points', strictMode=True,
        contentType=InputTypes.IntegerListType,
        printPriority=108,
        descr=r""" point/gene(s) at which crossover will occur.""")
    crossover.addSub(crossoverPoint)
    crossoverProbability = InputData.parameterInputFactory('crossoverProb', strictMode=True,
                                                           contentType=InputTypes.FloatOrStringType,
                                                           printPriority=108,
                                                           descr=r""" The probability governing the crossover step, i.e., the probability that if exceeded crossover will occur.""")
    crossoverProbability.addParam("type", InputTypes.makeEnumType('crossoverProbability','crossoverProbabilityType',['static','adaptive']), False,
                       descr="type of crossover operation to be used (e.g., static,adaptive)")
    crossover.addSub(crossoverProbability)
    reproduction.addSub(crossover)
    # 2.  Mutation
    mutation = InputData.parameterInputFactory('mutation', strictMode=True,
        contentType=InputTypes.StringType,
        printPriority=108,
        descr=r"""a subnode containing the implemented mutation mechanisms. You can choose one of the mutation options listed below:
                \begin{itemize}
                  \item \textit{swapMutator} - It randomly selects two genes within an chromosome and swaps their positions.
                  \item \textit{scrambleMutator} - It randomly selects a subset of genes within an chromosome and shuffles their positions.
                  \item \textit{inversionMutator} - It selects a contiguous subset of genes within an chromosome and reverses their order.
                  \item \textit{bitFlipMutator} - It randomly selects genes within an chromosome and flips their values.
                  \item \textit{randomMutator} - It randomly selects a gene within an chromosome and mutates the gene.
                \end{itemize} """)
    mutation.addParam("type",
                      InputTypes.makeEnumType('mutation','mutationType',['swapMutator','scrambleMutator','inversionMutator','randomMutator']),
                      True,
                      descr="type of mutation operation to be used. See the list of options above.")
    mutationLocs = InputData.parameterInputFactory('locs', strictMode=True,
        contentType=InputTypes.IntegerListType,
        printPriority=108,
        descr=r""" locations at which mutation will occur.""")
    mutation.addSub(mutationLocs)
    mutationProbability = InputData.parameterInputFactory('mutationProb', strictMode=True,
        contentType=InputTypes.FloatOrStringType,
        printPriority=108,
        descr=r""" The probability governing the mutation step, i.e., the probability that if exceeded mutation will occur.""")
    mutationProbability.addParam("type", InputTypes.makeEnumType('mutationProbability','mutationProbabilityType',['static','adaptive']), False,
                       descr="type of mutation probability operation to be used (e.g., static, adaptive)")
    mutation.addSub(mutationProbability)
    reproduction.addSub(mutation)
    GAparams.addSub(reproduction)

    # Survivor Selection
    survivorSelection = InputData.parameterInputFactory('survivorSelection', strictMode=True,
        contentType=InputTypes.makeEnumType('survivorSelection','survivalSelectionType',['fitnessBased','ageBased','rankNcrowdingBased']),
        printPriority=108,
        descr=r"""a subnode containing the implemented survivor selection mechanisms. You can choose one of the survivor selection options listed below:
                  \begin{itemize}
                    \item \textit{fitnessBased} - Individuals with higher fitness scores are more likely to be selected to survive and
                    proceed to the next generation. It suppoort only single-objective optimization problem.
                    \item \textit{ageBased} - Individuals are selected for survival based on their age or generation, with older individuals being prioritized
                    for retention. It suppoort only single-objective optimization problem.
                    \item \textit{rankNcrowdingBased} - Individuals with low rank and crowding distance are more likely to be selected to survive and
                    proceed to the next generation. It suppoort only multi-objective optimization problem.
                  \end{itemize}""")
    GAparams.addSub(survivorSelection)

    # Fitness
    fitness = InputData.parameterInputFactory('fitness', strictMode=True,
        contentType=InputTypes.StringType,
        printPriority=108,
        descr=r"""a subnode containing the implemented fitness functions.""")
    fitness.addParam("type", InputTypes.makeEnumType('fitness','fitnessType',['invLinear','feasibleFirst','logistic']),
                     True,
                     descr=r"""You can choose one of the fitness options listed below:
                  \begin{itemize}
                        \item \textit{invLinear} - It assigns fitness values inversely proportional to the individual's objective function values,
                        prioritizing solutions with lower objective function values (i.e., minimization) for selection and reproduction. It suppoort only single-objective optimization problem.\\\\
                        $fitness = -a \times obj - b \times \sum_{j=1}^{nConstraint} max(0,-penalty_{j}) $\\
                        where j represents an index of objects
                        \\

                        \item \textit{logistic} - It applies a logistic function to transform raw objective function values into fitness scores.  It suppoort only single-objective optimization problem.\\\\
                        $fitness = \frac{1}{1+e^{a\times(obj-b)}}$\\
                        \item \textit{feasibleFirst} - It prioritizes solutions that meet constraints by assigning higher fitness scores to feasible solutions,

                        encouraging the evolution of individuals that satisfy the problem's constraints.  It suppoort single-and multi-objective optimization problem.\\\\
                        $fitness = \left\{\begin{matrix} -obj & g_{j}(x)\geq 0 \; \forall j \\ -obj_{worst}- \Sigma_{j=1}^{J}<g_j(x)> & otherwise \\ \end{matrix}\right\}$\\
                  \end{itemize} """)
    objCoeff = InputData.parameterInputFactory('a', strictMode=True,
        contentType=InputTypes.FloatListType,
        printPriority=108,
        descr=r""" a: The weight of objective function(s). \default{list of ones}""")
    fitness.addSub(objCoeff)
    penaltyCoeff = InputData.parameterInputFactory('b', strictMode=True,
        contentType=InputTypes.FloatListType,
        printPriority=108,
        descr=r""" b: The weight of constraint penalty. \default{list of ones}""")
    fitness.addSub(penaltyCoeff)
    scale = InputData.parameterInputFactory('scale', strictMode=False,
        contentType=InputTypes.FloatListType,
        printPriority=108,
        descr=r""" scale: in case of logistic fitness, this is the multiplier of the onjective(s). \default{list of ones}""")
    fitness.addSub(scale)
    shift = InputData.parameterInputFactory('shift', strictMode=False,
        contentType=InputTypes.FloatListType,
        printPriority=108,
        descr=r""" shift: in case of logistic fitness, this is the shift in the exponential function for the onjective(s). \default{list of zeros}""")
    fitness.addSub(shift)
    GAparams.addSub(fitness)
    specs.addSub(GAparams)

    # convergence
    conv = InputData.parameterInputFactory('convergence', strictMode=True,
        printPriority=108,
        descr=r"""a node containing the desired convergence criteria for the optimization algorithm.
              Note that convergence is met when any one of the convergence criteria is met. If no convergence
              criteria are given, then the defaults are used.""")
    specs.addSub(conv)
    for name, descr in cls.convergenceOptions.items():
      conv.addSub(InputData.parameterInputFactory(name, contentType=InputTypes.FloatType,descr=descr,printPriority=108  ))

    # Persistence
    conv.addSub(InputData.parameterInputFactory('persistence', contentType=InputTypes.IntegerType,
        printPriority = 109,
        descr=r"""provides the number of consecutive times convergence should be reached before a trajectory
              is considered fully converged. This helps in preventing early false convergence."""))
    specs.addSub(conv)

    return specs

  @classmethod
  def getSolutionExportVariableNames(cls):
    """
      Compiles a list of acceptable SolutionExport variable options.
      @ In, cls, the class for which we are retrieving the solution export
      @ Out, ok, dict, {varName: description} for valid solution export variable names
    """
    # cannot be determined before run-time due to variables and prefixes.
    ok = super(GeneticAlgorithm, cls).getSolutionExportVariableNames()
    new = {}
    # new = {'': 'the size of step taken in the normalized input space to arrive at each optimal point'}
    new['conv_{CONV}'] = 'status of each given convergence criteria'
    new['rank'] = 'It refers to the sorting of solutions into non-dominated fronts based on their Pareto dominance relationships'
    new['CD'] = 'It measures the density of solutions within each front to guide the selection of diverse individuals for the next generation'
    new['fitness'] = 'fitness of the current chromosome'
    new['age'] = 'age of current chromosome'
    new['batchId'] = 'Id of the batch to whom the chromosome belongs'
    new['AHDp'] = 'p-Average Hausdorff Distance between populations'
    new['AHD'] = 'Hausdorff Distance between populations'
    new['HDSM'] = 'Hausdorff Distance Similarity Measure between populations'
    new['ConstraintEvaluation_{CONSTRAINT}'] = 'Constraint function evaluation (negative if violating and positive otherwise)'
    new['FitnessEvaluation_{OBJ}'] = 'Fitness evaluation of each objective'
    ok.update(new)

    return ok

  def handleInput(self, paramInput):
    """
      Read input specs
      @ In, paramInput, InputData.ParameterInput, parameter specs interpreted
      @ Out, None
    """
    RavenSampled.handleInput(self, paramInput)
    ####################################################################################
    # GAparams                                                                         #
    ####################################################################################
    gaParamsNode = paramInput.findFirst('GAparams')

    ####################################################################################
    # populationSize                                                                   #
    ####################################################################################
    populationSizeNode = gaParamsNode.findFirst('populationSize')
    self._populationSize = populationSizeNode.value

    ####################################################################################
    # parent selection node                                                            #
    ####################################################################################
    parentSelectionNode = gaParamsNode.findFirst('parentSelection')
    self._parentSelectionType = parentSelectionNode.value
    self._parentSelectionInstance = parentSelectionReturnInstance(self, name=parentSelectionNode.value)

    if self._isMultiObjective and self._parentSelectionType != 'tournamentSelection':
      self.raiseAnError(IOError, f'Currently, "tournamentSelection" in the only <parentSelection> mechanism supported by the multi-objective Genetic Algorithms.')

    ####################################################################################
    # reproduction node                                                                #
    ####################################################################################
    reproductionNode = gaParamsNode.findFirst('reproduction')
    self._nParents = int(np.ceil(1/2 + np.sqrt(1+4*self._populationSize)/2))
    self._nChildren = int(2*comb(self._nParents,2))

    ####################################################################################
    # k-Selection node                                                                #
    ####################################################################################
    if reproductionNode.findFirst('kSelection') is None:
      self._kSelection = 3 # Default value is set to 3.
    else:
      self._kSelection = reproductionNode.findFirst('kSelection').value

    ####################################################################################
    # crossover node                                                                   #
    ####################################################################################
    crossoverNode = reproductionNode.findFirst('crossover')
    self._crossoverType = crossoverNode.parameterValues['type']
    if crossoverNode.findFirst('points') is None:
      self._crossoverPoints = None
    else:
      self._crossoverPoints = crossoverNode.findFirst('points').value
    self._crossoverProb = crossoverNode.findFirst('crossoverProb').value
    self._crossoverInstance = crossoversReturnInstance(self,name = self._crossoverType)

    ####################################################################################
    # mutation node                                                                    #
    ####################################################################################
    mutationNode = reproductionNode.findFirst('mutation')
    self._mutationType = mutationNode.parameterValues['type']
    if mutationNode.findFirst('locs') is None:
      self._mutationLocs = None
    else:
      self._mutationLocs = mutationNode.findFirst('locs').value
    self._mutationProb = mutationNode.findFirst('mutationProb').value
    self._mutationInstance = mutatorsReturnInstance(self,name = self._mutationType)

    ####################################################################################
    # survivor selection node                                                          #
    ####################################################################################
    survivorSelectionNode = gaParamsNode.findFirst('survivorSelection')
    self._survivorSelectionType = survivorSelectionNode.value
    self._survivorSelectionInstance = survivorSelectionReturnInstance(self,name = self._survivorSelectionType)
<<<<<<< HEAD
    if self._survivorSelectionType not in ['ageBased','fitnessBased','rankNcrowdingBased']:
      self.raiseAnError(IOError, f'Currently constrained Genetic Algorithms only support ageBased, fitnessBased, and rankNcrowdingBased as a survivorSelector, whereas provided survivorSelector is {self._survivorSelectionType}')
    if len(self._objectiveVar) == 1 and self._survivorSelectionType == 'rankNcrowdingBased':
      self.raiseAnError(IOError, f'(rankNcrowdingBased) in <survivorSelection> only supports when the number of objective in <objective> is bigger than one (i.e., multiobjective optimization).')
    if len(self._objectiveVar) > 1 and self._survivorSelectionType != 'rankNcrowdingBased':
=======
    if not self._isMultiObjective and self._survivorSelectionType == 'rankNcrowdingBased':
      self.raiseAnError(IOError, f'(rankNcrowdingBased) in <survivorSelection> only supports Multi-objective Optimization (i.e., number of objectives in <objective> is greater than one).')
    if self._isMultiObjective and self._survivorSelectionType != 'rankNcrowdingBased':
>>>>>>> 8d509d53
      self.raiseAnError(IOError, f'The only option supported in <survivorSelection> for Multi-objective Optimization is (rankNcrowdingBased).')

    ####################################################################################
    # fitness node                                                                     #
    ####################################################################################
    fitnessNode = gaParamsNode.findFirst('fitness')
    self._fitnessType = fitnessNode.parameterValues['type']
    if self._fitnessType == 'logistic':
      self._scale = fitnessNode.findFirst('scale').value
      self._shift = fitnessNode.findFirst('shift').value
    else:
      self._penaltyCoeff = fitnessNode.findFirst('b').value if fitnessNode.findFirst('b') else None
      self._objCoeff = fitnessNode.findFirst('a').value if fitnessNode.findFirst('a') else None
    ####################################################################################
    # constraint node                                                                  #
    ####################################################################################
    self._expConstr = self.assemblerObjects['Constraint'] if 'Constraint' in self.assemblerObjects else None
    self._impConstr = self.assemblerObjects['ImplicitConstraint'] if 'ImplicitConstraint' in self.assemblerObjects else None
    if self._expConstr is not None and self._impConstr is not None:
      self._numOfConst = len([ele for ele in self._expConstr if ele != 'Functions' if ele !='External']) + len([ele for ele in self._impConstr if ele != 'Functions' if ele !='External'])
    elif self._expConstr is None and self._impConstr is not None:
      self._numOfConst = len([ele for ele in self._impConstr if ele != 'Functions' if ele !='External'])
    elif self._expConstr is not None and self._impConstr is None:
      self._numOfConst = len([ele for ele in self._expConstr if ele != 'Functions' if ele !='External'])
    else:
      self._numOfConst = 0
    if (self._expConstr is not None) and (self._impConstr is not None) and (self._penaltyCoeff is not None):
      if len(self._penaltyCoeff) is not len(self._objectiveVar) * self._numOfConst:
        self.raiseAnError(IOError, f'The number of penaltyCoeff. in <b> should be identical with the number of objective in <objective> and the number of constraints (i.e., <Constraint> and <ImplicitConstraint>)')
<<<<<<< HEAD
    else:
      pass
=======
>>>>>>> 8d509d53
    self._fitnessInstance = fitnessReturnInstance(self,name = self._fitnessType)
    self._repairInstance = repairReturnInstance(self,name='replacementRepair')  # currently only replacement repair is implemented.

    ####################################################################################
    # convergence criterion node                                                       #
    ####################################################################################
    convNode = paramInput.findFirst('convergence')
    if convNode is not None:
      for sub in convNode.subparts:
        if sub.getName() == 'persistence':
          self._requiredPersistence = sub.value
        else:
          self._convergenceCriteria[sub.name] = sub.value
    if not self._convergenceCriteria:
      self.raiseAWarning('No convergence criteria given; using defaults.')
      self._convergenceCriteria['objective'] = 1e-6
    if self._requiredPersistence is None:
      self.raiseADebug('No persistence given; setting to 1.')
      self._requiredPersistence = 1

  def initialize(self, externalSeeding=None, solutionExport=None):
    """
      This function should be called every time a clean optimizer is needed. Called before takeAstep in <Step>
      @ In, externalSeeding, int, optional, external seed
      @ In, solutionExport, DataObject, optional, a PointSet to hold the solution
      @ Out, None
    """
    RavenSampled.initialize(self, externalSeeding=externalSeeding, solutionExport=solutionExport)

    meta = ['batchId']
    self.addMetaKeys(meta)
    self.batch = self._populationSize
    if self._populationSize != len(self._initialValues):
      self.raiseAnError(IOError, f'Number of initial values provided for each variable is {len(self._initialValues)}, while the population size is {self._populationSize}')
    for _, init in enumerate(self._initialValues):
      self._submitRun(init, 0, self.getIteration(0) + 1)

  def initializeTrajectory(self, traj=None):
    """
      Handles the generation of a trajectory.
      @ In, traj, int, optional, label to use
      @ Out, traj, int, new trajectory number
    """
    traj = RavenSampled.initializeTrajectory(self)
    self._acceptHistory[traj] = deque(maxlen=self._maxHistLen)
    self._acceptRerun[traj] = False
    self._convergenceInfo[traj] = {'persistence': 0}
    for criteria in self._convergenceCriteria:
      self._convergenceInfo[traj][criteria] = False

    return traj

  def needDenormalized(self):
    """
      Determines if the currently used algorithms should be normalizing the input space or not
      @ In, None
      @ Out, needDenormalized, bool, True if normalizing should NOT be performed
    """
    # overload as needed in inheritors
    return True

  #########################################################################################################
  # Run Methods                                                                                           #
  #########################################################################################################

  #########################################################################################################
  # Developer note:
  # Each algorithm step is indicated by a number followed by the generation number
  # e.g., '0 @ n-1' refers to step 0 for generation n-1 (i.e., previous generation)
  # for more details refer to GRP-Raven-development/Disceret_opt channel on MS Teams.
  #########################################################################################################

  ## TODO: We have to estimate the max number of unique chromosomes and make sure population size doesn't exceed that number. Or should it?
  def _useRealization(self, info, rlz):
    """
      Used to feedback the collected runs into actionable items within the sampler.
      This is called by localFinalizeActualSampling, and hence should contain the main skeleton.
      @ In, info, dict, identifying information about the realization
      @ In, rlz, xr.Dataset, new batched realizations
      @ Out, None
    """
    info['step'] = self.counter
    traj = info['traj']
    for t in self._activeTraj[1:]:
      self._closeTrajectory(t, 'cancel', 'Currently GA is single trajectory', 0)
    self.incrementIteration(traj)

    # 0 @ n-1: Survivor Selection from previous iteration (children+parents merging from previous generation)
    # 0.1 @ n-1: fitnessCalculation(rlz): Perform fitness calculation for newly obtained children (rlz)

    objInd = int(len(self._objectiveVar)>1) + 1
<<<<<<< HEAD
    g, objectiveVal, offSprings, offSpringFitness = constraintHandling(self, info, rlz,multiObjective=len(self._objectiveVar)>1)
=======
    g, objectiveVal, offSprings, offSpringFitness = constraintHandling(self, info, rlz, multiObjective=self._isMultiObjective)
>>>>>>> 8d509d53


    # 0.2@ n-1: Survivor selection(rlz): Update population container given obtained children
    if self._activeTraj:
      survivorSelectionFuncs: dict = {1: survivorSelectionProcess.singleObjSurvivorSelect, 2: survivorSelectionProcess.multiObjSurvivorSelect}
      survivorSelection = survivorSelectionFuncs.get(objInd, survivorSelectionProcess.singleObjSurvivorSelect)
      survivorSelection(self, info, rlz, traj, offSprings, offSpringFitness, objectiveVal, g)

      # 1 @ n: Parent selection from population
      # Pair parents together by indexes
      parents = self._parentSelectionInstance(self.population,
                                              variables=list(self.toBeSampled),
                                              fitness=self.fitness,
                                              kSelection=self._kSelection,
                                              nParents=self._nParents,
                                              rank=self.rank,
                                              crowdDistance=self.crowdingDistance,
                                              objVar=self._objectiveVar,
                                              isMultiObjective = self._isMultiObjective,
                                              )

      # 2 @ n: Crossover from set of parents
      # Create childrenCoordinates (x1,...,xM)
      childrenXover = self._crossoverInstance(parents=parents,
                                              variables=list(self.toBeSampled),
                                              crossoverProb=self._crossoverProb,
                                              points=self._crossoverPoints)

      # 3 @ n: Mutation
      # Perform random directly on childrenCoordinates
      childrenMutated = self._mutationInstance(offSprings=childrenXover,
                                               distDict=self.distDict,
                                               locs=self._mutationLocs,
                                               mutationProb=self._mutationProb,
                                               variables=list(self.toBeSampled))

      # 4 @ n: repair/replacement
      # Repair should only happen if multiple genes in a single chromosome have the same values (),
      # and at the same time the sampling of these genes should be with Out replacement.
      needsRepair = False
      for chrom in range(self._nChildren):
        unique = set(childrenMutated.data[chrom, :])
        if len(childrenMutated.data[chrom,:]) != len(unique):
          for var in self.toBeSampled: # TODO: there must be a smarter way to check if a variables strategy is without replacement
            if (hasattr(self.distDict[var], 'strategy') and self.distDict[var].strategy == 'withoutReplacement'):
              needsRepair = True
              break
      if needsRepair:
        children = self._repairInstance(childrenMutated,variables=list(self.toBeSampled),distInfo=self.distDict)
      else:
        children = childrenMutated

      # # Make sure no children are exactly similar to parents
      # flag = True
      # counter = 0
      # while flag and counter < self._populationSize:
      #   counter += 1
      #   repeated =[]
      #   for i in range(np.shape(self.population.data)[0]):
      #     for j in range(i,np.shape(children.data)[0]):
      #       if all(self.population.data[i,:]==children.data[j,:]):
      #         repeated.append(j)
      #         repeated = list(set(repeated))
      #         if repeated:
      #           newChildren = self._mutationInstance(offSprings=children[repeated,:],
      #                                                distDict=self.distDict,
      #                                                locs=self._mutationLocs,
      #                                                mutationProb=self._mutationProb,
      #                                                variables=list(self.toBeSampled))
      #           children.data[repeated,:] = newChildren.data
      #         else:
      #           flag = False
      # keeping the population size constant by ignoring the excessive children
      children = children[:self._populationSize, :]
      daChildren = xr.DataArray(children,
                                dims=['chromosome','Gene'],
                                coords={'chromosome': np.arange(np.shape(children)[0]),
                                        'Gene':list(self.toBeSampled)})

      # 5 @ n: Submit children batch
      # Submit children coordinates (x1,...,xm), i.e., self.childrenCoordinates
      for i in range(self.batch):
        newRlz = {}
        for _, var in enumerate(self.toBeSampled.keys()):
          newRlz[var] = float(daChildren.loc[i, var].values)
        self._submitRun(newRlz, traj, self.getIteration(traj))

  def _submitRun(self, point, traj, step, moreInfo=None):
    """
      Submits a single run with associated info to the submission queue
      @ In, point, dict, point to submit
      @ In, traj, int, trajectory identifier
      @ In, step, int, iteration number identifier
      @ In, moreInfo, dict, optional, additional run-identifying information to track
      @ Out, None
    """
    info = {}
    if moreInfo is not None:
      info.update(moreInfo)
    info.update({'traj': traj,
                  'step': step
                })
    # NOTE: Currently, GA treats explicit and implicit constraints similarly
    # while box constraints (Boundary constraints) are automatically handled via limits of the distribution
    self.raiseADebug(f'Adding run to queue: {self.denormalizeData(point)} | {info}')
    self._submissionQueue.append((point, info))

  def flush(self):
    """
      Reset Optimizer attributes to allow rerunning a workflow
      @ In, None
      @ Out, None
    """
    super().flush()
    self.population = None
    self.popAge = None
    self.fitness = None
    self.rank = None
    self.crowdingDistance = None
    self.ahdp = np.NaN
    self.ahd = np.NaN
    self.hdsm = np.NaN
    self.bestPoint = None
    self.bestFitness = None
    self.bestObjective = None
    self.objectiveVal = None
    self.multiBestPoint = None
    self.multiBestFitness = None
    self.multiBestObjective = None
    self.multiBestConstraint = None
    self.multiBestRank = None
    self.multiBestCD = None

  # END queuing Runs
  # * * * * * * * * * * * * * * * *

  def _solutionExportUtilityUpdate(self, traj, rlz, fitness, g, acceptable):
    """
      Utility method to update the solution export
      @ In, traj, int, trajectory for this new point
      @ In, rlz, dict, realized realization
      @ In, fitness, xr.DataArray, fitness values at each chromosome of the realization
      @ In, g, xr.DataArray, the constraint evaluation function
      @ In, acceptable, str, 'accetable' status (i.e. first, accepted, rejected, final)
      @ Out, None
    """
    for i in range(rlz.sizes['RAVEN_sample_ID']):
      varList = self._solutionExport.getVars('input') + self._solutionExport.getVars('output') + list(self.toBeSampled.keys())
      rlzDict = dict((var,np.atleast_1d(rlz[var].data)[i]) for var in set(varList) if var in rlz.data_vars)
      rlzDict[self._objectiveVar] = np.atleast_1d(rlz[self._objectiveVar].data)[i]
      rlzDict['fitness'] = np.atleast_1d(fitness.data)[i]
      for ind, consName in enumerate(g['Constraint'].values):
        rlzDict['ConstraintEvaluation_'+consName] = g[i,ind]
      self._updateSolutionExport(traj, rlzDict, acceptable, None)

  def _resolveNewGeneration(self, traj, rlz, objectiveVal, fitness, g, info):
    """
      Store a new Generation after checking convergence
      @ In, traj, int, trajectory for this new point
      @ In, rlz, dict, realized realization
      @ In, objectiveVal, list, objective values at each chromosome of the realization
      @ In, fitness, xr.DataArray, fitness values at each chromosome of the realization
      @ In, g, xr.DataArray, the constraint evaluation function
      @ In, info, dict, identifying information about the realization
    """
    self.raiseADebug('*'*80)
    self.raiseADebug(f'Trajectory {traj} iteration {info["step"]} resolving new state ...')
    # note the collection of the opt point
    self._stepTracker[traj]['opt'] = (rlz, info)
    acceptable = 'accepted' if self.counter > 1 else 'first'
    old = self.population
    converged = self._updateConvergence(traj, rlz, old, acceptable)
    if converged:
      self._closeTrajectory(traj, 'converge', 'converged', self.bestObjective)
    # NOTE: the solution export needs to be updated BEFORE we run rejectOptPoint or extend the opt
    #       point history.
    if self._writeSteps == 'every':
      for i in range(rlz.sizes['RAVEN_sample_ID']):
        varList = self._solutionExport.getVars('input') + self._solutionExport.getVars('output') + list(self.toBeSampled.keys())
        rlzDict = dict((var,np.atleast_1d(rlz[var].data)[i]) for var in set(varList) if var in rlz.data_vars)
        rlzDict[self._objectiveVar[0]] = np.atleast_1d(rlz[self._objectiveVar[0]].data)[i]
        rlzDict['fitness'] = np.atleast_1d(fitness.to_array()[:,i])
        for ind, consName in enumerate(g['Constraint'].values):
          rlzDict['ConstraintEvaluation_'+consName] = g[i,ind]
        self._updateSolutionExport(traj, rlzDict, acceptable, None)
        # self._solutionExportUtilityUpdate(traj, rlzDict, rlzDict['fitness'], g, acceptable)
    # decide what to do next
    if acceptable in ['accepted', 'first']:
      # record history
      bestRlz = {}
      bestRlz[self._objectiveVar[0]] = self.bestObjective
      bestRlz['fitness'] = self.bestFitness
      bestRlz.update(self.bestPoint)
      self._optPointHistory[traj].append((bestRlz, info))

  def _resolveNewGenerationMulti(self, traj, rlz, info):
    """
      Store a new Generation after checking convergence
      @ In, traj, int, trajectory for this new point
      @ In, rlz, dict, realized realization
      @ In, objectiveVal, list, objective values at each chromosome of the realization
      @ In, fitness, xr.DataArray, fitness values at each chromosome of the realization
      @ In, g, xr.DataArray, the constraint evaluation function
      @ In, info, dict, identifying information about the realization
    """
<<<<<<< HEAD
    self.raiseADebug(f'Trajectory {traj} iteration {info["step"]} resolving new state ...')
=======
    self.raiseADebug(f'Trajectory {traj} iteration {info["step"]} resolving new Generation (population) ...')
>>>>>>> 8d509d53
    # note the collection of the opt point
    self._stepTracker[traj]['opt'] = (rlz, info)
    # if self.counter == 1:
    #   acceptable = 'first'
    # elif self.constraintsV.data[i,ind]
    acceptable = 'accepted' if self.counter > 1 else 'first'
    old = self.population
    converged = self._updateConvergence(traj, rlz, old, acceptable)
    if converged:
      self._closeTrajectory(traj, 'converge', 'converged', self.multiBestObjective)
    # NOTE: the solution export needs to be updated BEFORE we run rejectOptPoint or extend the opt
    #       point history.
    # objVal = [[] for x in range(len(self.objectiveVal[0]))]
    # for i in range(len(self.objectiveVal[0])):
    #   objVal[i] = [item[i] for item in self.objectiveVal]

    objVal = xr.DataArray(np.array(self.objectiveVal).T, #objVal,
                          dims=['chromosome','obj'],
                          coords={'chromosome':np.arange(len(self.objectiveVal[0])),
                                  'obj': self._objectiveVar})
    if self._writeSteps == 'every':
      self.raiseADebug("### rlz.sizes['RAVEN_sample_ID'] = {}".format(rlz.sizes['RAVEN_sample_ID']))
      self.raiseADebug("### self.population.shape is {}".format(self.population.shape))
      for i in range(rlz.sizes['RAVEN_sample_ID']):
        varList = self._solutionExport.getVars('input') + self._solutionExport.getVars('output') + list(self.toBeSampled.keys())
        rlzDict = dict((var,np.atleast_1d(rlz[var].data)[i]) for var in set(varList) if var in rlz.data_vars)
        # rlzDict = dict((var,self.population.data[i][j]) for j, var in enumerate(self.population.Gene.data))
        # rlzDict.update(dict((var,objVal.data[i][j]) for j, var in enumerate(objVal.obj.data)))
        rlzDict['batchId'] = rlz['batchId'].data[i]
        # for j in range(len(self._objectiveVar)):
        #   rlzDict[self._objectiveVar[j]] = objVal.data[i][j]
        rlzDict['rank'] = np.atleast_1d(self.rank.data)[i]
        rlzDict['CD'] = np.atleast_1d(self.crowdingDistance.data)[i]
        for ind, fitName in enumerate(list(self.fitness.keys())):
          rlzDict['FitnessEvaluation_'+fitName] = self.fitness[fitName].data[i]
        for ind, consName in enumerate([y.name for y in (self._constraintFunctions + self._impConstraintFunctions)]):
          rlzDict['ConstraintEvaluation_'+consName] = self.constraintsV.data[i,ind]
        self._updateSolutionExport(traj, rlzDict, acceptable, None)

    # decide what to do next
    if acceptable in ['accepted', 'first']:
      # record history
      bestRlz = {}
      varList = self._solutionExport.getVars('input') + self._solutionExport.getVars('output') + list(self.toBeSampled.keys())
      # bestRlz = dict((var,np.atleast_1d(rlz[var].data)) for var in set(varList) if var in rlz.data_vars)
      bestRlz = dict((var,np.atleast_1d(self.multiBestPoint[var])) for var in set(varList) if var in list(self.toBeSampled.keys()))
      for i in range(len(self._objectiveVar)):
        bestRlz[self._objectiveVar[i]] = [item[i] for item in self.multiBestObjective]
      bestRlz['rank'] = self.multiBestRank
      bestRlz['CD'] = self.multiBestCD
      if len(self.multiBestConstraint) != 0: # No constraints
        for ind, consName in enumerate(self.multiBestConstraint.Constraint):
            bestRlz['ConstraintEvaluation_'+consName.values.tolist()] = self.multiBestConstraint[ind].values
      for ind, fitName in enumerate(list(self.multiBestFitness.keys())):
          bestRlz['FitnessEvaluation_'+ fitName] = self.multiBestFitness[fitName].data
      bestRlz.update(self.multiBestPoint)
      self._optPointHistory[traj].append((bestRlz, info))

  def _collectOptPoint(self, rlz, fitness, objectiveVal, g):
    """
      Collects the point (dict) from a realization
      @ In, population, Dataset, container containing the population
      @ In, objectiveVal, list, objective values at each chromosome of the realization
      @ In, fitness, xr.DataArray, fitness values at each chromosome of the realization
      @ Out, point, dict, point used in this realization
    """
    varList = list(self.toBeSampled.keys()) + self._solutionExport.getVars('input') + self._solutionExport.getVars('output')
    varList = set(varList)
    selVars = [var for var in varList if var in rlz.data_vars]
    population = datasetToDataArray(rlz, selVars)
<<<<<<< HEAD
    if self._fitnessType == 'hardConstraint':
      optPoints,fit,obj,gOfBest = zip(*[[x,y,z,w] for x, y, z,w in sorted(zip(np.atleast_2d(population.data),
                                                                              datasetToDataArray(fitness, self._objectiveVar).data,
                                                                              objectiveVal,
                                                                              np.atleast_2d(g.data)),
                                                                          reverse=True,
                                                                          key=lambda x: (x[1],-x[2]))])
    else:
      optPoints,fit,obj,gOfBest = zip(*[[x,y,z,w] for x, y, z,w in sorted(zip(np.atleast_2d(population.data),
=======
    # if self._fitnessType == 'hardConstraint':
    #   optPoints,fit,obj,gOfBest = zip(*[[x,y,z,w] for x, y, z,w in sorted(zip(np.atleast_2d(population.data),
    #                                                                           datasetToDataArray(fitness, self._objectiveVar).data,
    #                                                                           objectiveVal,
    #                                                                           np.atleast_2d(g.data)),
    #                                                                       reverse=True,
    #                                                                       key=lambda x: (x[1],-x[2]))])
    # else:
    optPoints,fit,obj,gOfBest = zip(*[[x,y,z,w] for x, y, z,w in sorted(zip(np.atleast_2d(population.data),
>>>>>>> 8d509d53
                                                                              datasetToDataArray(fitness, self._objectiveVar).data,
                                                                              objectiveVal,np.atleast_2d(g.data)),
                                                                          reverse=True,
                                                                          key=lambda x: (x[1]))])
    point = dict((var,float(optPoints[0][i])) for i, var in enumerate(selVars) if var in rlz.data_vars)
    gOfBest = dict(('ConstraintEvaluation_'+name,float(gOfBest[0][i])) for i, name in enumerate(g.coords['Constraint'].values))
    if (self.counter > 1 and obj[0] <= self.bestObjective and fit[0] >= self.bestFitness) or self.counter == 1:
      point.update(gOfBest)
      self.bestPoint = point
      self.bestFitness = fit[0]
      self.bestObjective = obj[0]

    return point

  def _collectOptPointMulti(self, population, rank, CD, objVal, fitness, constraintsV):
    """
      Collects the point (dict) from a realization
      @ In, population, Dataset, container containing the population
      @ In, objectiveVal, list, objective values at each chromosome of the realization
      @ In, rank, xr.DataArray, rank values at each chromosome of the realization
      @ In, crowdingDistance, xr.DataArray, crowdingDistance values at each chromosome of the realization
      @ Out, point, dict, point used in this realization
    """
    rankOneIDX = np.where(rank.data == 1)[0].tolist()
    optPoints = population[rankOneIDX]
<<<<<<< HEAD
    optObjVal = np.array([list(ele) for ele in list(zip(*objVal))])[rankOneIDX]
=======
    optObjVal = np.array(objVal)[:,rankOneIDX].T
>>>>>>> 8d509d53
    # for idx,type in enumerate(self._minMax):
    #   if type == 'max':
    #     optObjVal[:,idx] = -1 * optObjVal[:,idx]
    count = 0
    for i in list(fitness.keys()):
      data = fitness[i][rankOneIDX]
      if count == 0:
        fitSet = data.to_dataset(name = i)
      else:
        fitSet[i] = data
      count = count + 1
    optConstraintsV = constraintsV.data[rankOneIDX]
    optRank = rank.data[rankOneIDX]
    optCD = CD.data[rankOneIDX]

    optPointsDic = dict((var,np.array(optPoints)[:,i]) for i, var in enumerate(population.Gene.data))
    # optConstNew = []
    # for i in range(len(optConstraintsV)):
    #   optConstNew.append(optConstraintsV[i])
    # optConstNew = list(map(list, zip(*optConstNew)))
    # if (len(optConstNew)) != 0:
    #   optConstNew = xr.DataArray(optConstNew,
    #                              dims=['Constraint','Evaluation'],
    #                              coords={'Constraint':[y.name for y in (self._constraintFunctions + self._impConstraintFunctions)],
    #                                      'Evaluation':np.arange(np.shape(optConstNew)[1])})

    optConstNew = [list(y) for y in zip(*optConstraintsV)]
    if len(optConstNew) > 0:
      optConstNew = xr.DataArray(optConstNew,
                            dims=['Constraint','Evaluation'],
                            coords={'Constraint': [y.name for y in (self._constraintFunctions + self._impConstraintFunctions)],
                                    'Evaluation': np.arange(np.shape(optConstNew)[1])})

    self.multiBestPoint = optPointsDic
    self.multiBestFitness = fitSet
    self.multiBestObjective = optObjVal
    self.multiBestConstraint = optConstNew
    self.multiBestRank = optRank
    self.multiBestCD = optCD
    return optPointsDic

<<<<<<< HEAD
=======
  # def _collectOptPointMulti(self, population, rank, CD, objVal, fitness, constraintsV):
  #   """
  #   Collects the point (dict) from a realization
  #   @ In, population, Dataset, container containing the population
  #   @ In, objectiveVal, list, objective values at each chromosome of the realization
  #   @ In, rank, xr.DataArray, rank values at each chromosome of the realization
  #   @ In, crowdingDistance, xr.DataArray, crowdingDistance values at each chromosome of the realization
  #   @ Out, point, dict, point used in this realization
  #   """
  #   rankOneIDX = np.where(rank.data == 1)[0].tolist()
  #   optPoints = population[rankOneIDX]
  #   optObjVal = np.array(objVal)[:,rankOneIDX].T
  #   # for idx,type in enumerate(self._minMax):
  #   #   if type =='max':
  #   #     optObjVal[:,idx] = -1 * optObjVal[:,idx]
  #   count = 0
  #   for i in list(fitness.keys()):
  #     data = fitness[i][rankOneIDX]
  #     if count == 0:
  #       fitSet = data.to_dataset(name = i)
  #     else:
  #       fitSet[i] = data
  #     count = count + 1
  #   optConstraintsV = constraintsV.data[rankOneIDX]
  #   optRank = rank.data[rankOneIDX]
  #   optCD = CD.data[rankOneIDX]
  #   optPointsDic = dict((var,np.array(optPoints)[:,i]) for i, var in enumerate(population.Gene.data))
  #   optConstNew = [list(y) for y in zip(*optConstraintsV)]
  #   if len(optConstNew) > 0:
  #     optConstNew = xr.DataArray(optConstNew,
  #                           dims=['Constraint','Evaluation'],
  #                           coords={'Constraint': [y.name for y in (self._constraintFunctions + self._impConstraintFunctions)],
  #                                   'Evaluation': np.arange(np.shape(optConstNew)[1])})
  #   # Use a counter to create unique keys for each entry
  #   counter = len(self.multiBestPoint) if hasattr(self, 'multiBestPoint') else 0
  #   self.multiBestPoint[counter] = optPointsDic
  #   self.multiBestFitness[counter] = fitSet
  #   self.multiBestObjective[counter] = optObjVal
  #   self.multiBestConstraint[counter] = optConstNew
  #   self.multiBestRank[counter] = optRank
  #   self.multiBestCD[counter] = optCD
  #   return optPointsDic
>>>>>>> 8d509d53

  def _checkAcceptability(self, traj):
    """
      This is an abstract method for all RavenSampled Optimizer, whereas for GA all children are accepted
      @ In, traj, int, identifier
    """
    return

  def checkConvergence(self, traj, new, old):
    """
      Check for trajectory convergence
      @ In, traj, int, trajectory to consider
      @ In, new, xr.DataSet, new children realization
      @ In, old, xr.DataArray, old population
      @ Out, any(convs.values()), bool, True of any of the convergence criteria was reached
      @ Out, convs, dict, on the form convs[conv] = bool, where conv is in self._convergenceCriteria
    """
    if not self._isMultiObjective:
      convs = {}
      for conv in self._convergenceCriteria:
        fName = conv[:1].upper() + conv[1:]
        # get function from lookup
        f = getattr(self, f'_checkConv{fName}')
        # check convergence function
        okay = f(traj, new=new, old=old)
        # store and update
        convs[conv] = okay
    else:
      convs = {}
      for conv in self._convergenceCriteria:
        fName = conv[:1].upper() + conv[1:]
        # get function from lookup
        f = getattr(self, f'_checkConv{fName}')
        # check convergence function
        okay = f(traj, new=new, old=old)
        # store and update
        convs[conv] = okay
    return any(convs.values()), convs

  def _checkConvObjective(self, traj, **kwargs):
    """
      Checks the change in objective for convergence
      @ In, traj, int, trajectory identifier
      @ In, kwargs, dict, dictionary of parameters for convergence criteria
      @ Out, converged, bool, convergence state
    """
    if not self._isMultiObjective: # This is for a single-objective Optimization case.
      if len(self._optPointHistory[traj]) < 2:
        return False
      o1, _ = self._optPointHistory[traj][-1]
      obj = o1[self._objectiveVar[0]] ## TODO: check will this work for multiobjective
      converged = (obj == self._convergenceCriteria['objective'])
      self.raiseADebug(self.convFormat.format(name='objective',
                                              conv=str(converged),
                                              got=obj,
                                              req=self._convergenceCriteria['objective']))
    else:                            # This is for a multi-objective Optimization case.
      if len(self._optPointHistory[traj]) < 2:
        return False
      o1, _ = self._optPointHistory[traj][-1]
      obj1 = o1[self._objectiveVar[0]]
      obj2 = o1[self._objectiveVar[1]]
      converged = (obj1 == self._convergenceCriteria['objective'] and obj2 == self._convergenceCriteria['objective'])
    return converged

  def _checkConvAHDp(self, traj, **kwargs):
    """
      Computes the Average Hausdorff Distance as the termination criteria
      @ In, traj, int, trajectory identifier
      @ In, kwargs, dict, dictionary of parameters for AHDp termination criteria:
            old, np.array, old generation
            new, np.array, new generation
            p, float or integer, Minkowski norm order, (default 3)
      @ Out, converged, bool, convergence state
    """
    old = kwargs['old'].data
    new = datasetToDataArray(kwargs['new'], list(self.toBeSampled)).data
    if ('p' not in kwargs or kwargs['p'] is None):
      p = 3
    else:
      p = kwargs['p']
    ahdp = self._ahdp(old, new, p)
    self.ahdp = ahdp
    converged = (ahdp <= self._convergenceCriteria['AHDp'])
    self.raiseADebug(self.convFormat.format(name='AHDp',
                                            conv=str(converged),
                                            got=ahdp,
                                            req=self._convergenceCriteria['AHDp']))

    return converged

  def _checkConvAHD(self, traj, **kwargs):
    """
      Computes the Hausdorff Distance as the termination criteria
      @ In, traj, int, trajectory identifier
      @ In, kwargs, dict, dictionary of parameters for AHDp termination criteria:
            old, np.array, old generation
            new, np.array, new generation
      @ Out, converged, bool, convergence state
    """
    old = kwargs['old'].data
    new = datasetToDataArray(kwargs['new'], list(self.toBeSampled)).data
    ahd = self._ahd(old,new)
    self.ahd = ahd
    converged = (ahd < self._convergenceCriteria['AHD'])
    self.raiseADebug(self.convFormat.format(name='AHD',
                                            conv=str(converged),
                                            got=ahd,
                                            req=self._convergenceCriteria['AHD']))

    return converged

  def _checkConvHDSM(self, traj, **kwargs):
    """
      Computes the Hausdorff Distance Similarity Metric as the termination criteria
      @ In, traj, int, trajectory identifier
      @ In, kwargs, dict, dictionary of parameters for SAHDp termination criteria:
            old, np.array, old generation
            new, np.array, new generation
      @ Out, converged, bool, convergence state
    """
    old = kwargs['old'].data
    new = datasetToDataArray(kwargs['new'], list(self.toBeSampled)).data
    self.hdsm = self._hdsm(old, new)
    converged = (self.hdsm >= self._convergenceCriteria['HDSM'])
    self.raiseADebug(self.convFormat.format(name='HDSM',
                                            conv=str(converged),
                                            got= self.hdsm,
                                            req=self._convergenceCriteria['HDSM']))

    return converged

  def _ahdp(self, a, b, p):
    """
      p-average Hausdorff Distance for generation convergence
      @ In, a, np.array, old population A
      @ In, b, np.array, new population B
      @ Out, _AHDp, float, average Hausdorff distance
    """
    return max(self._GDp(a, b, p), self._GDp(b, a, p))

  def _GDp(self, a, b, p):
    r"""
      Modified Generational Distance Indicator
      @ In, a, np.array, old population A
      @ In, b, np.array, new population B
      @ In, p, float, the order of norm
      @ Out, _GDp, float, the modified generational distance $\frac{1}{n_A} \Sigma_{i=1}^{n_A}min_{b \in B} dist(ai,B)$
    """
    s = 0
    n = np.shape(a)[0]
    for i in range(n):
      s += self._popDist(a[i,:],b)**p

    return (1/n * s)**(1/p)

  def _popDist(self,ai,b,q=2):
    r"""
      Minimum Minkowski distance from a_i to B (nearest point in B)
      @ In, ai, 1d array, the ith chromosome in the generation A
      @ In, b, np.array, population B
      @ In, q, integer, order of the norm
      @ Out, _popDist, float, the minimum distance from ai to B $inf_(\|ai-bj\|_q)**\frac{1}{q}$
    """
    nrm = []
    for j in range(np.shape(b)[0]):
      nrm.append(np.linalg.norm(ai-b[j,:], q))

    return min(nrm)

  def _ahd(self, a, b):
    """
      Hausdorff Distance for generation convergence
      @ In, a, np.array, old population A
      @ In, b, np.array, new population B
      @ Out, _AHD, float, Hausdorff distance
    """
    return max(self._GD(a,b),self._GD(b,a))

  def _GD(self,a,b):
    r"""
      Generational Distance Indicator
      @ In, a, np.array, old population A
      @ In, b, np.array, new population B
      @ Out, _GD, float, the generational distance $\frac{1}{n_A} \max_{i \in A}min_{b \in B} dist(ai,B)$
    """
    s = []
    n = np.shape(a)[0]
    for i in range(n):
      s.append(self._popDist(a[i,:],b))

    return max(s)

  def _envelopeSize(self,a,b):
    r"""
      Compute hyper diagonal of envelope containing old and new population
      @ In, a, np.array, old population A
      @ In, b, np.array, new population B
      @ Out, _GD, float, the generational distance $\frac{1}{n_A} \max_{i \in A}min_{b \in B} dist(ai,B)$
    """
    aLenght = np.abs(np.amax(a, axis=0) -  np.amin(a, axis=0))
    bLenght = np.abs(np.amax(b, axis=0) -  np.amin(b, axis=0))
    sides = np.amax(np.stack([aLenght, bLenght], axis=0), axis=0).tolist()
    hyperDiagonal = mathUtils.hyperdiagonal(sides)
    return hyperDiagonal

  def _hdsm(self, a, b):
    """
      Hausdorff Distance Similarity Measure for generation convergence
      @ In, a, np.array, old population A
      @ In, b, np.array, new population B
      @ Out, _hdsm, float, average Hausdorff distance
    """
    normFactor = self._envelopeSize(a, b)
    ahd = self._ahd(a,b)
    if mathUtils.compareFloats(ahd, 0.0, 1e-14):
      return 1.
    if mathUtils.compareFloats(normFactor, 0.0, 1e-14):
      # the envelope has a zero size (=> populations are
      # composed by the same genes (all the same numbers
      # => minimum == maximum within the population
      return 1.
    return  1. - ahd / normFactor

  def _updateConvergence(self, traj, new, old, acceptable):
    """
      Updates convergence information for trajectory
      @ In, traj, int, identifier
      @ In, new, xr.DataSet, new children
      @ In, old, xr.DataArray, old population
      @ In, acceptable, str, condition of new point
      @ Out, converged, bool, True if converged on ANY criteria
    """
    # NOTE we have multiple "if acceptable" trees here, as we need to update soln export regardless
    if not self._isMultiObjective: # This is for a single-objective Optimization case.
      if acceptable == 'accepted':
        self.raiseADebug(f'Convergence Check for Trajectory {traj}:')
        # check convergence
        converged, convDict = self.checkConvergence(traj, new, old)
      else:
        converged = False
        convDict = dict((var, False) for var in self._convergenceInfo[traj])
      self._convergenceInfo[traj].update(convDict)
    else: # This is for a multi-objective Optimization case.
      if acceptable == 'accepted':
        self.raiseADebug(f'Convergence Check for Trajectory {traj}:')
        # check convergence
        converged, convDict = self.checkConvergence(traj, new, old)
      else:
        converged = False
        convDict = dict((var, False) for var in self._convergenceInfo[traj])
      self._convergenceInfo[traj].update(convDict)

    return converged

  def _updatePersistence(self, traj, converged, optVal):
    """
      Update persistence tracking state variables
      @ In, traj, int, identifier
      @ In, converged, bool, convergence check result
      @ In, optVal, float, new optimal value
      @ Out, None
    """
    # This is not required for the genetic algorithms as it's handled in the probabilistic acceptance criteria
    # But since it is an abstract method it has to exist
    return

  def _checkForImprovement(self, new, old):
    """
      Determine if the new value is sufficient improved over the old.
      @ In, new, float, new optimization value
      @ In, old, float, previous optimization value
      @ Out, improved, bool, True if "sufficiently" improved or False if not.
    """
    # This is not required for the genetic algorithms as it's handled in the probabilistic acceptance criteria
    # But since it is an abstract method it has to exist
    return

  def _rejectOptPoint(self, traj, info, old):
    """
      Having rejected the suggested opt point, take actions so we can move forward
      @ In, traj, int, identifier
      @ In, info, dict, meta information about the opt point
      @ In, old, dict, previous optimal point (to resubmit)
    """
    return

  ###############################
  # Constraint Handling         #
  ###############################
  def _handleExplicitConstraints(self, point, constraint):
    """
      Computes explicit (i.e. input-based) constraints
      @ In, point, xr.DataArray, the DataArray containing the chromosome (point)
      @ In, constraint, external function, explicit constraint function
      @ out, g, float, the value g_j(x) is the value of the constraint function number j when fed with the chromosome (point)
                if $g_j(x)<0$, then the constraint is violated
    """
    return self._applyFunctionalConstraints(point, constraint)

  def _handleImplicitConstraints(self, point, opt,constraint):
    """
      Computes implicit (i.e. output- or output-input-based) constraints
      @ In, point, xr.DataArray, the DataArray containing the chromosome (point)
      @ In, opt, float, the objective value at this chromosome (point)
      @ In, constraint, external function, implicit constraint function
      @ out, g, float,the value g_j(x) is the value of the constraint function number j when fed with the chromosome (point)
                if $g_j(x)<0$, then the constraint is violated
    """
    return self._checkImpFunctionalConstraints(point, opt, constraint)

  def _applyFunctionalConstraints(self, point, constraint):
    """
      fixes functional constraints of variables in "point" -> DENORMED point expected!
      @ In, point, xr.DataArray, the dataArray containing potential point to apply constraints to
      @ In, constraint, external function, constraint function
      @ out, g, float, the value g_j(x) is the value of the constraint function number j when fed with the chromosome (point)
                if $g_j(x)<0$, then the constraint is violated
    """
    # are we violating functional constraints?
    return self._checkFunctionalConstraints(point, constraint)

  def _checkFunctionalConstraints(self, point, constraint):
    """
      evaluates the provided constraint at the provided point
      @ In, point, dict, the dictionary containing the chromosome (point)
      @ In, constraint, external function, explicit constraint function
      @ out, g, float, the value g_j(x) is the value of the constraint function number j when fed with the chromosome (point)
                if $g_j(x)<0$, then the constraint is violated
    """
    inputs = dataArrayToDict(point)
    inputs.update(self.constants)
    g = constraint.evaluate('constrain', inputs)

    return g

  def _checkImpFunctionalConstraints(self, point, opt, impConstraint):
    """
      evaluates the provided implicit constraint at the provided point
      @ In, point, dict, the dictionary containing the chromosome (point)
      @ In, opt, dict, the dictionary containing the chromosome (point)
      @ In, impConstraint, external function, implicit constraint function
      @ out, g, float, the value g_j(x, objVar) is the value of the constraint function number j when fed with the chromosome (point)
                if $g_j(x, objVar)<0$, then the constraint is violated
    """
    inputs = dataArrayToDict(point)
    inputs.update(self.constants)
    inputs.update(opt)

    g = impConstraint.evaluate('implicitConstraint', inputs)

    return g
  ###############################
  # END constraint handling     #
  ###############################
  def _addToSolutionExport(self, traj, rlz, acceptable):
    """
      Contributes additional entries to the solution export.
      @ In, traj, int, trajectory which should be written
      @ In, rlz, dict, collected point
      @ In, acceptable, bool, acceptability of opt point
      @ Out, toAdd, dict, additional entries
    """
    # meta variables
    toAdd = {'age': 0 if self.popAge is None else self.popAge,
             'batchId': self.batchId,
             'AHDp': self.ahdp,
             'AHD': self.ahd,
             'rank': 0 if not self._isMultiObjective else rlz['rank'],
             'CD': 0 if not self._isMultiObjective else rlz['CD'],
             'HDSM': self.hdsm
             }


    for var, val in self.constants.items():
      toAdd[var] = val

    toAdd = dict((key, np.atleast_1d(val)) for key, val in toAdd.items())
    for key, val in self._convergenceInfo[traj].items():
      toAdd[f'conv_{key}'] = bool(val)

    return toAdd

  def _formatSolutionExportVariableNames(self, acceptable):
    """
      Does magic formatting for variables, based on this class's needs.
      Extend in inheritors as needed.
      @ In, acceptable, set, set of acceptable entries for solution export for this entity
      @ Out, new, set, modified set of acceptable variables with all formatting complete
    """
    # remaking the list is easier than using the existing one
    acceptable = RavenSampled._formatSolutionExportVariableNames(self, acceptable)
    new = []
    while acceptable:
      template = acceptable.pop()
      if '{CONV}' in template:
        new.extend([template.format(CONV=conv) for conv in self._convergenceCriteria])
      elif '{VAR}' in template:
        new.extend([template.format(VAR=var) for var in self.toBeSampled])
      elif '{OBJ}' in template:
        new.extend([template.format(OBJ=obj) for obj in self._objectiveVar])
      elif '{CONSTRAINT}' in template:
        new.extend([template.format(CONSTRAINT=constraint.name) for constraint in self._constraintFunctions + self._impConstraintFunctions])
      else:
        new.append(template)

    return set(new)<|MERGE_RESOLUTION|>--- conflicted
+++ resolved
@@ -664,17 +664,9 @@
     survivorSelectionNode = gaParamsNode.findFirst('survivorSelection')
     self._survivorSelectionType = survivorSelectionNode.value
     self._survivorSelectionInstance = survivorSelectionReturnInstance(self,name = self._survivorSelectionType)
-<<<<<<< HEAD
-    if self._survivorSelectionType not in ['ageBased','fitnessBased','rankNcrowdingBased']:
-      self.raiseAnError(IOError, f'Currently constrained Genetic Algorithms only support ageBased, fitnessBased, and rankNcrowdingBased as a survivorSelector, whereas provided survivorSelector is {self._survivorSelectionType}')
-    if len(self._objectiveVar) == 1 and self._survivorSelectionType == 'rankNcrowdingBased':
-      self.raiseAnError(IOError, f'(rankNcrowdingBased) in <survivorSelection> only supports when the number of objective in <objective> is bigger than one (i.e., multiobjective optimization).')
-    if len(self._objectiveVar) > 1 and self._survivorSelectionType != 'rankNcrowdingBased':
-=======
     if not self._isMultiObjective and self._survivorSelectionType == 'rankNcrowdingBased':
       self.raiseAnError(IOError, f'(rankNcrowdingBased) in <survivorSelection> only supports Multi-objective Optimization (i.e., number of objectives in <objective> is greater than one).')
     if self._isMultiObjective and self._survivorSelectionType != 'rankNcrowdingBased':
->>>>>>> 8d509d53
       self.raiseAnError(IOError, f'The only option supported in <survivorSelection> for Multi-objective Optimization is (rankNcrowdingBased).')
 
     ####################################################################################
@@ -704,11 +696,6 @@
     if (self._expConstr is not None) and (self._impConstr is not None) and (self._penaltyCoeff is not None):
       if len(self._penaltyCoeff) is not len(self._objectiveVar) * self._numOfConst:
         self.raiseAnError(IOError, f'The number of penaltyCoeff. in <b> should be identical with the number of objective in <objective> and the number of constraints (i.e., <Constraint> and <ImplicitConstraint>)')
-<<<<<<< HEAD
-    else:
-      pass
-=======
->>>>>>> 8d509d53
     self._fitnessInstance = fitnessReturnInstance(self,name = self._fitnessType)
     self._repairInstance = repairReturnInstance(self,name='replacementRepair')  # currently only replacement repair is implemented.
 
@@ -800,11 +787,7 @@
     # 0.1 @ n-1: fitnessCalculation(rlz): Perform fitness calculation for newly obtained children (rlz)
 
     objInd = int(len(self._objectiveVar)>1) + 1
-<<<<<<< HEAD
-    g, objectiveVal, offSprings, offSpringFitness = constraintHandling(self, info, rlz,multiObjective=len(self._objectiveVar)>1)
-=======
     g, objectiveVal, offSprings, offSpringFitness = constraintHandling(self, info, rlz, multiObjective=self._isMultiObjective)
->>>>>>> 8d509d53
 
 
     # 0.2@ n-1: Survivor selection(rlz): Update population container given obtained children
@@ -1010,11 +993,7 @@
       @ In, g, xr.DataArray, the constraint evaluation function
       @ In, info, dict, identifying information about the realization
     """
-<<<<<<< HEAD
-    self.raiseADebug(f'Trajectory {traj} iteration {info["step"]} resolving new state ...')
-=======
     self.raiseADebug(f'Trajectory {traj} iteration {info["step"]} resolving new Generation (population) ...')
->>>>>>> 8d509d53
     # note the collection of the opt point
     self._stepTracker[traj]['opt'] = (rlz, info)
     # if self.counter == 1:
@@ -1085,17 +1064,6 @@
     varList = set(varList)
     selVars = [var for var in varList if var in rlz.data_vars]
     population = datasetToDataArray(rlz, selVars)
-<<<<<<< HEAD
-    if self._fitnessType == 'hardConstraint':
-      optPoints,fit,obj,gOfBest = zip(*[[x,y,z,w] for x, y, z,w in sorted(zip(np.atleast_2d(population.data),
-                                                                              datasetToDataArray(fitness, self._objectiveVar).data,
-                                                                              objectiveVal,
-                                                                              np.atleast_2d(g.data)),
-                                                                          reverse=True,
-                                                                          key=lambda x: (x[1],-x[2]))])
-    else:
-      optPoints,fit,obj,gOfBest = zip(*[[x,y,z,w] for x, y, z,w in sorted(zip(np.atleast_2d(population.data),
-=======
     # if self._fitnessType == 'hardConstraint':
     #   optPoints,fit,obj,gOfBest = zip(*[[x,y,z,w] for x, y, z,w in sorted(zip(np.atleast_2d(population.data),
     #                                                                           datasetToDataArray(fitness, self._objectiveVar).data,
@@ -1105,7 +1073,6 @@
     #                                                                       key=lambda x: (x[1],-x[2]))])
     # else:
     optPoints,fit,obj,gOfBest = zip(*[[x,y,z,w] for x, y, z,w in sorted(zip(np.atleast_2d(population.data),
->>>>>>> 8d509d53
                                                                               datasetToDataArray(fitness, self._objectiveVar).data,
                                                                               objectiveVal,np.atleast_2d(g.data)),
                                                                           reverse=True,
@@ -1131,11 +1098,7 @@
     """
     rankOneIDX = np.where(rank.data == 1)[0].tolist()
     optPoints = population[rankOneIDX]
-<<<<<<< HEAD
-    optObjVal = np.array([list(ele) for ele in list(zip(*objVal))])[rankOneIDX]
-=======
     optObjVal = np.array(objVal)[:,rankOneIDX].T
->>>>>>> 8d509d53
     # for idx,type in enumerate(self._minMax):
     #   if type == 'max':
     #     optObjVal[:,idx] = -1 * optObjVal[:,idx]
@@ -1176,52 +1139,6 @@
     self.multiBestRank = optRank
     self.multiBestCD = optCD
     return optPointsDic
-
-<<<<<<< HEAD
-=======
-  # def _collectOptPointMulti(self, population, rank, CD, objVal, fitness, constraintsV):
-  #   """
-  #   Collects the point (dict) from a realization
-  #   @ In, population, Dataset, container containing the population
-  #   @ In, objectiveVal, list, objective values at each chromosome of the realization
-  #   @ In, rank, xr.DataArray, rank values at each chromosome of the realization
-  #   @ In, crowdingDistance, xr.DataArray, crowdingDistance values at each chromosome of the realization
-  #   @ Out, point, dict, point used in this realization
-  #   """
-  #   rankOneIDX = np.where(rank.data == 1)[0].tolist()
-  #   optPoints = population[rankOneIDX]
-  #   optObjVal = np.array(objVal)[:,rankOneIDX].T
-  #   # for idx,type in enumerate(self._minMax):
-  #   #   if type =='max':
-  #   #     optObjVal[:,idx] = -1 * optObjVal[:,idx]
-  #   count = 0
-  #   for i in list(fitness.keys()):
-  #     data = fitness[i][rankOneIDX]
-  #     if count == 0:
-  #       fitSet = data.to_dataset(name = i)
-  #     else:
-  #       fitSet[i] = data
-  #     count = count + 1
-  #   optConstraintsV = constraintsV.data[rankOneIDX]
-  #   optRank = rank.data[rankOneIDX]
-  #   optCD = CD.data[rankOneIDX]
-  #   optPointsDic = dict((var,np.array(optPoints)[:,i]) for i, var in enumerate(population.Gene.data))
-  #   optConstNew = [list(y) for y in zip(*optConstraintsV)]
-  #   if len(optConstNew) > 0:
-  #     optConstNew = xr.DataArray(optConstNew,
-  #                           dims=['Constraint','Evaluation'],
-  #                           coords={'Constraint': [y.name for y in (self._constraintFunctions + self._impConstraintFunctions)],
-  #                                   'Evaluation': np.arange(np.shape(optConstNew)[1])})
-  #   # Use a counter to create unique keys for each entry
-  #   counter = len(self.multiBestPoint) if hasattr(self, 'multiBestPoint') else 0
-  #   self.multiBestPoint[counter] = optPointsDic
-  #   self.multiBestFitness[counter] = fitSet
-  #   self.multiBestObjective[counter] = optObjVal
-  #   self.multiBestConstraint[counter] = optConstNew
-  #   self.multiBestRank[counter] = optRank
-  #   self.multiBestCD[counter] = optCD
-  #   return optPointsDic
->>>>>>> 8d509d53
 
   def _checkAcceptability(self, traj):
     """
