--- conflicted
+++ resolved
@@ -401,11 +401,7 @@
         largest[i] = max(idx[i],largest[i])
     #construct tensor grid using largest in each dimension
     quadSizes = self.quadRule(largest)+1 #TODO give user access to this +1 rule
-<<<<<<< HEAD
-    points,weights = self.tensorGrid(self, quadSizes)
-=======
     points,weights = self.tensorGrid(quadSizes)
->>>>>>> 52a91b81
     for i,pt in enumerate(points):
       self.SG[pt] = weights[i]
 
@@ -456,11 +452,7 @@
       for j,cof in enumerate(self.c):
         idx = self.indexSet[j]
         m = self.quadRule(idx)+1
-<<<<<<< HEAD
-        new =   self.tensorGrid(self, m)
-=======
         new =   self.tensorGrid(m)
->>>>>>> 52a91b81
         for i in range(len(new[0])):
           newpt=tuple(new[0][i])
           newwt=new[1][i]*cof
