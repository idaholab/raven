--- conflicted
+++ resolved
@@ -784,11 +784,7 @@
     if self.parallelStrategy == 1:
       # we evaluate the model directly
       try:
-<<<<<<< HEAD
-        evaluation = modelToExecute['Instance'].evaluateSample(modelToExecute['Instance'], origInputList, samplerType, inputKwargs)
-=======
         evaluation = modelToExecute['Instance'].evaluateSample(origInputList, samplerType, inputKwargs)
->>>>>>> 52a91b81
       except Exception:
         excType, excValue, excTrace = sys.exc_info()
         evaluation = None
