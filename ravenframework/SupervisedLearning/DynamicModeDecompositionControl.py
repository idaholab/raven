
# Copyright 2017 Battelle Energy Alliance, LLC
#
# Licensed under the Apache License, Version 2.0 (the "License");
# you may not use this file except in compliance with the License.
# You may obtain a copy of the License at
#
# http://www.apache.org/licenses/LICENSE-2.0
#
# Unless required by applicable law or agreed to in writing, software
# distributed under the License is distributed on an "AS IS" BASIS,
# WITHOUT WARRANTIES OR CONDITIONS OF ANY KIND, either express or implied.
# See the License for the specific language governing permissions and
# limitations under the License.
"""
  Created on Oct 01, 2020

  @author: Haoyu Wang, Andrea Alfonsi

  Dynamic Mode Decomposition with Control (The class is based on the DynamicModeDecomposition class)
"""
#External Modules------------------------------------------------------------------------------------
import sys
import numpy as np
import scipy
from sklearn import neighbors
#External Modules End--------------------------------------------------------------------------------

#Internal Modules------------------------------------------------------------------------------------
from ..utils import mathUtils
from ..utils import InputData, InputTypes
from .DynamicModeDecomposition import DMD
#Internal Modules End--------------------------------------------------------------------------------

class DMDC(DMD):
  """
    This surrogate is aimed to construct a "time-dep" surrogate based on
    Dynamic Mode Decomposition with control.
    Ref. Proctor, Joshua L., Steven L. Brunton, and J. Nathan Kutz.
        "Dynamic mode decomposition with control."
        SIAM Journal on Applied Dynamical Systems 15, no. 1 (2016): 142-161.

    Updated on November 19, 2021

    @author: Haoyu Wang, Argonne National Laboratory
             Andrea Alfonsi, Idaho National Laboratory
  """
  info = {'problemtype':'regression', 'normalize':True}

  @classmethod
  def getInputSpecification(cls):
    """
      Method to get a reference to a class that specifies the input data for
      class cls.
      @ In, cls, the class for which we are retrieving the specification
      @ Out, inputSpecification, InputData.ParameterInput, class to use for
        specifying input of cls.
    """
    specs = super().getInputSpecification()
    specs.description = r"""The \xmlString{DMDC} contains a single ROM type similar to DMD, aimed to
        construct a time-dependent surrogate model based on Dynamic
        Mode Decomposition with Control (ref. \cite{proctor2016dynamic}).
        In addition to perform a ``dimensionality reduction regression'' like DMD, this surrogate will
        calculate the state-space representation matrices A, B and  C in a discrete time domain:
        \begin{itemize}
          \item $x[k+1]=A*x[k]+B*u[k]$
          \item $y[k+1]=C*x[k+1]$
        \end{itemize}

        In order to use this Reduced Order Model, the \xmlNode{ROM} attribute
        \xmlAttr{subType} needs to be set equal to \xmlString{DMDC}.
        \\
        Once the ROM  is trained (\textbf{Step} \xmlNode{RomTrainer}), its
        parameters/coefficients can be exported into an XML file
        via an \xmlNode{OutStream} of type \xmlAttr{Print}. The following variable/parameters can be exported (i.e.
        \xmlNode{what} node
        in \xmlNode{OutStream} of type \xmlAttr{Print}):
        \begin{itemize}
          \item \xmlNode{rankSVD}, see XML input specifications below
          \item \xmlNode{actuators}, XML node containing the list of actuator variables (u),
                see XML input specifications below
          \item \xmlNode{stateVariables}, XML node containing the list of system state variables (x),
                see XML input specifications below
          \item \xmlNode{initStateVariables}, XML node containing the list of system state variables
                (x\_init) that are used for initializing the model in ``evaluation'' mode,
                see XML input specifications below
          \item \xmlNode{outputs}, XML node containing the list of system output variables (y)
          \item \xmlNode{dmdTimeScale}, XML node containing the the array of time scale in the DMD space,
                which is time axis in traning data (Time)
          \item \xmlNode{UNorm}, XML node containing the norminal values of actuators,
                which are the initial actuator values in the training data
          \item \xmlNode{XNorm}, XML node containing the norminal values of state variables,
                which are the initial state values in the training data
          \item \xmlNode{XLast}, XML node containing the last value of state variables,
                which are the final state values in the training data (before nominal value subtraction)
          \item \xmlNode{YNorm}, XML node containing the norminal values of output variables,
                which are the initial output values in the training data
          \item \xmlNode{Atilde},  XML node containing the A matrix in discrete time domain
                (imaginary part, matrix shape, and real part)
          \item \xmlNode{Btilde}, XML node containing the B matrix in discrete time domain
                (imaginary part, matrix shape, and real part)
          \item \xmlNode{Ctilde}, XML node containing the C matrix in discrete time domain
                (imaginary part, matrix shape, and real part)
        \end{itemize}"""
    specs.popSub("dmdType")
    specs.addSub(InputData.parameterInputFactory("actuators", contentType=InputTypes.StringListType,
                                                 descr=r"""defines the actuators (i.e. system input parameters)
                                                  of this model. Each actuator variable (u1, u2, etc.) needs to
                                                  be listed here."""))
    specs.addSub(InputData.parameterInputFactory("stateVariables", contentType=InputTypes.StringListType,
                                                 descr=r"""defines the state variables (i.e. system variable vectors)
                                                  of this model. Each state variable (x1, x2, etc.) needs to be listed
                                                  here. The variables indicated in \xmlNode{stateVariables} must be
                                                  listed in the \xmlNode{Target} node too."""))
    specs.addSub(InputData.parameterInputFactory("initStateVariables", contentType=InputTypes.StringListType,
                                                 descr=r"""defines the state variables' ids  that should be used as
                                                  initialization variable
                                                  in the evaluation stage (for the evaluation of the model).
                                                  These variables are used for the first time step to initiate
                                                  the rolling time-step prediction of the state variables, ``exited''
                                                  by the \xmlNode{actuators} signal. The variables listed in
                                                  \xmlNode{initStateVariables} must be listed in the  \xmlNode{Features}
                                                  node too.""", default=[]))
    specs.addSub(InputData.parameterInputFactory("subtractNormUXY", contentType=InputTypes.BoolType,
                                                 descr=r"""True if the initial values need to be subtracted from the
                                                 actuators (u), state (x) and outputs (y) if any. False if the subtraction
                                                 is not needed.""", default=False))
    return specs

  def __init__(self):
    """
      DMDc constructor
    """
    super().__init__()
    self.printTag = 'DMDC'
    self.dynamicFeatures = True
    # variables filled up in the training stages
    self.__Btilde = {} # B matrix
    self.__Ctilde = {} # C matrix
    self.actuatorVals = None # Actuator values (e.g. U), the variable names are in self.ActuatorID
    self.stateVals = None # state values (e.g. X)
    self.outputVals = None # output values (e.g. Y)
    self.parameterValues = None #  parameter values
    self._importances = None # importances

  def __setstate__(self,state):
    """
      Initializes the DMD with the data contained in state
      @ In, state, dict, it contains all the information needed by the ROM to be initialized
      @ Out, None
    """
    self.__dict__.update(state)

  def _handleInput(self, paramInput):
    """
      Function to handle the common parts of the model parameter input.
      @ In, paramInput, InputData.ParameterInput, the already parsed input.
      @ Out, None
    """
    super()._handleInput(paramInput)
    settings, notFound = paramInput.findNodesAndExtractValues(['actuators','stateVariables', 'initStateVariables',
                                                               'subtractNormUXY'])
    # notFound must be empty
    assert(not notFound)
    ### Extract the Actuator Variable Names (u)
    self.actuatorsID = settings.get('actuators')
    ### Extract the State Variable Names (x)
    self.stateID = settings.get('stateVariables')
    ### Extract the Initilalization State Variable Names (x). Optional. If not
    ### found, the state is initialized with the initial values in the state field
    self.initStateID = settings.get('initStateVariables')
    # FIXME 1718
    try:
      [el.split("_init")[1] for el in self.initStateID]
    except IndexError:
      self.raiseAnError(IndexError, "initStateVariables must be named {stateVariable}_init")
    varsToCheck = [el.split("_init")[0] for el in self.initStateID]
    self.initStateID = [self.initStateID[cnt] for cnt, el in enumerate(varsToCheck) if el in self.stateID]
    # END FIXME 1718
    # whether to subtract the nominal(initial) value from U, X and Y signal for calculation
    self.dmdParams['centerUXY'] = settings.get('subtractNormUXY')
    # some checks
    # check if state ids in target
    if not (set(self.stateID) <= set(self.target)):
      self.raiseAnError(IOError,'stateVariables must also be listed among <Target> variables!')
    # check if state ids in target
    if not (set(self.initStateID) <= set(self.features)):
      self.raiseAnError(IOError,'initStateVariables must also be listed among <Features> variables!')

    ### Extract the Output Names (Output, Y)
    self.outputID = [x for x in self.target if x not in (set(self.stateID) | set([self.pivotParameterID]))]
    # check if there are parameters
    # self.parametersIDs = list(set(self.features) - set(self.actuatorsID) - set(self.initStateID))
    self.parametersIDs = list(set(self.features) - set(self.actuatorsID))
    for i in range(len(self.parametersIDs)-1,-1,-1):
      if str(self.parametersIDs[i]).endswith('_init'):
        self.parametersIDs.remove(self.parametersIDs[i])

  def _train(self,featureVals,targetVals):
    """
      Perform training on input database stored in featureVals.
      @ In, featureVals, numpy.ndarray, shape=[n_samples,n_timeStep, n_dimensions], an array of input data # Not use for ARMA training
      @ In, targetVals, numpy.ndarray, shape = [n_samples,n_timeStep, n_dimensions], an array of time series data
    """
    ### Extract the Pivot Values (Actuator, U) ###
    self.neigh = None
    self._importances = None # we reset importances
    if len(self.parametersIDs):
      self.parameterValues =  np.asarray([featureVals[:, :, self.features.index(par)] for par in self.parametersIDs]).T[0, :, :]
      self.neigh = neighbors.KNeighborsRegressor(n_neighbors=1)
      y = np.asarray (range(featureVals.shape[0]))
      self.neigh.fit(self.parameterValues, y)
    # self.ActuatorVals is Num_Entries*2 array, the snapshots of [u1, u2]. Shape is [n_samples, n_timesteps, n_actuators]
    self.actuatorVals = np.asarray([featureVals[:, :, self.features.index(act)] for act in self.actuatorsID]).T
    ### Extract the time marks "self.pivotValues" (discrete, in time step marks) ###
    ### the pivotValues must be all the same
    self.pivotValues = targetVals[0, :, self.target.index(self.pivotParameterID)].flatten()
    # self.outputVals is Num_Entries*2 array, the snapshots of [y1, y2]. Shape is [n_samples, n_timesteps, n_targets]
    self.outputVals =  np.asarray([targetVals[:, :,self.target.index(out)] for out in self.outputID]).T
    ### Extract the State Values (State, X) ###
    # self.outputVals is Num_Entries*2 array, the snapshots of [y1, y2]. Shape is [n_samples, n_timesteps, n_state_variables]
    self.stateVals =  np.asarray([targetVals[:, :, self.target.index(st)] for st in self.stateID]).T
    # create matrices
    self.__Atilde = np.zeros((featureVals.shape[0], len(self.stateID), len(self.stateID)))
    self.__Btilde = np.zeros((featureVals.shape[0], len(self.stateID), len(self.actuatorsID)))
    self.__Ctilde = np.zeros((featureVals.shape[0], len(self.outputID), len(self.stateID)))
    for smp in range(featureVals.shape[0]):
      X1 = (self.stateVals[:-1,smp,:]    - self.stateVals[0,smp,:]).T    if self.dmdParams['centerUXY'] else self.stateVals[:-1,smp,:].T
      X2 = (self.stateVals[1:,smp,:]     - self.stateVals[0,smp,:]).T    if self.dmdParams['centerUXY'] else self.stateVals[1:,smp,:].T
      U =  (self.actuatorVals[:-1,smp,:] - self.actuatorVals[0,smp,:]).T if self.dmdParams['centerUXY'] else self.actuatorVals[:-1,smp,:].T
      Y1 = (self.outputVals[:-1,smp,:]   - self.outputVals[0,smp,:]).T   if self.dmdParams['centerUXY'] else self.outputVals[:-1,smp,:].T
      # compute A,B,C matrices
      self.__Atilde[smp,:,:] , self.__Btilde[smp,:,:], self.__Ctilde[smp,:,:] = self._evaluateMatrices(X1, X2, U, Y1, self.dmdParams['rankSVD'])
    # Default timesteps (even if the time history is not equally spaced in time, we "trick" the dmd to think it).
    self.timeScales = dict.fromkeys( ['training','dmd'],{'t0': self.pivotValues[0], 'intervals': len(self.pivotValues[:]) - 1, 'dt': self.pivotValues[1]-self.pivotValues[0]})

  @property
  def featureImportances_(self):
    """
      Method to return the features' importances
      @ In, None
      @ Out, importances, dict , dict of importances {feature1:(importanceTarget1,importqnceTarget2,...),
                                                              feature2:(importanceTarget1,importqnceTarget2,...),...}
    """
    if self._importances is None:
      from sklearn import preprocessing
      # the importances are evaluated in the transformed space
      CtildeNormalized =  np.zeros(self.__Ctilde.shape)
      CtildeNormalizedNormalized = np.zeros(self.__Ctilde.shape)
      #oo = self.outputVals
      #for out in range(self.outputVals.shape[-1]):
      #  oo = self.outputVals[:,:,out]/np.average(self.outputVals[:,:,out])
      for smp in range(self.__Ctilde.shape[0]):
        #ss = preprocessing.normalize(self.stateVals[:,smp,:])
        ss = self.stateVals[:,smp,:]
        X1 = (ss[:-1,:] - ss[0,:]).T    if self.dmdParams['centerUXY'] else ss[:-1,:].T
        X2 = (ss[1:,:]  - ss[0,:]).T    if self.dmdParams['centerUXY'] else ss[1:,:].T
        U =  (self.actuatorVals[:-1,smp,:] - self.actuatorVals[0,smp,:]).T if self.dmdParams['centerUXY'] else self.actuatorVals[:-1,smp,:].T
        #Y1 = (oo[:-1,smp,:]   - oo[0,smp,:]).T   if self.dmdParams['centerUXY'] else oo[:-1,smp,:].T
        Y1 = (self.outputVals[:-1,smp,:]   - self.outputVals[0,smp,:]).T   if self.dmdParams['centerUXY'] else self.outputVals[:-1,smp,:].T
        _,_, CtildeNormalized[smp,:,:] = self._evaluateMatrices(X1, X2, U, Y1, self.dmdParams['rankSVD'])
        CtildeNormalizedNormalized[smp,:,:] = CtildeNormalized[smp,:,:]
        scaler = preprocessing.MinMaxScaler()
        scaler.fit(CtildeNormalizedNormalized[smp,:,:].T)
        CtildeNormalizedNormalized[smp,:,:] = scaler.transform( CtildeNormalizedNormalized[smp,:,:].T).T
        #CtildeNormalizedNormalized[smp,:,:] = preprocessing.normalize(CtildeNormalizedNormalized[smp,:,:], axis=1, norm='l1' )
        #CtildeNormalizedNormalized[smp,:,:] = preprocessing.normalize(CtildeNormalizedNormalized[smp,:,:], axis=0, norm='l1' )

      self._importances = dict.fromkeys(self.parametersIDs+self.stateID,1.)
      # the importances for the state variables are inferred from the C matrix/operator since
      # directely linked to the output variables
      minVal, minIdx = np.finfo(float).max, -1
      for stateCnt, stateID in enumerate(self.stateID):
        #self._importances[stateID] = np.asarray([abs(float(np.average(CtildeNormalized[:,outcnt,stateCnt]))) for outcnt in range(len(self.outputID))])/abs(np.average(self.stateVals[:,:,stateCnt]))
        #self._importances[stateID] = np.asarray([abs(float(np.average(CtildeNormalized[:,outcnt,stateCnt]))) for outcnt in range(len(self.outputID))])
        self._importances[stateID] = np.asarray([abs(float(np.average(CtildeNormalizedNormalized[:,outcnt,stateCnt]))) for outcnt in range(len(self.outputID))])


        if minVal > np.min(self._importances[stateID]):
          minVal = np.min(self._importances[stateID])
          minIdx = stateCnt
      # as first approximation we assume that the feature importance
      # are assessable via a perturbation of the only feature space
      # on the C matrix
      for featCnt, feat in enumerate(self.parametersIDs):
        permutations = set(self.parameterValues[:,featCnt])
        indeces = [np.where(self.parameterValues[:,featCnt] == elm )[-1][-1]  for elm in permutations]
        #self._importances[feat] = np.asarray([abs(float(np.average(CtildeNormalized[indeces,outcnt,minIdx])/abs(np.average(self.stateVals[:,:,minIdx])))) for outcnt in range(len(self.outputID))])
        #self._importances[feat] = np.asarray([abs(float(np.average(CtildeNormalized[indeces,outcnt,minIdx]))) for outcnt in range(len(self.outputID))])
        self._importances[feat] = np.asarray([abs(float(np.average(CtildeNormalizedNormalized[indeces,outcnt,minIdx]))) for outcnt in range(len(self.outputID))])

      self._importances = dict(sorted(self._importances.items(), key=lambda item: np.average(item[1]), reverse=True))
      if True:
        for stateID, val in self._importances.items():
          self.raiseAMessage("state var {} | {}".format(stateID, np.average(self._importances[stateID])))
    return self._importances

  #######
  def __evaluate(self, featureVals):
    indeces = [0]
    if len(self.parametersIDs):
      # extract the scheduling parameters (feats)
      feats = np.asarray([featureVals[:, :, self.features.index(par)] for par in self.parametersIDs]).T[0, :, :]
      # using nearest neighbour method to identify the index
      indeces = self.neigh.predict(feats).astype(int)
    nreqs = len(indeces)
    ### Extract the Actuator signal U ###
    uVector = []
    for varID in self.actuatorsID:
      varIndex = self.features.index(varID)
      uVector.append(featureVals[:, :, varIndex]) # uVector is a list now
    uVector = np.asarray(uVector) # the uVector is not centralized yet
    # Get the time steps for evaluation
    tsEval = uVector.shape[-1] # ts_Eval = 100

    ### Extract the initial state vector shape(n_requests,n_stateID)
    initStates = np.asarray([featureVals[:, :, self.features.index(par)] for par in self.initStateID]).T[0, :, :]
    # Initiate the evaluation array for evalX and evalY
    evalX = np.zeros((len(indeces), tsEval, len(self.initStateID)))
    evalY = np.zeros((len(indeces), tsEval, len(self.outputID)))

    for cnt, index in enumerate(indeces):
      # Centralize uVector and initState when required.
      if self.dmdParams['centerUXY']:
        # print("** uVector shape =",(uVector[:,cnt,:]).shape)
        # print("** self.actuatorVals shape =",(self.actuatorVals[0, index, :]).shape)
        # print("** initStates shape =",(initStates[cnt,:]).shape)
        # print("** self.stateVals shape =",(self.stateVals[0, index, :]).shape)
        uVector[:,cnt,:] = (uVector[:,cnt,:].T - self.actuatorVals[0, index, :]).T
        initStates[cnt,:] = initStates[cnt,:] - self.stateVals[0, index, :]
      evalX[cnt, 0, :] = initStates[cnt,:]
      evalY[cnt, 0, :] = np.dot(self.__Ctilde[index, :, :], evalX[cnt, 0, :])
<<<<<<< HEAD
      # print(" ** Index = ", index, ", Centered uVector=", uVector[:,0,0])
=======
      print(" ** Index = ", index, ", Centered uVector=", uVector[:,0,0])
>>>>>>> 6247b7ad
      ### perform the self-propagation of X, X[k+1] = A*X[k] + B*U[k] ###
      for i in range(tsEval-1):
        xPred = np.reshape(self.__Atilde[index,:,:].dot(evalX[cnt,i,:]) + self.__Btilde[index,:,:].dot(uVector[:,cnt,i]),(-1,1)).T
        evalX[cnt, i+1, :] = xPred
        evalY[cnt, i+1, :] = np.dot(self.__Ctilde[index,:,:], evalX[cnt,i+1,:])
      # De-Centralize evalX and evalY when required.
      if self.dmdParams['centerUXY']:
        evalX = evalX + self.stateVals[0, index, :]
        evalY = evalY + self.outputVals[0, index, :]
    return evalX, evalY

  def _evaluateLocal(self,featureVals): return self.__evaluateLocal__(featureVals)

  def __evaluateLocal__(self,featureVals):
    """
      This method is used to inquire the DMD to evaluate (after normalization that in
      this case is not performed)  a set of points contained in featureVals.
      a KDTree algorithm is used to construct a weighting function for the reconstructed space
      @ In, featureVals, numpy.ndarray, shape= (n_requests, n_timeStep, n_dimensions), an array of input data
      @ Out, returnEvaluation , dict, dictionary of values for each target (and pivot parameter)
    """
    evalX, evalY = self.__evaluate(featureVals)
    indeces = [0]
    if len(self.parametersIDs):
      # extract the scheduling parameters (feats)
      feats = np.asarray([featureVals[:, :, self.features.index(par)] for par in self.parametersIDs]).T[0, :, :]
      # using nearest neighbour method to identify the index
      indeces = self.neigh.predict(feats).astype(int)
    nreqs = len(indeces)
    ### Initialize the final return value ###
    returnEvaluation = {}
    ### Extract the Actuator signal U ###
    for varID in self.actuatorsID:
      varIndex = self.features.index(varID)
      returnEvaluation.update({varID: featureVals[:, :, varIndex] if nreqs > 1 else featureVals[:, :, varIndex].flatten()})
    ### Store the results to the dictionary "returnEvaluation"
    for varID in self.stateID:
      varIndex = self.stateID.index(varID)
      returnEvaluation.update({varID: evalX[: , :, varIndex] if nreqs > 1 else evalX[: , :, varIndex].flatten()})
    for varID in self.outputID:
      varIndex = self.outputID.index(varID)
      returnEvaluation.update({varID: evalY[: , :, varIndex] if nreqs > 1 else evalY[: , :, varIndex].flatten()})
    returnEvaluation[self.pivotParameterID] = np.asarray([self.pivotValues] * nreqs) if nreqs > 1 else self.pivotValues
    return returnEvaluation

  def writeXMLPreamble(self, writeTo, targets = None):
    """
      Specific local method for printing anything desired to xml file at the begin of the print.
      @ In, writeTo, xmlUtils.StaticXmlElement instance, element to write to
      @ In, targets, list, list of targets for whom information should be written.
      @ Out, None
    """
    # add description
    super().writeXMLPreamble
    if not self.amITrained:
      self.raiseAnError(RuntimeError,'ROM is not yet trained!')
    description  = ' This XML file contains the main information of the DMDC ROM.'
    description += ' The method is explained in:'
    description += ' Proctor, Joshua L., Steven L. Brunton, and J. Nathan Kutz. '
    description += ' "Dynamic mode decomposition with control." '
    description += ' SIAM Journal on Applied Dynamical Systems 15, no. 1 (2016): 142-161.'
    writeTo.addScalar('ROM',"description",description)

  def writeXML(self, writeTo, targets = None, skip = None):
    """
      Adds requested entries to XML node.
      @ In, writeTo, xmlTuils.StaticXmlElement, element to write to
      @ In, targets, list, optional, list of targets for whom information should be written
      @ In, skip, list, optional, list of targets to skip
      @ Out, None
    """

    if skip is None: # skip =  None
      skip = []

    what = ['dmdType','rankSVD','acturators',
            'stateVariables','outputs','initStateVariables',
            'Atilde','Btilde','Ctilde','UNorm','XNorm','YNorm',
            'XLast','dmdTimeScale']

    if targets is None: # targets = None
      readWhat = what
    else:
      readWhat = targets

    for s in skip: # skip is empty, so nothing to skip
      if s in readWhat:
        readWhat.remove(s) # "readWhat" remains unchanged.

    if not set(readWhat) <= set(what): # when "readWhat" contains something outside of "what", raise error
      self.raiseAnError(IOError, "The following variables specified in <what> node are not recognized: "+ ",".join(np.setdiff1d(readWhat, what).tolist()) )
    else:
      what = readWhat

    target = 'DMDcModel'

    toAdd = ['dmdType','rankSVD']
    self.dmdParams['rankSVD'] = self.dmdParams['rankSVD'] if self.dmdParams['rankSVD'] is not None else -1

    for add in toAdd: # toAdd = ['dmdType','rankSVD']
      if add in what :
        writeTo.addScalar(target,add,self.dmdParams[add])

    targNode = writeTo._findTarget(writeTo.getRoot(), target)
    if "acturators" in what:
      writeTo.addScalar(target, "acturators", ' '.join(self.actuatorsID))
    if "stateVariables" in what:
      writeTo.addScalar(target, "stateVariables", ' '.join(self.stateID))
    if "initStateVariables" in what:
      writeTo.addScalar(target, "initStateVariables", ' '.join(self.initStateID))
    if "outputs" in what:
      writeTo.addScalar(target, "outputs", ' '.join(self.outputID))
    if "dmdTimeScale" in what:
      writeTo.addScalar(target,"dmdTimeScale",' '.join(['%.3d' % elm for elm in self._getTimeScale()]))

    for smp in range(self.stateVals.shape[1]):
      attributeDict = {}
      if len(self.parametersIDs):
        attributeDict = {self.parametersIDs[index]:'%.6e' % self.parameterValues[smp,index] for index in range(len(self.parametersIDs))}
      attributeDict["sample"] = str(smp)

      if "UNorm" in what and self.dmdParams['centerUXY']:
        valCont = " ".join(['%.8e' % elm for elm in self.actuatorVals[0, smp, :].T.flatten().tolist()])
        writeTo.addVector("UNorm","realization",valCont, root=targNode, attrs=attributeDict)

      if "XNorm" in what and self.dmdParams['centerUXY']:
        valCont = " ".join(['%.8e' % elm for elm in self.stateVals[0, smp, :].T.flatten().tolist()])
        writeTo.addVector("XNorm","realization",valCont, root=targNode, attrs=attributeDict)

      if "XLast" in what:
        valCont = " ".join(['%.8e' % elm for elm in self.stateVals[-1, smp, :].T.flatten().tolist()])
        writeTo.addVector("XLast","realization",valCont, root=targNode, attrs=attributeDict)

      if "YNorm" in what and self.dmdParams['centerUXY']:
        valCont = " ".join(['%.8e' % elm for elm in self.outputVals[0, smp, :].T.flatten().tolist()])
        writeTo.addVector("YNorm","realization",valCont, root=targNode, attrs=attributeDict)

      if "Atilde" in what:
        valDict = {'real': " ".join(['%.8e' % elm for elm in self.__Atilde[smp, :, :].T.real.flatten().tolist()]),
                   'imaginary':" ".join(['%.8e' % elm for elm in self.__Atilde[smp, :, :].T.imag.flatten().tolist()]),
                   "matrixShape":",".join(str(x) for x in np.shape(self.__Atilde[smp, :, :]))}
        writeTo.addVector("Atilde","realization",valDict, root=targNode, attrs=attributeDict)

        valDict = {'real': " ".join(['%.8e' % elm for elm in self.__Btilde[smp, :, :].T.real.flatten().tolist()]),
                   'imaginary':" ".join(['%.8e' % elm for elm in self.__Btilde[smp, :, :].T.imag.flatten().tolist()]),
                   "matrixShape":",".join(str(x) for x in np.shape(self.__Btilde[smp, :, :]))}
        writeTo.addVector("Btilde","realization",valDict, root=targNode, attrs=attributeDict)

      if "Ctilde" in what and len(self.outputID) > 0:
        valDict = {'real': " ".join(['%.8e' % elm for elm in self.__Ctilde[smp, :, :].T.real.flatten().tolist()]),
                   'imaginary':" ".join(['%.8e' % elm for elm in self.__Ctilde[smp, :, :].T.imag.flatten().tolist()]),
                   "matrixShape":",".join(str(x) for x in np.shape(self.__Ctilde[smp, :, :]))}
        writeTo.addVector("Ctilde","realization",valDict, root=targNode, attrs=attributeDict)

  def getSolutionMetadata(self):
    """
      Get solution metadata
    """
    solutionMetadata = {}


    targNode = writeTo._findTarget(writeTo.getRoot(), target)
    solutionMetadata["acturators"] = self.actuatorsID
    solutionMetadata["stateVariables"] = self.stateID
    solutionMetadata["initStateVariables"] = self.initStateID
    solutionMetadata["outputs"] = self.outputID

    solutionMetadata["dmdTimeScale"] = self._getTimeScale()
    solutionMetadata["dataBySamples"] = []


    for smp in range(self.stateVals.shape[1]):
      solutionMetadata["dataBySamples"].append({})

      attributeDict = {}
      if len(self.parametersIDs):
        attributeDict = {self.parametersIDs[index]:'%.6e' % self.parameterValues[smp,index] for index in range(len(self.parametersIDs))}
      attributeDict["sample"] = str(smp)
      solutionMetadata["dataBySamples"][-1]['attributeDict'] = attributeDict

      if self.dmdParams['centerUXY']:
        valCont = [elm for elm in self.actuatorVals[0, smp, :].T.flatten().tolist()]
        solutionMetadata["dataBySamples"][-1]['UNorm'] = valCont

      if self.dmdParams['centerUXY']:
        valCont = [elm for elm in self.stateVals[0, smp, :].T.flatten().tolist()]
        solutionMetadata["dataBySamples"][-1]['XNorm'] = valCont

      if "XLast" in what:
        valCont = [elm for elm in self.stateVals[-1, smp, :].T.flatten().tolist()]
        solutionMetadata["dataBySamples"][-1]['XLast'] = valCont

      if self.dmdParams['centerUXY']:
        valCont = [elm for elm in self.outputVals[0, smp, :].T.flatten().tolist()]
        solutionMetadata["dataBySamples"][-1]['YNorm'] = valCont

      if True:
        valDict = {'real': " ".join(['%.8e' % elm for elm in self.__Atilde[smp, :, :].T.real.flatten().tolist()]),
                   'imaginary':" ".join(['%.8e' % elm for elm in self.__Atilde[smp, :, :].T.imag.flatten().tolist()]),
                   "matrixShape":",".join(str(x) for x in np.shape(self.__Atilde[smp, :, :]))}
        solutionMetadata["dataBySamples"][-1]['Atilde'] = valCont

        valDict = {'real': " ".join(['%.8e' % elm for elm in self.__Btilde[smp, :, :].T.real.flatten().tolist()]),
                   'imaginary':" ".join(['%.8e' % elm for elm in self.__Btilde[smp, :, :].T.imag.flatten().tolist()]),
                   "matrixShape":",".join(str(x) for x in np.shape(self.__Btilde[smp, :, :]))}
        solutionMetadata["dataBySamples"][-1]['Btilde'] = valCont

      if len(self.outputID) > 0:
        valDict = {'real': " ".join(['%.8e' % elm for elm in self.__Ctilde[smp, :, :].T.real.flatten().tolist()]),
                   'imaginary':" ".join(['%.8e' % elm for elm in self.__Ctilde[smp, :, :].T.imag.flatten().tolist()]),
                   "matrixShape":",".join(str(x) for x in np.shape(self.__Ctilde[smp, :, :]))}
        solutionMetadata["dataBySamples"][-1]['Ctilde'] = valCont
    return solutionMetadata

  def _evaluateMatrices(self, X1, X2, U, Y1, rankSVD):
    """
      Evaluate the the matrices (A and B tilde)
      @ In, X1, np.ndarray, n dimensional state vectors (n*L)
      @ In, X2, np.ndarray, n dimensional state vectors (n*L)
      @ In, U, np.ndarray, m-dimension control vector by L (m*L)
      @ In, Y1, np.ndarray, m-dimension output vector by L (y*L)
      @ In, rankSVD, int, rank of the SVD
      @ Out, A, np.ndarray, the A matrix
      @ Out, B, np.ndarray, the B matrix
      @ Out, C, np.ndarray, the C matrix
    """
    n = len(X2)
    # Omega Matrix, stack X1 and U
    omega = np.concatenate((X1, U), axis=0)
    # SVD
    uTrucSVD, sTrucSVD, vTrucSVD = mathUtils.computeTruncatedSingularValueDecomposition(omega, rankSVD, False, False)
    # Find the truncation rank triggered by "s>=SminValue"
<<<<<<< HEAD
    rankTruc = sum(map(lambda x : x>=np.max(sTrucSVD)*1e-9, sTrucSVD.tolist()))
=======
    rankTruc = sum(map(lambda x : x>=np.max(sTrucSVD)*1e-3, sTrucSVD.tolist()))
>>>>>>> 6247b7ad
    if rankTruc < uTrucSVD.shape[1]:
      uTruc = uTrucSVD[:, :rankTruc]
      vTruc = vTrucSVD[:, :rankTruc]
      sTruc = np.diag(sTrucSVD)[:rankTruc, :rankTruc]
    else:
      uTruc = uTrucSVD
      vTruc = vTrucSVD
      sTruc = np.diag(sTrucSVD)

    # QR decomp. sTruc=qsTruc*rsTruc, qsTruc unitary, rsTruc upper triangular
    qsTruc, rsTruc = np.linalg.qr(sTruc)
    # if rsTruc is singular matrix, raise an error
    # if np.linalg.det(rsTruc) == 0:
    #   print("\nsTrucSVD=",sTrucSVD)
    #   print("\nrankTruc=",rankTruc)
    #   print("\nsTruc=",sTruc.shape)
    #   print("\nrsTruc=",rsTruc.shape,"\n",rsTruc)
    #   np.savetxt('D:\\GitProjects\\offcial_forks\\raven\\rsTruc.csv', rsTruc, delimiter=",")
    #   self.raiseAnError(RuntimeError, "The R matrix is singlular, Please check the singularity of [X1;U]!")
    beta = X2.dot(vTruc).dot(np.linalg.inv(rsTruc)).dot(qsTruc.T)
    A = beta.dot(uTruc[0:n, :].T)
    B = beta.dot(uTruc[n:, :].T)
    C = Y1.dot(scipy.linalg.pinv2(X1))

    return A, B, C

<|MERGE_RESOLUTION|>--- conflicted
+++ resolved
@@ -330,11 +330,6 @@
         initStates[cnt,:] = initStates[cnt,:] - self.stateVals[0, index, :]
       evalX[cnt, 0, :] = initStates[cnt,:]
       evalY[cnt, 0, :] = np.dot(self.__Ctilde[index, :, :], evalX[cnt, 0, :])
-<<<<<<< HEAD
-      # print(" ** Index = ", index, ", Centered uVector=", uVector[:,0,0])
-=======
-      print(" ** Index = ", index, ", Centered uVector=", uVector[:,0,0])
->>>>>>> 6247b7ad
       ### perform the self-propagation of X, X[k+1] = A*X[k] + B*U[k] ###
       for i in range(tsEval-1):
         xPred = np.reshape(self.__Atilde[index,:,:].dot(evalX[cnt,i,:]) + self.__Btilde[index,:,:].dot(uVector[:,cnt,i]),(-1,1)).T
@@ -567,11 +562,7 @@
     # SVD
     uTrucSVD, sTrucSVD, vTrucSVD = mathUtils.computeTruncatedSingularValueDecomposition(omega, rankSVD, False, False)
     # Find the truncation rank triggered by "s>=SminValue"
-<<<<<<< HEAD
     rankTruc = sum(map(lambda x : x>=np.max(sTrucSVD)*1e-9, sTrucSVD.tolist()))
-=======
-    rankTruc = sum(map(lambda x : x>=np.max(sTrucSVD)*1e-3, sTrucSVD.tolist()))
->>>>>>> 6247b7ad
     if rankTruc < uTrucSVD.shape[1]:
       uTruc = uTrucSVD[:, :rankTruc]
       vTruc = vTrucSVD[:, :rankTruc]
