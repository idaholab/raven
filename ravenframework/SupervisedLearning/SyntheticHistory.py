--- conflicted
+++ resolved
@@ -277,18 +277,12 @@
     for feature, values in settings.items():
       target, algoName, ident = feature.split('|', maxsplit=2)
       byAlgo[algoName].append((target, ident, values))
-<<<<<<< HEAD
-
-    for algo in self._tsaAlgorithms:
-=======
     for algo in self.getTsaAlgorithms():
->>>>>>> f1065ecd
       settings = byAlgo.get(algo.name, None)
       # The incoming features are organized by algorithmName, but the trainedParams are indexed
       #    by the algorithm objects themselves. so there could be two objects with the same algo name.
       # Need to make sure that we send the right target information over (algorithms are agnostic)
       if settings:
-<<<<<<< HEAD
         trainedTargets = list(self._tsaTrainedParams[algo]) # list of targets used in the specific algorithm
         if algo.name in trainedTargets:
           # most algorithm trainedParam dictionaries are indexed by target except for VARMA since it
@@ -297,10 +291,6 @@
         # keep settings with targets that are present in the trainedParams for the specific algorithm
         filtered_settings = [paramSet for paramSet in settings if paramSet[0] in trainedTargets]
         self._tsaTrainedParams[algo] = algo.setClusteringValues(filtered_settings, self._tsaTrainedParams[algo])
-=======
-        params = algo.setClusteringValues(settings, self.getTsaTrainedParams()[algo])
-        self.getTsaTrainedParams()[algo] = params
->>>>>>> f1065ecd
 
   def findAlgoByName(self, name):
     """
@@ -381,21 +371,18 @@
       @ Out, results, dict, global ROM feature set
     """
     byAlgo = collections.defaultdict(list)
+    # Here we take the interpolated features and reorganize them to a dict
+    #   the original entry names are 'target|algorithmName|featureName'
+    #   the new structure is {algorithmName:(target,featureName,value)}
     for feature, values in params.items():
       target, algoName, ident = feature.split('|', maxsplit=2)
       byAlgo[algoName].append((target, ident, values))
-<<<<<<< HEAD
     for algo in self._tsaGlobalAlgorithms:
-=======
-    trainedParams = self.getTsaTrainedParams()
-    for algo in self.getTsaAlgorithms():
->>>>>>> f1065ecd
       settings = byAlgo.get(algo.name, None)
       # The incoming features are organized by algorithmName, but the trainedParams are indexed
       #    by the algorithm objects themselves. so there could be two objects with the same algo name.
       # Need to make sure that we send the right target information over (algorithms are agnostic)
       if settings:
-<<<<<<< HEAD
         trainedTargets = list(self._tsaTrainedParams[algo]) # list of targets used in the specific algorithm
         if algo.name in trainedTargets:
           # most algorithm trainedParam dictionaries are indexed by target except for VARMA since it
@@ -405,13 +392,6 @@
         filtered_settings = [paramSet for paramSet in settings if paramSet[0] in trainedTargets]
         self._tsaTrainedParams[algo] = algo.setClusteringValues(filtered_settings, self._tsaTrainedParams[algo])
     return self._tsaTrainedParams
-=======
-        # there might be multiple instances of same algo w/ different targets, need to filter by targets
-        # filtered_settings = [feat for feat in settings if feat[0] in self.getTsaTrainedParams()[algo]]
-        params = algo.setClusteringValues(settings, trainedParams[algo])
-        trainedParams[algo] = params
-    return trainedParams
->>>>>>> f1065ecd
 
   def finalizeLocalRomSegmentEvaluation(self,  settings, evaluation, globalPicker, localPicker=None):
     """
