--- conflicted
+++ resolved
@@ -125,11 +125,7 @@
     # notFound must be empty
     assert(not notFound)
     if 'outlier_label' in settings and settings['outlier_label'] is not None\
-<<<<<<< HEAD
-      and len(settings['outlier_label']) == 1:
-=======
        and len(settings['outlier_label']) == 1:
->>>>>>> f36cc108
       if settings['outlier_label'][0] == 'None':
         settings['outlier_label'] = None
       elif settings['outlier_label'][0] == 'most_frequent':
