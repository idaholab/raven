--- conflicted
+++ resolved
@@ -23,16 +23,6 @@
     esac
 done
 
-<<<<<<< HEAD
-=======
-if [[ ! $SKIP_CONDA == 0 ]]; then
-    echo 'Loading libraries ...'
-    source $SCRIPT_DIR/scripts/establish_conda_env.sh --load
-else
-    PYTHON_COMMAND=${PYTHON_COMMAND:=python}
-fi
-
->>>>>>> 8a807cb1
 for A in "$@"; do
     case $A in
         --library_report | --library-report)
@@ -47,11 +37,9 @@
 $PYTHON_COMMAND $SCRIPT_DIR/scripts/copy_plugins_tests.py
 # run the tests
 echo 'Running tests ...'
-<<<<<<< HEAD
-$PYTHON_COMMAND $SCRIPT_DIR/rook/main.py "$@"
-=======
+
 $PYTHON_COMMAND $SCRIPT_DIR/rook/main.py "${ARGS[@]}"
->>>>>>> 8a807cb1
+
 # grep return code
 rc=$?
 # this copy back the plugins and remove them from the source folder
