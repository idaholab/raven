#!/bin/bash
echo 'Running RAVEN tests ...'

SCRIPT_NAME=`readlink $0`
if test -x "$SCRIPT_NAME";
then
    SCRIPT_DIRNAME=`dirname $SCRIPT_NAME`
else
    SCRIPT_DIRNAME=`dirname $0`
fi
SCRIPT_DIR=`(cd $SCRIPT_DIRNAME; pwd)`

SKIP_CONDA=1 # 0 for skipping conda, 1 for not skipping
TEST_SET=2 # 0 for normal tests, 1 for plugin tests, 2 for both

# source read ravenrc script
RAVEN_RC_SCRIPT=$SCRIPT_DIR/scripts/read_ravenrc.sh
RAVEN_RC_SCRIPT="${RAVEN_RC_SCRIPT//\\//}"
source $RAVEN_RC_SCRIPT

# set up installation manager
INSTALLATION_MANAGER=$(read_ravenrc "INSTALLATION_MANAGER")
if [[ "$INSTALLATION_MANAGER" == "PIP" ]];
  then
  SKIP_CONDA=0
else
  # conda
  SKIP_CONDA=1
fi

# read command-line arguments
ARGS=()
for A in "$@"; do
    case $A in
        --skip-conda)
            SKIP_CONDA=0
            ;;
        --raven)
            TEST_SET=0
            ;;
        --plugins)
            TEST_SET=1
            ;;
        --test_all)
            TEST_SET=2
            ;;
        *)
            ARGS+=("$A")
            ;;
    esac
done
echo 'Loading libraries ...'
if [[ ! $SKIP_CONDA == 0 ]]; then
    source $SCRIPT_DIR/scripts/establish_conda_env.sh --load
else
    source $SCRIPT_DIR/scripts/establish_conda_env.sh --load --installation-manager PIP
    #PYTHON_COMMAND=${PYTHON_COMMAND:=python}
fi

# pick tests to run
## test set 0 is normal raven tests
## test set 1 is plugins only tests
## test set 2 is both normal raven and plugins tests

if [[ $TEST_SET == 0 ]] || [[ $TEST_SET == 2 ]]; then
  DO_RAVEN=0
else
  DO_RAVEN=1
fi
if [[ $TEST_SET == 1 ]] || [[ $TEST_SET == 2 ]]; then
  DO_PLUGINS=0
else
  DO_PLUGINS=1
fi

for A in "$@"; do
    case $A in
        --library_report | --library-report)
            $PYTHON_COMMAND $SCRIPT_DIR/scripts/library_report
            exit
            ;;
    esac
done

# run the tests
# success/fail storage
#   Names of successful test sets are stored in "PASSED"
#   Names of failed test sets are stored in "FAILED"
#   Success of most recent test stored in "rc"
#   Total number of failed test sets stored in "ALL_PASS"

if [[ $DO_RAVEN == 0 ]]; then
  echo
  echo "********************************************************************************"
  echo
  echo 'Running RAVEN tests ...'

  $PYTHON_COMMAND $SCRIPT_DIR/rook/main.py --config-file=$SCRIPT_DIR/developer_tools/rook.ini "${ARGS[@]}"
  # store return codes individually (rc) and combined (ALL_PASS)
  rc=$?
  ALL_PASS=$rc
  if [[ $rc != 0 ]]; then
      echo ' ... there were failed RAVEN tests!'
      FAILED=( "RAVEN" )
  else
      echo ' ... RAVEN tests passed successfully.'
      PASSED=( "RAVEN" )
  fi # end "if passed"

  # test the API for Plugins using the ExamplePlugin
  ## note this means the ExamplePlugin may be run both as a RAVEN test and as a plugin test
  ## this is desired for machinery testing; as a result the ExamplePlugin should be as
  ## lightweight as practical!
  P=PluginAPI
  LOCATION=$($PYTHON_COMMAND $SCRIPT_DIR/scripts/plugin_handler.py -f ExamplePlugin)/tests
  echo
  echo "********************************************************************************"
  echo
  echo Running $P tests ...
  # get location of ExamplePlugin test dir
<<<<<<< HEAD
  $PYTHON_COMMAND $SCRIPT_DIR/rook/main.py --test-dir $LOCATION "${ARGS[@]}"
=======
  $PYTHON_COMMAND $SCRIPT_DIR/rook/main.py --test-dir $LOCATION --add-non-default-run-types qsub "${ARGS[@]}"
>>>>>>> 8509007b
  rc=$?
  ALL_PASS=$(($ALL_PASS + $rc))
  if [[ $rc != 0 ]]; then
      echo  ... there were failed $P tests!
      FAILED=( "${FAILED[@]}" "$P" )
  else
      echo  ... $P tests passed successfully.
      PASSED=( "${PASSED[@]}" "$P" )
  fi # end "if passed"
fi   # end "if do raven"

# now do plugins

if [[ $DO_PLUGINS == 0 ]]; then
  # Now run the plugin tests
  echo 'Loading plugin tests ...'
  PLUGINS=$($PYTHON_COMMAND $SCRIPT_DIR/scripts/plugin_handler.py -l)
  for P in $PLUGINS; do
    LOCATION=$($PYTHON_COMMAND $SCRIPT_DIR/scripts/plugin_handler.py -f $P)/tests
    # TODO extend config to use RAVEN and PLUGIN config options without redoing all tests
    echo
    echo "********************************************************************************"
    echo
    echo Starting tests for plugin "$P" ...
<<<<<<< HEAD
    # add RAVEN testers to plugin testers
    ROOK_COMMAND="$PYTHON_COMMAND $SCRIPT_DIR/rook/main.py --test-dir $LOCATION --testers-dir $SCRIPT_DIR/scripts/TestHarness/testers,$LOCATION/../src/Testers ${ARGS[@]}"
    $ROOK_COMMAND
=======
    $PYTHON_COMMAND $SCRIPT_DIR/rook/main.py --test-dir $LOCATION "${ARGS[@]}"
>>>>>>> 8509007b
    rc=$?
    ALL_PASS=$(($ALL_PASS + $rc))
    if [[ $rc != 0 ]]; then
      echo  ... there were failed tests for plugin "$P"!
      FAILED=( "${FAILED[@]}" "$P" )
    else
      echo Tests passed for plugin "$P".
      PASSED=( "${PASSED[@]}" "$P" )
    fi
  done  # finish "for each plugin"
fi      # finish "if do plugins"

## FINISHED running tests

# report results
echo
echo "********************************************************************************"
echo
if [[ $ALL_PASS != 0 ]]; then
  echo  ... there were failed tests!
  echo The following test sets passed: ${PASSED[@]}
  echo The following test sets failed: ${FAILED[@]}
  exit $ALL_PASS
else
  echo Tested sets: ${PASSED[@]}
  echo ... tests passed!
fi
<|MERGE_RESOLUTION|>--- conflicted
+++ resolved
@@ -118,11 +118,7 @@
   echo
   echo Running $P tests ...
   # get location of ExamplePlugin test dir
-<<<<<<< HEAD
-  $PYTHON_COMMAND $SCRIPT_DIR/rook/main.py --test-dir $LOCATION "${ARGS[@]}"
-=======
   $PYTHON_COMMAND $SCRIPT_DIR/rook/main.py --test-dir $LOCATION --add-non-default-run-types qsub "${ARGS[@]}"
->>>>>>> 8509007b
   rc=$?
   ALL_PASS=$(($ALL_PASS + $rc))
   if [[ $rc != 0 ]]; then
@@ -147,13 +143,9 @@
     echo "********************************************************************************"
     echo
     echo Starting tests for plugin "$P" ...
-<<<<<<< HEAD
     # add RAVEN testers to plugin testers
     ROOK_COMMAND="$PYTHON_COMMAND $SCRIPT_DIR/rook/main.py --test-dir $LOCATION --testers-dir $SCRIPT_DIR/scripts/TestHarness/testers,$LOCATION/../src/Testers ${ARGS[@]}"
     $ROOK_COMMAND
-=======
-    $PYTHON_COMMAND $SCRIPT_DIR/rook/main.py --test-dir $LOCATION "${ARGS[@]}"
->>>>>>> 8509007b
     rc=$?
     ALL_PASS=$(($ALL_PASS + $rc))
     if [[ $rc != 0 ]]; then
