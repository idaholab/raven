<!--
Structure:
<root>
  <install-method>
    ...
  </install method>
  <next-install-method> etc
</root>
Note all install methods after "main" take
  Instructions:

 add library:                <library>pinned.version.number</library>
 add with no pinned version: <library/>
 remove a library:           <library>remove</library>
 action for limited OS:      <library os='windows'>...
 add library from forge:     <library source='forge'>...
 optional:                   <library optional='True'>...
 skip run/install check:     <library skip_check='True'>...
 add pip library with extra parameters:
                             <ray source="pip" pip_extra="[tune]">1.9</ray>
   the above will use pip_extra to translate into a command:
     pip install ray[tune]==1.9.*
   which installs ray and the dependencies for Ray Tune

 default OS is "all"
 default source is "conda" meaning main conda repo
 default optional is "false"

 For more information about the command line arguments to library_handler.sh, see that module.
 Also try
       `python library_handler.sh -h` and
       `python library_handler.sh conda -h`

 end reading flow
-->
<dependencies>
  <main>
<<<<<<< HEAD
    <h5py>3.6</h5py>
=======
    <h5py/>
>>>>>>> 8d064cb6
    <numpy>1.18</numpy>
    <scipy>1.5</scipy>
    <scikit-learn>0.24</scikit-learn>
    <pandas>1.1</pandas>
    <xarray>0.16</xarray>
    <netcdf4>1.5</netcdf4>
    <matplotlib>3.2</matplotlib>
    <statsmodels>0.12</statsmodels>
    <cloudpickle>1.6</cloudpickle>
<<<<<<< HEAD
    <tensorflow>2.7</tensorflow>
=======
    <tensorflow os='windows,linux'>2.3</tensorflow>
    <tensorflow os='mac'>2.7</tensorflow>
>>>>>>> 8d064cb6
    <python skip_check='True'>3</python>
    <hdf5 skip_check='True'/>
    <swig skip_check='True'/>
    <pylint/>
    <coverage/>
    <lxml/>
    <psutil/>
    <pip/>
    <importlib_metadata/>
    <pyside2/>
    <nomkl os='linux' skip_check='True'/>
    <numexpr os='linux'/>
    <cmake skip_check='True' optional='True'/>
<<<<<<< HEAD
    <ray os="mac,linux" source="pip" pip_extra="[default]">1.12</ray>
=======
    <ray source="pip" pip_extra="[default]">1.12</ray>
    <!-- redis is needed by ray, but on windows, this seems to need to be explicitly stated -->
    <redis source="pip" os='windows'/>
>>>>>>> 8d064cb6
    <imageio>2.9</imageio>
    <line_profiler optional='True'/>
    <!-- <ete3 optional='True'/> -->
    <pywavelets optional='True'>1.1</pywavelets>
    <numdifftools source="pip">0.9.39</numdifftools>
    <fmpy optional='True'/>
    <xmlschema source="pip"/>
    <pyomo optional='True'>6.4</pyomo>
    <glpk skip_check='True' optional='True'/>
    <ipopt skip_check='True' optional='True'/>
    <cyipopt optional='True'/>
    <pyomo-extensions source="pyomo" skip_check='True' optional='True'/>
    <protobuf source="pip">3</protobuf> <!-- needed because protobuf 4 incompatible with current ray -->
    <setuptools/>
  </main>
  <alternate name="pip">
    <hdf5>remove</hdf5>
    <swig>remove</swig>
    <pip>remove</pip>
    <python>remove</python>
    <nomkl>remove</nomkl>
    <numexpr>remove</numexpr>
  </alternate>
  <alternate name="none">
    <hdf5>remove</hdf5>
    <swig>remove</swig>
    <pip>remove</pip>
    <python>remove</python>
    <nomkl>remove</nomkl>
    <numexpr>remove</numexpr>
  </alternate>
</dependencies><|MERGE_RESOLUTION|>--- conflicted
+++ resolved
@@ -35,11 +35,7 @@
 -->
 <dependencies>
   <main>
-<<<<<<< HEAD
-    <h5py>3.6</h5py>
-=======
     <h5py/>
->>>>>>> 8d064cb6
     <numpy>1.18</numpy>
     <scipy>1.5</scipy>
     <scikit-learn>0.24</scikit-learn>
@@ -49,12 +45,8 @@
     <matplotlib>3.2</matplotlib>
     <statsmodels>0.12</statsmodels>
     <cloudpickle>1.6</cloudpickle>
-<<<<<<< HEAD
-    <tensorflow>2.7</tensorflow>
-=======
     <tensorflow os='windows,linux'>2.3</tensorflow>
     <tensorflow os='mac'>2.7</tensorflow>
->>>>>>> 8d064cb6
     <python skip_check='True'>3</python>
     <hdf5 skip_check='True'/>
     <swig skip_check='True'/>
@@ -68,13 +60,9 @@
     <nomkl os='linux' skip_check='True'/>
     <numexpr os='linux'/>
     <cmake skip_check='True' optional='True'/>
-<<<<<<< HEAD
-    <ray os="mac,linux" source="pip" pip_extra="[default]">1.12</ray>
-=======
     <ray source="pip" pip_extra="[default]">1.12</ray>
     <!-- redis is needed by ray, but on windows, this seems to need to be explicitly stated -->
     <redis source="pip" os='windows'/>
->>>>>>> 8d064cb6
     <imageio>2.9</imageio>
     <line_profiler optional='True'/>
     <!-- <ete3 optional='True'/> -->
