--- conflicted
+++ resolved
@@ -35,21 +35,12 @@
 -->
 <dependencies>
   <main>
-<<<<<<< HEAD
     <h5py/>
     <numpy>1.21</numpy>
     <scipy>1.7</scipy>
     <scikit-learn>0.24</scikit-learn>
     <pandas>1.3</pandas>
     <xarray>0.20</xarray>
-=======
-    <h5py>2.10</h5py>
-    <numpy>1.18</numpy>
-    <scipy>1.2</scipy>
-    <scikit-learn>0.24</scikit-learn>
-    <pandas>1.1</pandas>
-    <xarray>0.16</xarray>
->>>>>>> da6ee23b
     <netcdf4>1.5</netcdf4>
     <matplotlib>3.4</matplotlib>
     <statsmodels>0.12</statsmodels>
