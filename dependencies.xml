--- conflicted
+++ resolved
@@ -84,10 +84,6 @@
     <ipopt skip_check='True' optional='True'/>
     <cyipopt optional='True'/>
     <pyomo-extensions source="pyomo" skip_check='True' optional='True'/>
-<<<<<<< HEAD
-    <setuptools>69</setuptools>
-=======
->>>>>>> ffcc94fb
     <!-- This is because liblapack 3.9.0 build 21 is broken (and can probably be removed if there ever is a build 22).  This can also be removed when scipy is updated to version 1.12 -->
     <liblapack skip_check='True' os='windows' machine='x86_64'>3.9.0=20_win64_mkl</liblapack>
     <setuptools>69</setuptools> <!-- ray 2.6 can't be installed with setuptools 70 -->
