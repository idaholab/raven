--- conflicted
+++ resolved
@@ -62,11 +62,8 @@
     <line_profiler optional='True'/>
     <!-- <ete3 optional='True'/> -->
     <pywavelets optional='True'>1.1</pywavelets>
-<<<<<<< HEAD
     <fmpy/>
-=======
     <xmlschema source="pip"/>
->>>>>>> bb23b0c7
   </main>
   <alternate name="pip">
     <hdf5>remove</hdf5>
