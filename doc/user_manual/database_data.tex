\section{DataObjects}
\label{sec:DataObjects}

As seen in the previous chapters, different entities in the RAVEN
code interact with each other in order to create, ideally, an infinite number of
different calculation flows.
%
These interactions are made possible through a data handling system that each
entity understands.
%
This system is called the ``DataObjects'' framework.

The \xmlNode{DataObjects} tag is a container of data objects of various types that can
be constructed during the execution of a particular calculation flow.
%
These data objects can be used as input or output for a particular
\textbf{Model} (see Roles' meaning in section \ref{sec:models}), etc.
%
Currently, RAVEN supports 3 different data types, each with a particular
conceptual meaning.
%
These data types are instantiated as sub-nodes in the \xmlNode{DataObjects} block of
an input file:
\begin{itemize}
  \item \xmlNode{PointSet} is a collection of individual objects, each
  describing the state of the system at a certain point (e.g. in time).
  %
  It can be considered a mapping between multiple sets of parameters in the
  input space and the resulting sets of outcomes in the output space at a
  particular point (e.g. in time).
  %
  \item \xmlNode{HistorySet} is a collection of individual objects each
  describing the temporal evolution of the state of the system within a certain
  input domain.
  %
  It can be considered a mapping between multiple sets of parameters in the
  input space and the resulting sets of temporal evolution in the output
  space.
  %
   \item \xmlNode{DataSet} is a generalization of the previously described DataObject, 
   aimed to contain a mixture of data (scalars, arrays, etc.). The variables here stored
   can be independent (i.e. scalars) or dependent (arrays) on certain dimensions (e.g. time, coordinates, etc.).
  %
  It can be considered a mapping between multiple sets of parameters in the
  input space (both dependent and/or independent) and the resulting sets of evolution in the output
  space (both dependent and/or independent).
  %
  \nb \textcolor{red} {\textbf{The  \xmlNode{DataSet} is currently usable in the  \xmlNode{EnsembleModel} only (see \ref{subsec:models_EnsembleModel} )}}
\end{itemize}

In summary, the DataObjects accept the following data in their input/output spaces:
\begin{table}[h]
\centering
\caption{DataObjects' accepted data formats.}
\label{DataObjectDataFormatTable}
\begin{tabular}{|c|c|c|}
\hline
\textbf{DataObject}                        & \textbf{Input Space} & \textbf{Output Space} \\ \hline
{\color[HTML]{FE0000} \textit{PointSet}}   & scalars              & scalars               \\ \hline
{\color[HTML]{FE0000} \textit{HistorySet}} & scalars              & vectors               \\ \hline
{\color[HTML]{FE0000} \textit{DataSet}}    & any                  & any                   \\ \hline
\end{tabular}
\end{table}


As noted above, each data object represents a mapping between a set of
parameters and the resulting outcomes.
%
The data objects are defined within the main XML block called \xmlNode{DataObjects}:
\begin{lstlisting}[style=XML]
<Simulation>
   ...
  <DataObjects>
    <PointSet name='***'>...</PointSet>
    <HistorySet name='***'>...</HistorySet>
    <DataSet name='***'>...</DataSet>
  </DataObjects>
   ...
</Simulation>
\end{lstlisting}

Independently on the type of data, the respective XML node has the following
available attributes:
\vspace{-5mm}
\begin{itemize}
  \itemsep0em
  \item \xmlAttr{name}, \xmlDesc{required string attribute}, is a user-defined
  identifier for this data object.
    %
  \nb As with other objects, this name can be used to refer to this specific
  entity from other input blocks in the XML.
  %
%  % Regarding the time attribute, we need to take a better decision... Now it is very confusing.
%  \item \xmlAttr{time}, \xmlDesc{optional float or string attribute}, time
%    attribute.
%    %
%    Here, the user can specify either the time (value) at which the outcomes
%    need to be taken (History-like object, it represents the time from which the
%    outcomes' evolution need to be tracked) or a string  that can be either
%    ``end'', at the end of the history, or ``all'', consider.
%    %
%    \default{random seed};
%  \item \xmlAttr{inputTs}, \xmlDesc{optional integer attribute}, used to
%  specify at which ``time step'' the input space needs to be retrieved.
%  %
%  \nb If the user wants to take conditions from the end of the simulation, s/he
%  can directly input ``-1.''
%  %
%  \default{0}
%  \item \xmlAttr{operator}, \xmlDesc{optional string attribute}, is aimed at
%  performing simple operations on the data to be stored.
%  %
%  %
%  The 3 options currently available are:
%  \begin{itemize}
%    \item \xmlString{max}
%    \item \xmlString{min}
%    \item \xmlString{average}
%  \end{itemize}
%  %
%  \default{None}

  \item \xmlAttr{hierarchical}, \xmlDesc{optional boolean attribute}, 
  This flag is going to ``control'' the printing/plotting of the DataObject in 
  case a hierarchical structure is determined (e.g.
  data coming from Dynamic Event Tree-like approaches):
  \begin{itemize}
    \item if \textbf{True} all the branches of the tree are going to be printed/plotted independently 
               (i.e. all the branches are going to be exposed independently)
    \item if \textbf{False} all the branches are going to be walked back and reconstructed in order to create independent histories
  \end{itemize}
  %
  \default{False}
\end{itemize}
\vspace{-5mm}
In each XML node (e.g. \xmlNode{PointSet}, \xmlNode{HistorySet} or  \xmlNode{DataSet}), the user
needs to specify the following sub-nodes:
\begin{itemize}
  \item \xmlNode{Input}, \xmlDesc{comma separated string, required field}, lists
  the input parameters to which this data is connected.
  %
  \item \xmlNode{Output}, \xmlDesc{comma separated string, required field}, lists
  the output parameters to which this data is connected.
  %
\end{itemize}

The  \xmlNode{PointSet} and  \xmlNode{HistorySet} objects are a specialization of the  \xmlNode{DataSet} where the 
independent dimensions are defaulted to none, for the \xmlNode{PointSet}, or to the \textit{pivotParameter} (e.g. time), for the \xmlNode{HistorySet}.
If a  \xmlNode{DataSet} needs to be constructed, an additional information (e.g. sub-node) needs to be inputted, the  \xmlNode{Index}:

\begin{itemize}
  \item \xmlNode{Index}, \xmlDesc{comma separated string, required field (if  \xmlNode{DataSet})}, lists
  the dependent variables that depend on this index (specified through the attribute  \xmlAttr{var}).
  This XML node requires the following attribute:
   \begin{itemize}
       \item \xmlAttr{var}, \xmlDesc{required string attribute}, the dimension name of this index (e.g. time)
   \end{itemize}
  %
\end{itemize}


In addition to the XML nodes \xmlNode{Input} and \xmlNode{Output} explained above, the user
can optionally specify a XML node named  \xmlNode{options}. The  \xmlNode{options} node can
contain the following optional XML sub-nodes:

\begin{itemize}
  \item \xmlNode{inputRow}, \xmlDesc{integer, optional field}, used to
       specify  the row (in the CSV file or HDF5 table) from which the input space
      needs to be retrieved (e.g. the time-step);
  %
  \item \xmlNode{outputRow}, \xmlDesc{integer, optional field}, used to
       specify  the row (in the CSV file or HDF5 table) from which the output space
      needs to be retrieved (e.g. the time-step). If this node is inputted, the nodes
       \xmlNode{operator} and  \xmlNode{outputPivotValue} can not be inputted (mutually exclusive).
     \\\nb This XML node is available for DataObjects of type \xmlNode{PointSet} only;
  %
  \item \xmlNode{operator}, \xmlDesc{string, optional field}, is aimed to perform
       simple operations on the data to be stored.
       The 3 options currently available are:
       \begin{itemize}
          \item \xmlString{max}
          \item \xmlString{min}
          \item \xmlString{average}
       \end{itemize}
       If this node is inputted, the nodes
       \xmlNode{outputRow} and  \xmlNode{outputPivotValue} can not be inputted (mutually exclusive).
       \\\nb This XML node is available for DataObjects of type \xmlNode{PointSet} only;
  %
  %%%%%%%%%%%%%%%%%%%%%%%%%%%%%%%%%%%%%%%%%%%%%%%%%%%%%%%%%%%%%%%%%%%%%%%%%%%%%%
  %%%% This feature is being disabled until the DataObjects handle data in a
  %%%% more encapsulated fashion. When the data can handle this all internally
  %%%% then we can re-add this feature. As of now, determining the rows
  %%%% associated to the outputPivotValue or inputPivotValue requires knowing
  %%%% information outside of the "value" passed into
  %%%% DataObject.updateOutputValue or DataObject.updateInputValue, thus the
  %%%% caller has to do this computation, but currently the caller occurs in ~50
  %%%% different places according to my grep of "updateOutputValue"
  %%%% -- DPM 8/29/2017
  % \item \xmlNode{pivotParameter}, \xmlDesc{string, optional field} the name of
  %   the parameter whose values need to be used as reference for the values
  %   specified in the XML nodes \xmlNode{inputPivotValue},
  %   \xmlNode{outputPivotValue}, or \xmlNode{inputPivotValue} (if inputted).
  %   This field can be used, for example, if the driven code output file uses  a
  %   different name for the variable ``time'' or to specify a different reference
  %   parameter (e.g. PRESSURE). Default value is \xmlString{time}.
  %   \\\nb The variable specified here should be monotonic; the code does not
  %   check for eventual oscillation and is going to take the first occurance for
  %   the values specified in the XML nodes \xmlNode{inputPivotValue},
  %   \xmlNode{outputPivotValue}, and  \xmlNode{inputPivotValue};
  % %
  % \item \xmlNode{inputPivotValue}, \xmlDesc{float, optional field}, the value of the \xmlNode{pivotParameter} at which the input space needs to be retrieved
  %   If this node is inputted, the node  \xmlNode{inputRow} can not be inputted (mutually exclusive).
  %   %
  % \item \xmlNode{outputPivotValue}. This node can be either a float or a list of floats, depending on the type of DataObjects:
  %  \begin{itemize}
  %     \item if \xmlNode{HistorySet},\xmlNode{outputPivotValue}, \xmlDesc{list of floats, optional field},  list of values of the
  %                         \xmlNode{pivotParameter} at which the output space needs to be retrieved;
  %     \item if \xmlNode{PointSet},\xmlNode{outputPivotValue}, \xmlDesc{float, optional field},  the value of the \xmlNode{pivotParameter}
  %        at which the output space needs to be retrieved. If this node is inputted, the node  \xmlNode{outputRow} can not be inputted (mutually exclusive);
  %  \end{itemize}
  %%%%%%%%%%%%%%%%%%%%%%%%%%%%%%%%%%%%%%%%%%%%%%%%%%%%%%%%%%%%%%%%%%%%%%%%%%%%%%
  %
  It needs to be noticed that if the optional nodes in the block \xmlNode{options} are not inputted, the following default are applied:
    \begin{itemize}
       \item the Input space (scalars) is retrieved from the first row in the CSVs files or HDF5 tables (if the parameters specified are not 
          among the variables sampled by RAVEN); In case of the  \xmlNode{DataSet}, if any of the input space variables depend on an \xmlNode{Index}, they 
          are going to be linked to the \xmlNode{Index} variable
       \item  the output space defaults are as follows:
       \begin{itemize}
           \item if \xmlNode{PointSet}, the output space is retrieved from the last row in the CSVs files or HDF5 tables;
           \item if \xmlNode{HistorySet}, the output space is represented by all the rows found in  the CSVs or HDF5 tables.
           \item if \xmlNode{DataSet}, the output space of the variables that do not depends on any index is retrieved from the last row in the CSVs files or HDF5 tables; 
<<<<<<< HEAD
           on the contrary, he output space of the variables that depends on indexes is represented by all the rows found in  the CSVs or HDF5 tables (if they match 
=======
           on the contrary, the output space of the variables that depends on indexes is represented by all the rows found in  the CSVs or HDF5 tables (if they match 
>>>>>>> 3067d8b4
           with the indexes' dimension)
        \end{itemize}
    \end{itemize}
    
\end{itemize}

\begin{lstlisting}[style=XML,morekeywords={operator,hierarchical,name,var}]
  <DataObjects>
    <PointSet name='outTPS1'>
      <options>
       <inputRow>1</inputRow>
       <outputRow>-1</outputRow>
      </options>
      <Input>pipe_Area,pipe_Dh,Dummy1</Input>
      <Output>pipe_Hw,pipe_Tw,time</Output>
    </PointSet>
    <HistorySet name='stories1'>
        <options>
            <inputRow>1</inputRow>
            <outputRow>-1</outputRow>
        </options>
      <Input>pipe_Area,pipe_Dh</Input>
      <Output>pipe_Hw,pipe_Tw,time</Output>
    </HistorySet>
    <DataSet name='aDataSet'>
      <Input>pipe_Area,pipe_Dh</Input>
      <Output>pipe_Hw,pipe_Tw</Output>
      <Index var="time">pipe_Hw,pipe_Tw</Index>
    </DataSet>
  </DataObjects>
\end{lstlisting}

\section{Databases}
\label{sec:Databases}
The RAVEN framework provides the capability to store and retrieve data to/from
an external database.
%
Currently RAVEN has support for only a database type called \textbf{HDF5}.
%
This database, depending on the data format it is receiving, will organize
itself in a ``parallel'' or ``hierarchical'' fashion.
%
The user can create as many database objects as needed.
%
The Database objects are defined within the main XML block called
\xmlNode{Databases}:
\begin{lstlisting}[style=XML]
<Simulation>
  ...
  <Databases>
    ...
    <HDF5 name="aDatabaseName1" readMode="overwrite"/>
    <HDF5 name="aDatabaseName2" readMode="overwrite"/>
    ...
  </Databases>
  ...
</Simulation>
\end{lstlisting}
The specifications of each Database of type HDF5 needs to be defined within the
XML block \xmlNode{HDF5}, that recognizes the following attributes:
\vspace{-5mm}
\begin{itemize}
  \itemsep0em
  \item \xmlAttr{name}, \xmlDesc{required string attribute}, a user-defined
  identifier of this object.
  %
  \nb As with other objects, this is name can be used to reference this specific
  entity from other input blocks in the XML.
  \item \xmlAttr{readMode}, \xmlDesc{required string attribute}, defines whether an existing database should
    be read when loaded (\xmlString{read}) or overwritten (\xmlString{overwrite}).
    \nb if in \xmlString{read} mode and the database is not found, RAVEN will read in
    the data as empty and raise a warning, NOT an error.
  %
  \item \xmlAttr{directory}, \xmlDesc{optional string attribute}, this attribute
  can be used to specify a particular directory path where the database will be
  created or read from.  If an absolute path is given, RAVEN will respect it; otherwise,
  the path will be assumed to be relative to the \xmlNode{WorkingDir} from the \xmlNode{RunInfo} block.
  RAVEN recognizes path expansion tools such as tildes (\emph{user dir}), single dots (\emph{current dir}),
  and double dots (\emph{parent dir}).
  %
  \default{workingDir/DatabaseStorage}.  The \xmlNode{workingDir} is
   the one defined within the \xmlNode{RunInfo} XML block (see Section~\ref{sec:RunInfo}).
  \item \xmlAttr{filename}, \xmlDesc{optional string attribute}, specifies the
  filename of the HDF5 that will be created in the \xmlAttr{directory}.
  %
  \nb When this attribute is not specified, the newer database filename will be
  named \texttt{name}.h5, where \textit{name} corresponds to the \xmlAttr{name}
  attribute of this object.
  %
  \default{None}
  \item \xmlAttr{compression}, \xmlDesc{optional string attribute}, compression
  algorithm to be used.
  %
  Available are:
  \begin{itemize}
    \item \xmlString{gzip}, best where portability is required.
    %
    Good compression, moderate speed.
    %
    \item \xmlString{lzf}, Low to moderate compression, very fast.
    %
  \end{itemize}
  \default{None}
\end{itemize}

In addition, the \xmlNode{HDF5} recognizes the following subnodes:
\begin{itemize}
  \itemsep0em
  \item \xmlNode{variables}, \xmlDesc{optional, comma-separated string}, allows only a pre-specified set of variables to be
    included in the HDF5 when it is written to.  If this node is not included, by default the HDF5 will
    include ALL of the input/output variables as a result of the step it is part of.  If included, only the
    comma-separated variable names will be included if found.

    \nb RAVEN will not error if one of the requested variables is not found; instead, it will silently pass.
    It is recommended that a small trial run is performed, loading the HDF5 back into a data object, to check
    that the correct variables are saved to the HDF5 before performing large-scale calculations.
\end{itemize}


Example:
\begin{lstlisting}[style=XML,morekeywords={directory,filename}]
<Databases>
  <HDF5 name="aDatabaseName1" directory=''path_to_a_dir'' compression=''lzf'' readMode='overwrite'/>
  <HDF5 name="aDatabaseName2" filename=''aDatabaseName2.h5'' readMode='read'/>
</Databases>
\end{lstlisting}<|MERGE_RESOLUTION|>--- conflicted
+++ resolved
@@ -230,11 +230,7 @@
            \item if \xmlNode{PointSet}, the output space is retrieved from the last row in the CSVs files or HDF5 tables;
            \item if \xmlNode{HistorySet}, the output space is represented by all the rows found in  the CSVs or HDF5 tables.
            \item if \xmlNode{DataSet}, the output space of the variables that do not depends on any index is retrieved from the last row in the CSVs files or HDF5 tables; 
-<<<<<<< HEAD
-           on the contrary, he output space of the variables that depends on indexes is represented by all the rows found in  the CSVs or HDF5 tables (if they match 
-=======
            on the contrary, the output space of the variables that depends on indexes is represented by all the rows found in  the CSVs or HDF5 tables (if they match 
->>>>>>> 3067d8b4
            with the indexes' dimension)
         \end{itemize}
     \end{itemize}
