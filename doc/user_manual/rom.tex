\newcommand{\zNormalizationPerformed}[1]
{
  \textcolor{red}{\\It is important to NOTE that RAVEN uses a Z-score normalization of the training data before
  constructing the \textit{#1} ROM:
\begin{equation}
  \mathit{\mathbf{X'}} = \frac{(\mathit{\mathbf{X}}-\mu )}{\sigma }
\end{equation}
 }
}

\newcommand{\zNormalizationNotPerformed}[1]
{
  \textcolor{red}{
  \\It is important to NOTE that RAVEN does not pre-normalize the training data before
  constructing the \textit{#1} ROM.}
}

\newcommand{\romClusterOption}[0]
{
  \item \xmlNode{Segment}, \xmlDesc{node, optional}, provides an alternative way to build the ROM. When
    this mode is enabled, the subspace of the ROM (e.g. ``time'') will be divided into segments as
    requested, then a distinct ROM will be trained on each of the segments. This is especially helpful if
    during the subspace the ROM representation of the signal changes significantly. For example, if the signal
    is different during summer and winter, then a signal can be divided and a distinct ROM trained on the
    segments. By default, no segmentation occurs.

    To futher enable clustering of the segments, the \xmlNode{Segment} has the following attributes:
    \begin{itemize}
      \item \xmlAttr{grouping}, \xmlDesc{string, optional field} enables the use of ROM subspace clustering in
        addition to segmenting if set to \xmlString{cluster}. If set to \xmlString{segment}, then performs
        segmentation without clustering. If clustering, then an additional node needs to be included in the
        \xmlNode{Segment} node, as described below.
        \default{segment}
    \end{itemize}

    This node takes the following subnodes:
    \begin{itemize}
      \item \xmlNode{subspace}, \xmlDesc{string, required field} designates the subspace to divide. This
        should be the pivot parameter (often ``time'') for the ROM. This node also requires an attribute
        to determine how the subspace is divided, as well as other attributes, described below:
        \begin{itemize}
          \item \xmlAttr{pivotLength}, \xmlDesc{float, optional field}, provides the value in the subspace
            that each segment should attempt to represent, independently of how the data is stored. For
            example, if the subspace has hourly resolution, is measured in seconds, and the desired
            segmentation is daily, the \xmlAttr{pivotLength} would be 86400.
            Either this option or \xmlAttr{divisions} must be provided.
          \item \xmlAttr{divisions}, \xmlDesc{integer, optional field}, as an alternative to
            \xmlAttr{pivotLength}, this attribute can be used to specify how many data points to include in
            each subdivision, rather than use the pivot values. The algorithm will attempt to split the data
            points as equally as possible.
            Either this option or \xmlAttr{pivotLength} must be provided.
          \item \xmlAttr{shift}, \xmlDesc{string, optional field}, governs the way in which the subspace is
            treated in each segment. By default, the subspace retains its actual values for each segment; for
            example, if each segment is 4 hours long, the first segment starts at time 0, the second at 4
            hours, the third at 8 hours, and so forth. Options to change this behavior are \xmlString{zero}
            and \xmlString{first}. In the case of \xmlString{zero}, each segment restarts the pivot with the
            subspace value as 0, shifting all other values similarly. In the example above, the first segment
            would start at 0, the second at 0, and the third at 0, with each ending at 4 hours. Note that the
            pivot values are restored when the ROM is evaluated. Using \xmlString{first}, each segment
            subspace restarts at the value of the first segment. This is useful in the event subspace 0 is not
            a desirable value.
        \end{itemize}
      \item \xmlNode{Classifier}, \xmlDesc{string, optional field} associates a \xmlNode{PostProcessor}
        defined in the \xmlNode{Models} block to this segmentation. If clustering is enabled (see
        \xmlAttr{grouping} above), then this associated Classifier will be used to cluster the segmented ROM
        subspaces. The attributes \xmlAttr{class}=\xmlString{Models} and
        \xmlAttr{type}=\xmlString{PostProcessor} must be set, and the text of this node is the \xmlAttr{name}
        of the requested Classifier. Note this Classifier must be a valid Classifier; not all PostProcessors
        are suitable. For example, see the DataMining PostProcessor subtype Clustering.
    \end{itemize}
}

\subsection{ROM}
\label{subsec:models_ROM}
A Reduced Order Model (ROM) is a mathematical model consisting of a fast
solution trained to predict a response of interest of a physical system.
%
The ``training'' process is performed by sampling the response of a physical
model with respect to variations of its parameters subject, for example, to
probabilistic behavior.
%
The results (outcomes of the physical model) of the sampling are fed into the
algorithm representing the ROM that tunes itself to replicate those results.
%
RAVEN supports several different types of ROMs, both internally developed and
imported through an external library called ``scikit-learn''~\cite{SciKitLearn}.

Currently in RAVEN, the ROMs are classified into several sub-types that, once chosen,
provide access to several different algorithms.
%
These sub-types are specified in the \xmlAttr{subType} attribute and should be
one of the following:
\begin{itemize}
  \item \xmlString{GaussPolynomialRom}, for both static and time-dependent regression
  \item \xmlString{HDMRRom}, for both static and time-dependent regression
  \item \xmlString{NDinvDistWeight}, for both static and time-dependent regression
  \item \xmlString{NDSpline}, for both static and time-dependent regression
  \item \xmlString{SciKitLearn}, for both static and time-dependent regression and classification
  \item \xmlString{MSR}, for both static and time-dependent regression
  \item \xmlString{ARMA}, for time-dependent stochastic regression (time series generator)
  \item \xmlString{PolyExponential}, for time-dependent regression
  \item \xmlString{DMD}, for time-dependent regression
\end{itemize}

\specBlock{a}{ROM}
%
\attrsIntro
%
\vspace{-5mm}
\begin{itemize}
  \itemsep0em
  \item \nameDescription
  \item \xmlAttr{subType}, \xmlDesc{required string attribute}, defines which of
  the sub-types should be used, choosing among the previously reported
  types.
  %
  This choice conditions the subsequent the required and/or optional
  \xmlNode{ROM} sub-nodes.
  %
\end{itemize}
\vspace{-5mm}

In the \xmlNode{ROM} input block, the following XML sub-nodes are required,
independent of the \xmlAttr{subType} specified:
%
\begin{itemize}
  %
   \item \xmlNode{Features}, \xmlDesc{comma separated string, required field},
     specifies the names of the features of this ROM.
   \nb These parameters are going to be requested for the training of this object
    (see Section~\ref{subsec:stepRomTrainer});
    \item \xmlNode{Target}, \xmlDesc{comma separated string, required field},
      contains a comma separated list of the targets of this ROM. These parameters
      are the Figures of Merit (FOMs) this ROM is supposed to predict.
    \nb These parameters are going to be requested for the training of this
    object (see Section \ref{subsec:stepRomTrainer}).
\end{itemize}

If a time-dependent ROM is requested, a \textbf{HistorySet} should be provided.
The temporal vairable specified in the \textbf{HistorySet} should be also listed
as sub-nodes inside \xmlNode{ROM}
%
\begin{itemize}
  \item \xmlNode{pivotParameter}, \xmlDesc{string, optional parameter}, specifies the pivot
    variable (e.g. time, etc) used in the input HistorySet.
    \default{time}
\end{itemize}
%
In addition, if the user wants to use the alias system, the following XML block can be inputted:
\begin{itemize}
  \item \aliasSystemDescription{ROM}
\end{itemize}


The types and meaning of the remaining sub-nodes depend on the sub-type
specified in the attribute \xmlAttr{subType}.

%
Note that if an HistorySet is provided in the training step then a temporal ROM is created, i.e. a ROM that generates not a single value prediction of each element indicated in the  \xmlNode{Target} block but its full temporal profile.
\\
\textcolor{red}{\\\textbf{It is important to NOTE that RAVEN uses a Z-score normalization of the training data before constructing most of the
Reduced Order Models (e.g. most of the SciKitLearn-based ROMs):}}
\begin{equation}
  \mathit{\mathbf{X'}} = \frac{(\mathit{\mathbf{X}}-\mu )}{\sigma }
\end{equation}
\\In the following sections the specifications of each ROM type are reported, highlighting when a \textbf{Z-score normalization} is performed by RAVEN before constructing the ROM or when it is not performed.

%
%%%%% ROM Model - NDspline  %%%%%%%
\subsubsection{NDspline}
\label{subsubsec:NDspline}
The NDspline sub-type contains a single ROM type, based on an $N$-dimensional
spline interpolation/extrapolation scheme.
%
In spline interpolation, the regressor is a special type of piece-wise
polynomial called tensor spline.
%
The interpolation error can be made small even when using low degree polynomials
for the spline.
%
Spline interpolation avoids the problem of Runge's phenomenon, in which
oscillation can occur between points when interpolating using higher degree
polynomials.
%

In order to use this ROM, the \xmlNode{ROM} attribute \xmlAttr{subType} needs to
be \xmlString{NDspline} (see the example below).
%
No further XML sub-nodes are required.
%
\nb This ROM type must be trained from a regular Cartesian grid.
%
Thus, it can only be trained from the outcomes of a grid sampling strategy.

\zNormalizationPerformed{NDspline}

\textbf{Example:}
\begin{lstlisting}[style=XML,morekeywords={name,subType}]
<Simulation>
  ...
  <Models>
    ...
    <ROM name='aUserDefinedName' subType='NDspline'>
       <Features>var1,var2,var3</Features>
       <Target>result1,result2</Target>
     </ROM>
    ...
  </Models>
  ...
</Simulation>
\end{lstlisting}

%%%%% ROM Model - GaussPolynomialRom  %%%%%%%
\subsubsection{pickledROM}
\label{subsubsec:pickledROM}
It is not uncommon for a reduced-order model (ROM) to be created and trained in one RAVEN run, then
serialized to file (\emph{pickled}), then loaded into another RAVEN run to be used as a model.  When this is
the case, a \xmlNode{ROM} with subtype \xmlString{pickledROM} is used to hold the place of the ROM that will
be loaded from file.  The notation for this ROM is much less than a typical ROM; it only requires a name and
its subtype.

Note that when loading ROMs from file, RAVEN will not perform any checks on the expected inputs or outputs of
a ROM; it is expected that a user know at least the I/O of a ROM before trying to use it as a model.
However, RAVEN does require that pickled ROMs be trained before pickling in the first place.

Initially, a pickledROM is not usable.  It cannot be trained or sampled; attempting to do so will raise an
error.  An \xmlNode{IOStep} is used to load the ROM from file, at which point the ROM will have all the same
characteristics as when it was pickled in a previous RAVEN run.

\textbf{Example:}
For this example the ROM has already been created and trained in another RAVEN run, then pickled to a file
called \texttt{rom\_pickle.pk}.  In the example, the file is identified in \xmlNode{Files}, the model is
defined in \xmlNode{Models}, and the model loaded in \xmlNode{Steps}.
{\footnotesize
\begin{lstlisting}[style=XML,morekeywords={name,subType}]
<Simulation>
  ...
  <Files>
    <Input name="rompk" type="">rom_pickle.pk</Input>
  </Files>
  ...
  <Models>
    ...
    <ROM name="myRom" subType="pickledROM"/>
    ...
  </Models>
  ...
  <Steps>
    ...
    <IOStep name="loadROM">
      <Input class="Files" type="">rompk</Input>
      <Output class="Models" type="ROM">myRom</Output>
    </IOStep>
    ...
  </Steps>
  ...
</Simulation>
\end{lstlisting}
}


\subsubsection{GaussPolynomialRom}
\label{subsubsec:GaussPolynomialRom}
The GaussPolynomialRom sub-type contains a single ROM type, based on a
characteristic Gaussian polynomial fitting scheme: generalized polynomial chaos
expansion (gPC).
%
In gPC, sets of polynomials orthogonal with respect to the distribution of uncertainty
are used to represent the original model.  The method converges moments of the original
model faster than Monte Carlo for small-dimension uncertainty spaces ($N<15$).
%
In order to use this ROM, the \xmlNode{ROM} attribute \xmlAttr{subType} needs to
be \xmlString{GaussPolynomialRom} (see the example below).
%
The GaussPolynomialRom is dependent on specific sampling; thus, this ROM cannot be trained unless a
SparseGridCollocation or similar Sampler specifies this ROM in its input and is sampled in a MultiRun step.
%
In addition to the common \xmlNode{Target} and \xmlNode{Features}, this ROM requires
two more nodes and can accept multiple entries of a third optional node.
\begin{itemize}
  \item \xmlNode{IndexSet}, \xmlDesc{string, required field},
  specifies the rules by which to construct multidimensional polynomials.  The options are
  \xmlString{TensorProduct}, \xmlString{TotalDegree},\\
  \xmlString{HyperbolicCross}, and \xmlString{Custom}.
  %
  Total degree is efficient for
  uncertain inputs with a large degree of regularity, while hyperbolic cross is more efficient
  for low-regularity input spaces.
  %
  If \xmlString{Custom} is chosen, the \xmlNode{IndexPoints} is required.
  %
  \item \xmlNode{PolynomialOrder}, \xmlDesc{integer, required field},
  indicates the maximum polynomial order in any one dimension to use in the
  polynomial chaos expansion. \nb If non-equal importance weights are supplied in the optional
  \xmlNode{Interpolation} node, the actual polynomial order in dimensions with high
  importance might exceed this value; however, this value is still used to limit the
  relative overall order.
  %
  \item \xmlNode{SparseGrid},\xmlDesc{string, optional field}, allows specification of the multidimensional
    quadrature construction strategy.  Options are \xmlString{smolyak} and \xmlString{tensor}.  Default is
    \xmlString{smolyak}.
  \item \xmlNode{IndexPoints}, \xmlDesc{list of tuples, required field},
  used to specify the index set points in a \xmlString{Custom} index set.  The tuples are
  entered as comma-seprated values between parenthesis, with each tuple separated by a comma.
  Any amount of whitespace is acceptable.  For example, \xmlNode{IndexPoints}\verb'(0,1),(0,2),(1,1),(4,0)'\xmlNode{/IndexPoints}
  \nb{Using custom index sets
  does not guarantee accurate convergence.}
  %
  \item \xmlNode{Interpolation}, \xmlDesc{string, optional field},
  offers the option to specify quadrature, polynomials, and importance weights for the given
  variable name.  The ROM accepts any number of \xmlNode{Interpolation} nodes up to the
  dimensionality of the input space.  This node accepts several attributes, all of which are
  optional and default to
  the code-defined optimal choices based on the input dimension uncertainty distribution:
  \begin{itemize}
    \item \xmlAttr{quad}, \xmlDesc{string, optional field},
      specifies the quadrature type to use for collocation in this dimension.  The default options
      depend on the uncertainty distribution of the input dimension, as shown in Table
      \ref{tab:gpcCompatible}. Additionally, Clenshaw Curtis quadrature can be used for any
      distribution that doesn't include an infinite bound.
      \default{see Table \ref{tab:gpcCompatible}.}
      \nb For an uncertain distribution aside from the four listed on Table
      \ref{tab:gpcCompatible}, this ROM
      makes use of the uniform-like range of the distribution's CDF to apply quadrature that is
      suited uniform uncertainty (Legendre).  It converges more slowly than the four listed, but are
      viable choices.  Choosing polynomial type Legendre for any non-uniform distribution will
      enable this formulation automatically.
    \item \xmlAttr{poly}, \xmlDesc{string,optional field},
      specifies the interpolating polynomial family to use for the polynomial expansion in this
      dimension.  The default options depend on the quadrature type chosen, as shown in Table
      \ref{tab:gpcCompatible}.  Currently, no polynomials are available outside the
      default. \default{see Table \ref{tab:gpcCompatible}.}
    \item  \xmlAttr{weight}, \xmlDesc{float, optional field},
      delineates the importance weighting of this dimension.  A larger importance weight will
      result in increased resolution for this dimension at the cost of resolution in lower-weighted
      dimensions.  The algorithm normalizes weights at run-time.\default{1}.
  \end{itemize}
  %
\end{itemize}
\begin{table}[htb]
  \centering
  \begin{tabular}{c | c c}
    Unc. Distribution & Default Quadrature & Default Polynomials \\ \hline
    Uniform & Legendre & Legendre \\
    Normal & Hermite & Hermite \\ \hline
    Gamma & Laguerre & Laguerre \\
    Beta & Jacobi & Jacobi \\ \hline
    Other & Legendre* & Legendre*
  \end{tabular}
  \caption{GaussPolynomialRom defaults}
  \label{tab:gpcCompatible}
\end{table}
%
\nb This ROM type must be trained from a collocation quadrature set.
%
Thus, it can only be trained from the outcomes of a SparseGridCollocation sampler.
Also, this ROM must be referenced in the SparseGridCollocation sampler in order to
accurately produce the necessary sparse grid points to train this ROM.

\zNormalizationNotPerformed{GaussPolynomialRom}

\textbf{Example:}
{\footnotesize
\begin{lstlisting}[style=XML,morekeywords={name,subType}]
<Simulation>
  ...
  <Samplers>
    ...
    <SparseGridCollocation name="mySG" parallel="0">
      <variable name="x1">
        <distribution>myDist1</distribution>
      </variable>
      <variable name="x2">
        <distribution>myDist2</distribution>
      </variable>
      <ROM class = 'Models' type = 'ROM' >myROM</ROM>
    </SparseGridCollocation>
    ...
  </Samplers>
  ...
  <Models>
    ...
    <ROM name='myRom' subType='GaussPolynomialRom'>
      <Target>ans</Target>
      <Features>x1,x2</Features>
      <IndexSet>TotalDegree</IndexSet>
      <PolynomialOrder>4</PolynomialOrder>
      <Interpolation quad='Legendre' poly='Legendre' weight='1'>x1</Interpolation>
      <Interpolation quad='ClenshawCurtis' poly='Jacobi' weight='2'>x2</Interpolation>
    </ROM>
    ...
  </Models>
  ...
</Simulation>
\end{lstlisting}
}

When Printing this ROM via a Print OutStream (see \ref{sec:printing}), the available metrics are:
\begin{itemize}
  \item \xmlString{mean}, the mean value of the ROM output within the input space it was trained,
  \item \xmlString{variance}, the variance of the ROM output within the input space it was trained,
  \item \xmlString{samples}, the number of distinct model runs required to construct the ROM,
  \item \xmlString{indices}, the Sobol sensitivity indices (in percent), Sobol total indices, and partial variances,
  \item \xmlString{polyCoeffs}, the polynomial expansion coefficients (PCE moments) of the ROM.  These are
    listed by each polynomial combination, with the polynomial order tags listed in the order of the variables
    shown in the XML print.
\end{itemize}

%%%%% ROM Model - HDMRRom  %%%%%%%
\subsubsection{HDMRRom}
\label{subsubsec:HDMRRom}
The HDMRRom sub-type contains a single ROM type, based on a Sobol decomposition scheme.
%
In Sobol decomposition, also known as high-density model reduction (HDMR, specifically Cut-HDMR),
a model is approximated as as the sum of increasing-complexity interactions.  At its lowest level (order 1), it treats the function as a sum of the reference case plus a functional of each input dimesion separately.  At order 2, it adds functionals to consider the pairing of each dimension with each other dimension.  The benefit to this approach is considering several functions of small input cardinality instead of a single function with large input cardinality.  This allows reduced order models like generalized polynomial chaos (see \ref{subsubsec:GaussPolynomialRom}) to approximate the functionals accurately with few computations runs.
%
In order to use this ROM, the \xmlNode{ROM} attribute \xmlAttr{subType} needs to
be \xmlString{HDMRRom} (see the example below).
%
The HDMRRom is dependent on specific sampling; thus, this ROM cannot be trained unless a
Sobol or similar Sampler specifies this ROM in its input and is sampled in a MultiRun step.
%
In addition to the common \xmlNode{Target} and \xmlNode{Features}, this ROM requires
the same nodes as the GaussPolynomialRom (see \ref{subsubsec:GaussPolynomialRom}.
Additionally, this ROM requires the \xmlNode{SobolOrder} node.
\begin{itemize}
  \item \xmlNode{SobolOrder}, \xmlDesc{integer, required field},
  indicates the maximum cardinality of the input space used in the subset functionals.  For example, order 1
  includes only functionals of each independent dimension separately, while order 2 considers pair-wise
  interactions.
  %
\end{itemize}
\nb This ROM type must be trained from a Sobol decomposition training set.
%
Thus, it can only be trained from the outcomes of a Sobol sampler.
Also, this ROM must be referenced in the Sobol sampler in order to
accurately produce the necessary sparse grid points to train this ROM.
Experience has shown order 2 Sobol decompositions to include the great majority of
  uncertainty in most models.

\zNormalizationNotPerformed{HDMRRom}

\textbf{Example:}
{\footnotesize
\begin{lstlisting}[style=XML,morekeywords={name,subType}]
  <Samplers>
    ...
    <Sobol name="mySobol" parallel="0">
      <variable name="x1">
        <distribution>myDist1</distribution>
      </variable>
      <variable name="x2">
        <distribution>myDist2</distribution>
      </variable>
      <ROM class = 'Models' type = 'ROM' >myHDMR</ROM>
    </Sobol>
    ...
  </Samplers>
  ...
  <Models>
    ...
    <ROM name='myHDMR' subType='HDMRRom'>
      <Target>ans</Target>
      <Features>x1,x2</Features>
      <SobolOrder>2</SobolOrder>
      <IndexSet>TotalDegree</IndexSet>
      <PolynomialOrder>4</PolynomialOrder>
      <Interpolation quad='Legendre' poly='Legendre' weight='1'>x1</Interpolation>
      <Interpolation quad='ClenshawCurtis' poly='Jacobi' weight='2'>x2</Interpolation>
    </ROM>
    ...
  </Models>
\end{lstlisting}
}

When Printing this ROM via an OutStream (see \ref{sec:printing}), the available metrics are:
\begin{itemize}
  \item \xmlString{mean}, the mean value of the ROM output within the input space it was trained,
  \item \xmlString{variance}, the ANOVA-calculated variance of the ROM output within the input space it
    was trained.
  \item \xmlString{samples}, the number of distinct model runs required to construct the ROM,
  \item \xmlString{indices}, the Sobol sensitivity indices (in percent), Sobol total indices, and partial variances.
\end{itemize}

%%%%% ROM Model - MSR  %%%%%%%
\subsubsection{MSR}
\label{subsubsec:MSR}
The MSR sub-type contains a class of ROMs that perform a topological
decomposition of the data into approximately monotonic regions and fits weighted
linear patches to the identified monotonic regions of the input space. Query
points have estimated probabilities that they belong to each cluster. These
probabilities can eitehr be used to give a smooth, weighted prediction based on
the associated linear models, or a hard classification to a particular local
linear model which is then used for prediction. Currently, the probability
prediction can be done using kernel density estimation (KDE) or through a
one-versus-one support vector machine (SVM).
%

In order to use this ROM, the \xmlNode{ROM} attribute \xmlAttr{subType} needs to
be \xmlString{MSR} (see the associated example).
%
\subnodesIntro
%
\begin{itemize}
  \item \xmlNode{persistence}, \xmlDesc{string, optional field}, specifies how
  to define the hierarchical simplification by assigning a value to each local
  minimum and maximum according to the one of the strategy options below:
  \begin{itemize}
    \item \texttt{difference} - The function value difference between the
    extremum and its closest-valued neighboring saddle.
    \item \texttt{probability} - The probability integral computed as the
    sum of the probability of each point in a cluster divided by the count of
    the cluster.
    \item \texttt{count} - The count of points that flow to or from the
    extremum.
    % \item \xmlString{area} - The area enclosed by the manifold that flows to
    % or from the extremum.
  \end{itemize}
  \default{\texttt{difference}}
  \item \xmlNode{gradient}, \xmlDesc{string, optional field}, specifies the
  method used for estimating the gradient, available options are:
  \begin{itemize}
    \item \texttt{steepest}
    %\item \texttt{maxflow} \textit{(disabled)}
  \end{itemize}
  \default{\texttt{steepest}}
  \item \xmlNode{simplification}, \xmlDesc{float, optional field}, specifies the
  amount of noise reduction to apply before returning labels.
  \default{0}
  \item \xmlNode{graph} \xmlDesc{, string, optional field}, specifies the type
  of neighborhood graph used in the algorithm, available options are:
  \begin{itemize}
    \item \texttt{beta skeleton}
    \item \texttt{relaxed beta skeleton}
    \item \texttt{approximate knn}
    %\item \texttt{delaunay} \textit{(disabled)}
  \end{itemize}
  \default{\texttt{beta skeleton}}
  \item \xmlNode{beta}, \xmlDesc{float in the range: (0,2], optional field}, is
  only used when the \xmlNode{graph} is set to \texttt{beta skeleton} or
  \texttt{relaxed beta skeleton}.
  \default{1.0}
  \item \xmlNode{knn}, \xmlDesc{integer, optional field}, is the number of
  neighbors when using the \texttt{approximate knn} for the \xmlNode{graph}
  sub-node and used to speed up the computation of other graphs by using the
  approximate knn graph as a starting point for pruning. -1 means use a fully
  connected graph.
  \default{-1}
  % \item \xmlNode{weighted}, \xmlDesc{boolean, optional}, a flag that specifies
  % whether the regression models should be probability weighted.
  % \default{False}
  \item \xmlNode{partitionPredictor}, \xmlDesc{string, optional}, a flag that
  specifies how the predictions for query point classification should be
  performed. Available options are:
  \begin{itemize}
    \item \texttt{kde}
    \item \texttt{svm}
  \end{itemize}
  \default{kde}
  \item \xmlNode{smooth}, if this node is present, the ROM will blend the
  estimates of all of the local linear models weighted by the probability the
  query point is classified as belonging to that partition of the input space.
  \item \xmlNode{kernel}, \xmlDesc{string, optional field}, this option is only
  used when the \xmlNode{partitionPredictor} is set to \texttt{kde} and
  specifies the type of kernel to use in the kernel density estimation.
  Available options are:
  \begin{itemize}
    \item \texttt{uniform}
    \item \texttt{triangular}
    \item \texttt{gaussian}
    \item \texttt{epanechnikov}
    \item \texttt{biweight} or \texttt{quartic}
    \item \texttt{triweight}
    \item \texttt{tricube}
    \item \texttt{cosine}
    \item \texttt{logistic}
    \item \texttt{silverman}
    \item \texttt{exponential}
  \end{itemize}
  \default{gaussian}
  \item \xmlNode{bandwidth}, \xmlDesc{float or string, optional field}, this
  option is only used when the \xmlNode{partitionPredictor} is set to
  \texttt{kde} and specifies the scale of the fall-off. A higher bandwidth
  implies a smooother blending. If set to \texttt{variable}, then the bandwidth
  will be set to the distance of the $k$-nearest neighbor of the query point
  where $k$ is set by the \xmlNode{knn} parameter.
  \default{1.}
\end{itemize}

\zNormalizationNotPerformed{MSR}

\textbf{Example:}
\begin{lstlisting}[style=XML,morekeywords={name,subType}]
<Simulation>
  ...
  <Models>
    ...
    </ROM>
    <ROM name='aUserDefinedName' subType='MSR'>
       <Features>var1,var2,var3</Features>
       <Target>result1,result2</Target>
       <!-- <weighted>true</weighted> -->
       <simplification>0.0</simplification>
       <persistence>difference</persistence>
       <gradient>steepest</gradient>
       <graph>beta skeleton</graph>
       <beta>1</beta>
       <knn>8</knn>
       <partitionPredictor>kde</partitionPredictor>
       <kernel>gaussian</kernel>
       <smooth/>
       <bandwidth>0.2</bandwidth>
     </ROM>
    ...
  </Models>
  ...
</Simulation>
\end{lstlisting}

%%%%% ROM Model - NDinvDistWeight  %%%%%%%
\subsubsection{NDinvDistWeight}
\label{subsubsec:NDinvDistWeight}
The NDinvDistWeight sub-type contains a single ROM type, based on an
$N$-dimensional inverse distance weighting formulation.
%
Inverse distance weighting (IDW) is a type of deterministic method for
multivariate interpolation with a known scattered set of points.
%
The assigned values to unknown points are calculated via a weighted average of
the values available at the known points.
%

In order to use this Reduced Order Model, the \xmlNode{ROM} attribute
\xmlAttr{subType} needs to be xmlString{NDinvDistWeight} (see the example
below).
%
\subnodeIntro

\begin{itemize}
  \item \xmlNode{p}, \xmlDesc{integer, required field}, must be greater than
  zero and represents the ``power parameter''.
  %
  For the choice of value for \xmlNode{p},it is necessary to consider the degree
  of smoothing desired in the interpolation/extrapolation, the density and
  distribution of samples being interpolated, and the maximum distance over
  which an individual sample is allowed to influence the surrounding ones (lower
  $p$ means greater importance for points far away).
  %
\end{itemize}

\zNormalizationPerformed{NDinvDistWeight}

\textbf{Example:}
\begin{lstlisting}[style=XML,morekeywords={name,subType}]
<Simulation>
  ...
  <Models>
    ...
    <ROM name='aUserDefinedName' subType='NDinvDistWeight'>
      <Features>var1,var2,var3</Features>
      <Target>result1,result2</Target>
      <p>3</p>
     </ROM>
    ...
  </Models>
  ...
</Simulation>
\end{lstlisting}


%%%%% ROM Model - SciKitLearn  %%%%%%%
\subsubsection{SciKitLearn}
\label{subsubsec:SciKitLearn}
The SciKitLearn sub-type represents the container of several ROMs available in
RAVEN through the external library scikit-learn~\cite{SciKitLearn}.
%

In order to use this Reduced Order Model, the \xmlNode{ROM} attribute
\xmlAttr{subType} needs to be \\ \xmlString{SciKitLearn} (i.e.
\xmlAttr{subType}\textbf{\texttt{=}}\xmlString{SciKitLearn}).
%
The specifications of a \xmlString{SciKitLearn} ROM depend on the value assumed
by the following sub-node within the main \xmlNode{ROM} XML node:
\begin{itemize}
  \item \xmlNode{SKLtype}, \xmlDesc{vertical bar (\texttt{|}) separated string,
  required field}, contains a string that represents the ROM type to be used.
  %
  As mentioned, its format is:\\
  \xmlNode{SKLtype}\texttt{mainSKLclass|algorithm}\xmlNode{/SKLtype} where the
  first word (before the ``\texttt{|}'' symbol) represents the main class of
  algorithms, and the second word (after the ``\texttt{|}'' symbol) represents
  the specific algorithm.
  %
\end{itemize}
Based on the \xmlNode{SKLtype} several different algorithms are available.
%
\nb for HistorySet's \xmlString{SciKitLearn} performs the task given in \xmlNode{SKLtype} for
each time step, and only synchronized HistorySet can be used as input to this ROM. For
unsynchronized HistorySet, use \xmlString{HistorySetSync} method in \xmlString{Interfaced}
post-processor to synchronize the input data before using \xmlString{SciKitLearn}.

In the following paragraphs a brief explanation and the input requirements are
reported for each of them.
%
%%%%% ROM Model - SciKitLearn: Linear Models %%%%%%%
\paragraph{Linear Models}
\label{LinearModels}
The LinearModels' algorithms implement generalized linear models.
%
They include Ridge regression, Bayesian regression, lasso, and elastic net
estimators computed with least angle regression and coordinate descent.
%
This class also implements stochastic gradient descent related algorithms.
%
In the following, all of the linear models available in RAVEN are reported.
%
\subparagraph{Linear Model: Automatic Relevance Determination Regression}
\mbox{}
\\The \textit{Automatic Relevance Determination} (ARD) regressor is a
hierarchical Bayesian approach where hyperparameters explicitly represent the
relevance of different input features.
%
These relevance hyperparameters determine the range of variation for the
parameters relating to a particular input, usually by modelling the width of a
zero-mean Gaussian prior on those parameters.
%
If the width of the Gaussian is zero, then those parameters are constrained to
be zero, and the corresponding input cannot have any effect on the predictions,
therefore making it irrelevant.
%
ARD optimizes these hyperparameters to discover which inputs are relevant.
%
\skltype{Automatic Relevance Determination regressor}{linear\_model|ARDRegression}.
\begin{itemize}
  \item \nIterDescriptionA{300}
  \item \tolDescriptionA{1.e-3}
  \item \xmlNode{alpha\_1}, \xmlDesc{float, optional field}, is a shape
  hyperparameter for the Gamma distribution prior over the $\alpha$ parameter.
  \default{ 1.e-6}
  %
  \item \xmlNode{alpha\_2}, \xmlDesc{float, optional field}, inverse scale
  hyperparameter (rate parameter) for the Gamma distribution prior over the
  $\alpha$ parameter.
  \default{ 1.e-6}
  %
  \item \xmlNode{lambda\_1}, \xmlDesc{float, optional field}, shape
  hyperparameter for the Gamma distribution prior over the $\lambda$ parameter.
  \default{ 1.e-6}
  %
  \item \xmlNode{lambda\_2}, \xmlDesc{float, optional field}, inverse scale
  hyperparameter (rate parameter) for the Gamma distribution prior over the
  $\lambda$ parameter.
  \default{ 1.e-6}
  %
  \item \xmlNode{compute\_score}, \xmlDesc{boolean, optional field}, if True,
  compute the objective function at each step of the model.
  \default{False}
  %
  \item \xmlNode{threshold\_lambda}, \xmlDesc{float, optional field}, specifies
  the threshold for removing (pruning) weights with high precision from the
  computation.
  \default{ 1.e+4}
  %
  \item \fitInterceptDescription{True}
  %
  \item \normalizeDescription{False}
  %
  \item \verDescriptionA{False}
\end{itemize}

\zNormalizationNotPerformed{ARDRegression}
%%%%%%%%
\subparagraph{Linear Model: Bayesian ridge regression}
\mbox{}

The \textit{Bayesian ridge regression} estimates a probabilistic model of the
regression problem as described above.
%
The prior for the parameter $w$ is given by a spherical Gaussian:
\begin{equation}
p(w|\lambda) =\mathcal{N}(w|0,\lambda^{-1}\bold{I_{p}})
\end{equation}
The priors over $\alpha$ and $\lambda$ are chosen to be gamma distributions, the
conjugate prior for the precision of the Gaussian.
%
The resulting model is called Bayesian ridge regression, and is similar to the
classical ridge regression.
%
The parameters $w$, $\alpha$, and $\lambda$ are estimated jointly during the fit
of the model.
%
The remaining hyperparameters are the parameters of the gamma priors over
$\alpha$ and $\lambda$.
%
These are usually chosen to be non-informative.
%
The parameters are estimated by maximizing the marginal log likelihood.
%
\skltype{Bayesian ridge regressor}{linear\_model|BayesianRidge}
\begin{itemize}
  \item \nIterDescriptionA{300}
  \item \tolDescriptionA{1.e-3}
  \item \xmlNode{alpha\_1}, \xmlDesc{float, optional field}, is a shape
  hyperparameter for the Gamma distribution prior over the $\alpha$ parameter.
  \default{ 1.e-6}
  %
  \item \xmlNode{alpha\_2}, \xmlDesc{float, optional field}, inverse scale
  hyperparameter (rate parameter) for the Gamma distribution prior over the
  $\alpha$ parameter.
  \default{ 1.e-6}
  %
  \item \xmlNode{lambda\_1}, \xmlDesc{float, optional field}, shape
  hyperparameter for the Gamma distribution prior over the $\lambda$ parameter.
  \default{ 1.e-6}
  %
  \item \xmlNode{lambda\_2}, \xmlDesc{float, optional field}, inverse scale
  hyperparameter (rate parameter) for the Gamma distribution prior over the
  $\lambda$ parameter.
  \default{ 1.e-6}
  %
  \item \xmlNode{compute\_score}, \xmlDesc{boolean, optional field}, if True,
  compute the objective function at each step of the model.
  \default{False}
  %
  \item \fitInterceptDescription{True}
  \item \normalizeDescription{False}
  \item \verDescriptionA{False}
\end{itemize}

\zNormalizationNotPerformed{BayesianRidge}
%%%%%%%
\subparagraph{Linear Model: Elastic Net}
\mbox{}
\\The \textit{Elastic Net} is a linear regression technique with combined L1 and
L2 priors as regularizers.
%
It minimizes the objective function:
\begin{equation}
1/(2*n_{samples}) *||y - Xw||^2_2+alpha*l1\_ratio*||w||_1 + 0.5 *alpha*(1 - l1\_ratio)*||w||^2_2
\end{equation}

\skltype{Elastic Net regressor}{linear\_model|ElasticNet}
\begin{itemize}
  \item \xmlNode{alpha}, \xmlDesc{float, optional field}, specifies a constant
  that multiplies the penalty terms.
  %
  $alpha = 0$ is equivalent to an ordinary least square, solved by the
  \textbf{LinearRegression} object.
  \default{1.0}
  %
  \item \xmlNode{l1\_ratio}, \xmlDesc{float, optional field}, specifies the
  ElasticNet mixing parameter, with $0 <= l1\_ratio <= 1$.
  %
  For $l1\_ratio = 0$ the penalty is an L2 penalty.
  %
  For $l1\_ratio = 1$ it is an L1 penalty.
  %
  For $0 < l1\_ratio < 1$, the penalty is a combination of L1 and L2.
  %
  \default{0.5}
  \item \fitInterceptDescription{True}
  \item \normalizeDescription{False}
  \item \maxIterDescription{1000}
  \item \tolDescriptionB{1.e-4}
  \item \warmStartDescription{False}
  \item \positiveDescription{False}
  %
\end{itemize}
\zNormalizationNotPerformed{ElasticNet}
%%%%%%%%
\subparagraph{Linear Model: Elastic Net CV}
\mbox{}
\\The \textit{Elastic Net CV} is a linear regression similar to the Elastic Net
model but with an iterative fitting along a regularization path.
%
The best model is selected by cross-validation.
%

\skltype{Elastic Net CV regressor}{linear\_model|ElasticNetCV}
\begin{itemize}
  \item \xmlNode{l1\_ratio}, \xmlDesc{float, optional field},
  %
  Float flag between 0 and 1 passed to ElasticNet (scaling between l1 and l2
  penalties).
  %
  For $l1\_ratio = 0$ the penalty is an L2 penalty.
  %
  For $l1\_ratio = 1$ it is an L1 penalty.
  %
  For $0 < l1\_ratio < 1$, the penalty is a combination of L1 and L2 This
  parameter can be a list, in which case the different values are tested by
  cross-validation and the one giving the best prediction score is used.
  %
  Note that a good choice of list of values for $l1\_ratio$ is often to put more
  values close to 1 (i.e. Lasso) and less close to 0 (i.e. Ridge), as in [.1,
  .5, .7, .9, .95, .99, 1].
  %
  \default{0.5}
  \item \xmlNode{eps}, \xmlDesc{float, optional field}, specifies the length of
  the path.
  %
  eps=1e-3 means that $alpha\_min / alpha\_max = 1e-3$.
  %
  \default{0.001}
  \item \xmlNode{n\_alphas}, \xmlDesc{integer, optional field}, is the number of
  alphas along the regularization path used for each $l1\_ratio$.
  %
  \default{100}
  \item \precomputeDescription{'auto'}
  \item \maxIterDescription{1000}
  \item \tolDescriptionB{1.e-4}
  %
  \item \positiveDescription{False}
  %
\end{itemize}
\zNormalizationNotPerformed{ElasticNetCV}
%%%%%%
\subparagraph{Linear Model: Least Angle Regression model}
\mbox{}
\\The \textit{Least Angle Regression model} (LARS) is a regression algorithm for
high-dimensional data.
%
The LARS algorithm provides a means of producing an estimate of which variables
to include, as well as their coefficients, when a response variable is
determined by a linear combination of a subset of potential covariates.
%

\skltype{Least Angle Regression model}{linear\_model|Lars}
\begin{itemize}
  \item \xmlNode{n\_nonzero\_coefs}, \xmlDesc{integer, optional field},
  represents the target number of non-zero coefficients.
  %
  \default{500}
  \item \fitInterceptDescription{True}
  \item \verDescriptionA{False}
  \item \precomputeDescription{'auto'}
  \item \normalizeDescription{True}
  \item \xmlNode{eps}, \xmlDesc{float, optional field}, represents the machine
  precision regularization in the computation of the Cholesky diagonal factors.
  %
  Increase this for very ill-conditioned systems.
  %
  Unlike the \xmlNode{tol} parameter in some iterative optimization-based
  algorithms, this parameter does not control the tolerance of the optimization.
  %
  \default{2.2204460492503131e-16}
  \item \xmlNode{fit\_path}, \xmlDesc{boolean, optional field}, if True the
  full path is stored in the coef\_path\_attribute.
  %
  If you compute the solution for a large problem or many targets, setting
  fit\_path to False will lead to a speedup, especially with a small alpha.
  %
  \default{True}
  %
\end{itemize}
\zNormalizationNotPerformed{Lars}
%%%%%%
\subparagraph{Linear Model: Cross-validated Least Angle Regression model}
\mbox{}
\\The \textit{Cross-validated Least Angle Regression model} is a regression
algorithm for high-dimensional data.
%
It is similar to the LARS method, but the best model is selected by
cross-validation.
%
\skltype{Cross-validated Least Angle Regression model}{linear\_model|LarsCV}
\begin{itemize}
  \item \fitInterceptDescription{True}
  \item \verDescriptionA{False}
  \item \normalizeDescription{True}
  \item \precomputeDescription{'auto'}
  \item \maxIterDescription{500}
  \item \nAlphasDescription{1000}
  \item \xmlNode{eps}, \xmlDesc{float, optional field}, represents the
  machine-precision regularization in the computation of the Cholesky diagonal
  factors.
  %
  Increase this for very ill-conditioned systems.
  %
  Unlike the \textit{tol} parameter in some iterative optimization-based
  algorithms, this parameter does not control the tolerance of the optimization.
  %
  \default{2.2204460492503131e-16}
\end{itemize}
\subparagraph{Linear Model trained with L1 prior as regularizer (aka the Lasso)}
\mbox{}
\\The \textit{Linear Model trained with L1 prior as regularizer (Lasso)} is a
shrinkage and selection method for linear regression.
%
It minimizes the usual sum of squared errors, with a bound on the sum of the
absolute values of the coefficients.
%
\skltype{Linear Model trained with L1 prior as regularizer
  (Lasso)}{linear\_model|Lasso}
\begin{itemize}
  \item \xmlNode{alpha}, \xmlDesc{float, optional field}, sets a constant
  multiplier for the L1 term.
  %
  alpha = 0 is equivalent to an ordinary least square, solved by the
  LinearRegression object.
  %
  For numerical reasons, using alpha = 0 with the Lasso object is not advised
  and you should instead use the LinearRegression object.
  %
  \default{1.0}
  %
  \item \fitInterceptDescription{True}
  \item \normalizeDescription{False}
  \item \precomputeDescription{False}
  \nb For sparse input this option is always True to preserve sparsity.
  \item \maxIterDescription{1000}
  \item \tolDescriptionB{1.e-4}
  \item \warmStartDescription{False}
  \item \positiveDescription{False}
\end{itemize}
\zNormalizationNotPerformed{LarsCV}
\subparagraph{Lasso linear model with iterative fitting along a regularization
  path}
\mbox{}

The \textit{Lasso linear model with iterative fitting along a regularization
path} is an algorithm of the Lasso family, that computes the linear regressor weights,
identifying the regularization path in an iterative fitting (see http://www.jstatsoft.org/v33/i01/paper)

\skltype{Lasso linear model with iterative fitting along a regularization path
regressor}{linear\_model|LassoCV}
\begin{itemize}
  \item \xmlNode{eps}, \xmlDesc{float, optional field}, represents the length of
  the path.
  %
  eps=1e-3 means that alpha\_min / alpha\_max = 1e-3.
  %
  \default{1.0e-3}
  %
  \item \xmlNode{n\_alphas}, \xmlDesc{int, optional field}, sets the number of
  alphas along the regularization path.
  %
  \default{100}
  %
  \item \xmlNode{alphas}, \xmlDesc{numpy array, optional field}, lists the
  locations of the alphas used to compute the models.
  %
  \default{None}
  %
  If None, alphas are set automatically.
  \item \precomputeDescription{'auto'}
  \item \maxIterDescription{1000}
  \item \tolDescriptionB{1.e-4}
  \item \verDescriptionB{False}
  \item \positiveDescription{False}
\end{itemize}
\zNormalizationNotPerformed{LassoCV}
\subparagraph{Lasso model fit with Least Angle Regression}
\mbox{}

\textit{Lasso model fit with Least Angle Regression} (aka Lars)
It is a Linear Model trained with an L1 prior as regularizer.
In order to use the \textit{Least Angle Regression model regressor}, the user needs to set the sub-node
%
\skltype{Least Angle Regression model
regressor}{linear\_model|LassoLars}

\begin{itemize}
  \item \xmlNode{alpha}, \xmlDesc{float, optional field}, specifies a constant
  that multiplies the penalty terms.
  %
  $alpha = 0$ is equivalent to an ordinary least square, solved by the
  \textbf{LinearRegression} object.
  \default{1.0}
  %
  \item \fitInterceptDescription{True}
  \item \verDescriptionB{False}
  \item \normalizeDescription{True}
  \item \precomputeDescription{'auto'}
  \item \maxIterDescription{500}
  \item \xmlNode{eps}, \xmlDesc{float, optional field}, sets the machine
  precision regularization in the computation of the Cholesky diagonal factors.
  %
  Increase this for very ill-conditioned systems.
  %
  \default{2.2204460492503131e-16}
\end{itemize}
\zNormalizationNotPerformed{LassoLars}
\subparagraph{Cross-validated Lasso, using the LARS algorithm}
\mbox{}

The \textit{Cross-validated Lasso, using the LARS algorithm} is a
cross-validated Lasso, using the LARS algorithm.

\skltype{Cross-validated Lasso, using the LARS algorithm
regressor}{linear\_model|LassoLarsCV}

\begin{itemize}
  \item \fitInterceptDescription{True}
  \item \verDescriptionB{False}
  \item \normalizeDescription{True}
  \item \precomputeDescription{'auto'}
  \item \maxIterDescription{500}
  \item \nAlphasDescription{1000}
  \item \xmlNode{eps}, \xmlDesc{float, optional field}, specifies the machine
  precision regularization in the computation of the Cholesky diagonal factors.
  %
  Increase this for very ill-conditioned systems.
  %
  \default{2.2204460492503131e-16}
\end{itemize}
\zNormalizationNotPerformed{LassoLarsCV}
\subparagraph{Lasso model fit with Lars using BIC or AIC for model selection}
\mbox{}

The \textit{Lasso model fit with Lars using BIC or AIC for model selection} is
a Lasso model fit with Lars using BIC or AIC for model selection.
%\maljdan{redundant}
The optimization objective for Lasso is:
$(1 / (2 * n\_samples)) * ||y - Xw||^2_2 + alpha * ||w||_1$
AIC is the Akaike information criterion and BIC is the Bayes information
criterion.
%
Such criteria are useful in selecting the value of the regularization parameter
by making a trade-off between the goodness of fit and the complexity of the
model.
%
A good model explains the data well while maintaining simplicity.
%
\skltype{Lasso model fit with Lars using BIC or AIC for
  model selection regressor}{linear\_model|LassoLarsIC}
\begin{itemize}
  \item \xmlNode{criterion}, \xmlDesc{`bic' | `aic' }, specifies the type of
  criterion to use.
  %
  \default{'aic'}
  %
  \item \fitInterceptDescription{True}
  \item \verDescriptionB{False}
  \item \normalizeDescription{True}
  \item \precomputeDescription{'auto'}
  \item \maxIterDescription{500}
  \item \xmlNode{eps}, \xmlDesc{float, optional field}, represents the machine
  precision regularization in the computation of the Cholesky diagonal factors.
  %
  Increase this for very ill-conditioned systems.
  %
  Unlike the tol parameter in some iterative optimization-based algorithms, this
  parameter does not control the tolerance of the optimization.
  %
  %
  \default{2.2204460492503131e-16}
\end{itemize}
\zNormalizationNotPerformed{LassoLarsIC}
\subparagraph{Ordinary least squares Linear Regression}
\mbox{}

The \textit{Ordinary least squares Linear Regression} is a method for
estimating the unknown parameters in a linear regression model, with the goal of
minimizing the differences between the observed responses in some arbitrary
dataset and the responses predicted by the linear approximation of the data.
%
\skltype{Ordinary least squares Linear
Regressor}{linear\_model|LinearRegression}

\begin{itemize}
  \item \fitInterceptDescription{True}
  \item \normalizeDescription{False}
\end{itemize}
\zNormalizationNotPerformed{LinearRegression}
\subparagraph{Logistic Regression}
\mbox{}
\\The \textit{Logistic Regression} implements L1 and L2 regularized logistic
regression using the liblinear library.
%
It can handle both dense and sparse input.
%
This regressor uses C-ordered arrays or CSR matrices containing 64-bit floats
for optimal performance; any other input format will be converted (and copied).
%
\skltype{Logistic Regressor}{linear\_model|LogisticRegression}
\begin{itemize}
  \item \xmlNode{penalty}, \xmlDesc{string, `l1' or `l2'}, specifies the norm
  used in the penalization.
  %
  \default{'l2'}
  %}
  \item \xmlNode{dual}, \xmlDesc{boolean}, specifies the dual or primal
  formulation.
  %
  Dual formulation is only implemented for the l2 penalty.
  %
  Prefer dual=False when n\_samples $>$ n\_features.
  %
  \default{False}
  %
  \item \xmlNode{C}, \xmlDesc{float, optional field}, is the inverse of the
  regularization strength; must be a positive float.
  %
  Like in support vector machines, smaller values specify stronger
  regularization.
  %
  \default{1.0}
  \item \xmlNode{fit\_intercept}, \xmlDesc{boolean}, specifies if a constant
  (a.k.a. bias or intercept) should be added to the decision function.
  %
  \default{True}
  \item \xmlNode{intercept\_scaling}, \xmlDesc{float, optional field}, when
  self.fit\_intercept is True, instance vector x becomes [x,
  self.intercept\_scaling], i.e. a ``synthetic'' feature with constant value
  equal to intercept\_scaling is appended to the instance vector.
  %
  The intercept becomes intercept\_scaling * synthetic feature
  weight.
  \nb The synthetic feature weight is subject to l1/l2 regularization as are all
  other features.
  %
  To lessen the effect of regularization on synthetic feature weight (and
  therefore on the intercept) intercept\_scaling has to be increased.
  \default{1.0}
  \item \xmlNode{class\_weight}, \xmlDesc{dict, or 'balanced', optional}
  Weights associated with classes in the form \{class\_label: weight\}. If not given, all classes are supposed to have weight one.
  %
  The ``balanced'' mode uses the values of y to automatically adjust weights inversely proportional to class frequencies in the
  input data as n\_samples / (n\_classes * np.bincount(y))
  %
  Note that these weights will be multiplied with sample\_weight (passed through the fit method) if sample\_weight is specified.
  %
  New in version 0.17: class\_weight=’balanced’ instead of deprecated class\_weight=’auto’.
  %
  \default{None}
  %
  \item \randomStateDescription{None}
  \item \tolDescriptionC{0.0001}
\end{itemize}
\zNormalizationPerformed{LogisticRegression}
\subparagraph{Multi-task Lasso model trained with L1/L2 mixed-norm as
  regularizer}
\mbox{}
\\The \textit{Multi-task Lasso model trained with L1/L2 mixed-norm as
  regularizer} is a regressor where the optimization objective for Lasso is:
$(1 / (2 * n\_samples)) * ||Y - XW||^2_{Fro} + alpha * ||W||_{21}$
Where:
$||W||_{21} = \sum_i \sqrt{\sum_j w_{ij}^2}$
i.e. the sum of norm of each row.
%
\skltype{Multi-task Lasso model trained with L1/L2
  mixed-norm as regularizer regressor}{linear\_model|MultiTaskLasso}
\begin{itemize}
  \item \xmlNode{alpha}, \xmlDesc{float, optional field}, sets the constant
  multiplier for the L1/L2 term.
  %
  \default{1.0}
  \item \fitInterceptDescription{True}
  \item \normalizeDescription{False}
  \item \maxIterDescription{1000}
  \item \tolDescriptionB{1.e-4}
  \item \warmStartDescription{False}
\end{itemize}
\zNormalizationNotPerformed{MultiTaskLasso}
\subparagraph{Multi-task Elastic Net model trained with L1/L2 mixed-norm as
  regularizer}
\mbox{}

The \textit{Multi-task Elastic Net model trained with L1/L2 mixed-norm as
  regularizer} is a regressor where the optimization objective for
MultiTaskElasticNet is:
$(1 / (2 * n\_samples)) * ||Y - XW||^{Fro}_2
+ alpha * l1\_ratio * ||W||_{21}
+ 0.5 * alpha * (1 - l1\_ratio) * ||W||_{Fro}^2$
Where:
$||W||_{21} = \sum_i \sqrt{\sum_j w_{ij}^2}$
i.e. the sum of norm of each row.
%
\skltype{Multi-task ElasticNet model trained with L1/L2
  mixed-norm as regularizer regressor}{linear\_model|MultiTaskElasticNet}
\begin{itemize}
  \item \xmlNode{alpha}, \xmlDesc{float, optional field}, represents a constant
  multiplier for the L1/L2 term.
  %
  \default{1.0}
  \item \xmlNode{l1\_ratio}, \xmlDesc{float}, represents the Elastic Net mixing
  parameter, with $0 < l1\_ratio \leq 1$.
  %
  For $l1\_ratio = 0$ the penalty is an L1/L2 penalty.
  %
  For $l1\_ratio = 1$ it is an L1 penalty.
  %
  For $0 < l1\_ratio < 1$, the penalty is a combination of L1/L2
  and L2.
  %
  \default{0.5}
  %
  \item \fitInterceptDescription{True}
  \item \normalizeDescription{False}
  \item \maxIterDescription{}
  \item \tolDescriptionB{1.e-4}
  \item \warmStartDescription{False}
\end{itemize}
\zNormalizationNotPerformed{MultiTaskElasticNet}
\subparagraph{Orthogonal Mathching Pursuit model (OMP)}
\mbox{}

The \textit{Orthogonal Mathching Pursuit model (OMP)} is a type of sparse
approximation which involves finding the ``best matching'' projections of
multidimensional data onto an over-complete dictionary, $D$.
%
\skltype{Orthogonal Mathching Pursuit model (OMP)
regressor}{linear\_model|OrthogonalMatchingPursuit}
\begin{itemize}
  \item \xmlNode{n\_nonzero\_coefs}, \xmlDesc{int, optional field}, represents
  the desired number of non-zero entries in the solution.
  %
  If None, this value is set to 10\% of n\_features.
  %
  \default{None}
  \item \xmlNode{tol}, \xmlDesc{float, optional field}, specifies the maximum
  norm of the residual.
  %
  If not None, overrides n\_nonzero\_coefs.
  %
  \default{None}
  %
  \item \fitInterceptDescription{True}
  \item \normalizeDescription{True}
  \item \xmlNode{precompute}, \xmlDesc{\{True, False, `auto'\}}, specifies
  whether to use a precomputed Gram and Xy matrix to speed up calculations.
  %
  Improves performance when n\_targets or n\_samples is very large.
  %
  \nb If you already have such matrices, you can pass them directly to the
  fit method.
  %
  \default{`auto'}
\end{itemize}
\zNormalizationNotPerformed{OrthogonalMatchingPursuit}
\subparagraph{Cross-validated Orthogonal Mathching Pursuit model (OMP)}
\mbox{}

The \textit{Cross-validated Orthogonal Mathching Pursuit model (OMP)} is a
regressor similar to OMP which has good performance in sparse recovery.
%
\skltype{Cross-validated Orthogonal Mathching Pursuit model (OMP)
regressor}{linear\_model|OrthogonalMatchingPursuitCV}
\begin{itemize}
  \item \fitInterceptDescription{True}
  \item \normalizeDescription{True}
  \item \maxIterDescription{None}
  %
  Maximum number of iterations to perform, therefore maximum features to
  include 10\% of n\_features but at least 5 if available.
  %
  \item \xmlNode{cv}, \xmlDesc{cross-validation generator, optional},
  %
  see sklearn.cross\_validation.
  %
  \default{None}
  \item \verDescriptionB{False}
\end{itemize}
\zNormalizationNotPerformed{OrthogonalMatchingPursuitCV}
\subparagraph{Passive Aggressive Classifier}
\mbox{}
\\The \textit{Passive Aggressive Classifier} is a principled approach to linear
classification that advocates minimal weight updates i.e., the least required
to correctly classify the current training instance.
%
\skltype{Passive Aggressive
Classifier}{linear\_model|PassiveAggressiveClassifier}
\begin{itemize}
  \item \xmlNode{C}, \xmlDesc{float}, specifies the maximum step size
  (regularization).
  %
  \default{1.0}
  %
  \item \fitInterceptDescription{True}
  \item \nIterDescriptionB{5}
  \item \shuffleDescription{True}
  \item \randomStateDescription{None}
  \item \verDescriptionB{0}
  \item \xmlNode{loss}, \xmlDesc{string, optional field}, the loss function to
  be used:
  \begin{itemize}
    \item hinge: equivalent to PA-I (http://jmlr.csail.mit.edu/papers/volume7/crammer06a/crammer06a.pdf)
    \item squared\_hinge: equivalent to PA-II (http://jmlr.csail.mit.edu/papers/volume7/crammer06a/crammer06a.pdf)
  \end{itemize}
  %
  \default{'hinge'}
  %
  \item \warmStartDescription{False}
\end{itemize}
\zNormalizationPerformed{PassiveAggressiveClassifier}
\subparagraph{Passive Aggressive Regressor}
\mbox{}
\\The \textit{Passive Aggressive Regressor} is similar to the Perceptron in that
it does not require a learning rate.
%
However, contrary to the Perceptron, this regressor includes a regularization
parameter, $C$.

\skltype{Passive Aggressive Regressor}{linear\_model|PassiveAggressiveRegressor}
\begin{itemize}
  \item \xmlNode{C}, \xmlDesc{float}, sets the maximum step size
  (regularization).
  %
  \default{1.0}
  %
  \item \xmlNode{epsilon}, \xmlDesc{float}, if the difference between the
  current prediction and the correct label is below this threshold, the model is
  not updated.
  %
  \default{0.1}
  %
  \item \fitInterceptDescription{True}
  \item \nIterDescriptionB{5}
  \item \shuffleDescription{True}
  \item \randomStateDescription{None}
  \item \verDescriptionB{0}
  \item \xmlNode{loss}, \xmlDesc{string, optional field}, specifies the loss
  function to be used:
  \begin{itemize}
    \item epsilon\_insensitive: equivalent to PA-I in the reference paper (http://jmlr.csail.mit.edu/papers/volume7
    /crammer06a/crammer06a.pdf).
    \item squared\_epsilon\_insensitive: equivalent to PA-II in the reference paper (http://jmlr.csail.mit.edu/papers
    /volume7/crammer06a/crammer06a.pdf).
  \end{itemize}
  %
  \default{'epsilon\_insensitive'}
  %
  \item \warmStartDescription{False}
\end{itemize}
\zNormalizationPerformed{PassiveAggressiveRegressor}
\subparagraph{Perceptron}
\mbox{}

The \textit{Perceptron} method is an algorithm for supervised classification of
an input into one of several possible non-binary outputs.
%
It is a type of linear classifier, i.e. a classification algorithm that makes
its predictions based on a linear predictor function combining a set of weights
with the feature vector.
%
The algorithm allows for online learning, in that it processes elements in the
training set one at a time.
%
\skltype{Perceptron classifier}{linear\_model|Perceptron}
\begin{itemize}
  \item \xmlNode{penalty}, \xmlDesc{None, `l2' or `l1' or `elasticnet'}, defines
  the penalty (aka regularization term) to be used.
  %
  \default{None}
  %
  \item \xmlNode{alpha}, \xmlDesc{float}, sets the constant multiplier for the
  regularization term if regularization is used.
  %
  \default{0.0001}
  \item \fitInterceptDescription{True}
  \item \nIterDescriptionB{5}
  \item \shuffleDescription{True}
  \item \randomStateDescription{0}
  \item \verDescriptionB{0}
  \item \xmlNode{eta0}, \xmlDesc{double, optional field}, defines the constant
  multiplier for the updates.
  %
  \default{1.0}
  %
  \item \xmlNode{class\_weight}, \xmlDesc{dict, \{class\_label: weight\} or “balanced” or None, optional}
  Preset for the class\_weight fit parameter.
  %
  Weights associated with classes. If not given, all classes are supposed to have weight one.
  %
  The “balanced” mode uses the values of y to automatically adjust weights inversely proportional to class
  frequencies in the input data as n\_samples / (n\_classes * np.bincount(y))
  %
  \item \warmStartDescription{False}
\end{itemize}
\zNormalizationPerformed{PassiveAggressiveRegressor}
\subparagraph{Linear least squares with l2 regularization}
\mbox{}
\\The \textit{Linear least squares with l2 regularization} solves a regression
model where the loss function is the linear least squares function and the
regularization is given by the l2-norm.
%
Also known as Ridge Regression or Tikhonov regularization.
%
This estimator has built-in support for multivariate regression (i.e., when y
is a 2d-array of shape [n\_samples, n\_targets]).
%
\skltype{Linear least squares with l2 regularization}{linear\_model|Ridge}
\begin{itemize}
  \item \xmlNode{alpha}, \xmlDesc{float, array-like},
  %
  shape = [n\_targets] Small positive values of alpha improve the
  conditioning of the problem and reduce the variance of the estimates.
  %
  Alpha corresponds to $(2*C)^-1$ in other linear models such as
  LogisticRegression or LinearSVC.
  %
  If an array is passed, penalties are assumed to be specific to the targets.
  %
  Hence they must correspond in number.
  %
  \default{1.0}
  %
  \item \fitInterceptDescription{True}
  \item \maxIterDescription{determined by scipy.sparse.linalg.}
  \item \normalizeDescription{False}
  \item \solverDescription
  \default{`auto'}
\end{itemize}
\zNormalizationNotPerformed{Ridge}
%TODO document copy_X
%TODO document tol
%TODO document random_state

\subparagraph{Classifier using Ridge regression}
\mbox{}

The \textit{Classifier using Ridge regression} is a classifier based on linear
least squares with l2 regularization.
\skltype{Classifier using Ridge regression}{linear\_model|RidgeClassifier}

\begin{itemize}
  \item \xmlNode{alpha}, \xmlDesc{float}, small positive values of alpha improve
  the conditioning of the problem and reduce the variance of the estimates.
  %
  Alpha corresponds to $(2*C)^-1$ in other linear models such as
  LogisticRegression or LinearSVC.
  %
  \default{1.0}
  %
  \item \xmlNode{class\_weight}, \xmlDesc{dict, optional field}, specifies
  weights associated with classes in the form {class\_label: weight}.
  %
  If not given, all classes are assumed to have weight one.
  %
  \default{None}
  %
  \item \fitInterceptDescription{True}
  \item \maxIterDescription{determined by scipy.sparse.linalg.}
  \item \normalizeDescription{False}
  \item \solverDescription
  \default{`auto'}
  \item \xmlNode{tol}, \xmlDesc{float}, defines the required precision of the
  solution.
  \default{0.001}
\end{itemize}
\zNormalizationNotPerformed{RidgeClassifier}
%TODO document random_state
%TODO document copy_X

\subparagraph{Ridge classifier with built-in cross-validation}
\mbox{}
\\The \textit{Ridge classifier with built-in cross-validation} performs
Generalized Cross-Validation, which is a form of efficient leave-one-out
cross-validation.
%
Currently, only the n\_features $>$ n\_samples case is handled efficiently.
%
\skltype{Ridge classifier with built-in cross-validation
classifier}{linear\_model|RidgeClassifierCV}
\begin{itemize}
  \item \xmlNode{alphas}, \xmlDesc{numpy array of shape [n\_alphas]}, is an
  array of alpha values to try.
  %
  Small positive values of alpha improve the conditioning of the problem and
  reduce the variance of the estimates.
  %
  Alpha corresponds to $(2*C)^{-1}$ in other linear models such as
  LogisticRegression or LinearSVC.
  %
  \default{(0.1, 1.0, 10.0)}
  %
  \item \fitInterceptDescription{True}
  \item \normalizeDescription{False}
  \item \xmlNode{scoring}, \xmlDesc{string, callable or None, optional}, is a
  string (see model evaluation documentation) or a scorer callable object /
  function with signature scorer(estimator, X, y).
  %
  \default{None}
  \item \xmlNode{cv}, \xmlDesc{cross-validation generator, optional},
  %
  If None, Generalized Cross-Validation (efficient leave-one-out) will be used.
  %
  \default{None}
  %
  \item \xmlNode{class\_weight}, \xmlDesc{dic, optional field}, specifies
  weights associated with classes in the form {class\_label:weight}.
  %
  If not given, all classes are supposed to have weight one.
  %
  \default{None}
  %
\end{itemize}
\zNormalizationNotPerformed{RidgeClassifierCV}
\subparagraph{Ridge regression with built-in cross-validation}
\mbox{}

The \textit{Ridge regression with built-in cross-validation} performs
Generalized Cross-Validation, which is a form of efficient leave-one-out
cross-validation.
%
\skltype{Ridge regression with built-in cross-validation regressor}{linear\_model|RidgeCV}
\begin{itemize}
  \item \xmlNode{alphas}, \xmlDesc{numpy array of shape [n\_alphas]}, specifies
  an array of alpha values to try.
  %
  Small positive values of alpha improve the conditioning of the problem and
  reduce the variance of the estimates.
  %
  Alpha corresponds to $(2*C)^{-1}$ in other linear models such as
  LogisticRegression or LinearSVC.
  %
  \default{(0.1, 1.0, 10.0)}
  \item \fitInterceptDescription{True}
  \item \normalizeDescription{False}
  \item \xmlNode{scoring}, \xmlDesc{string, callable or None, optional}, is a
  string (see model evaluation documentation) or a scorer callable object /
  function with signature scorer(estimator, X, y).
  %
  \default{None}
  %
  \item \xmlNode{cv}, \xmlDesc{cross-validation generator, optional field}, if
  None, Generalized Cross-Validation (efficient leave-one-out) will be used.
  %
  \default{None}
  %
  \item \xmlNode{gcv\_mode}, \xmlDesc{\{None, `auto,' `svd,' `eigen'\}, optional
  field}, is a flag indicating which strategy to use when performing Generalized
  Cross-Validation.
  %
  Options are:
	\begin{itemize}
    \item `auto:' use svd if n\_samples > n\_features or when X is a
    sparse matrix, otherwise use eigen
  	\item `svd:' force computation via singular value decomposition of $X$
    (does not work for sparse matrices)
	  \item `eigen:' force computation via eigendecomposition of $X^T X$
	\end{itemize}
	The `auto' mode is the default and is intended to pick the cheaper
  option of the two depending upon the shape and format of the training data.
  %
  \default{None}
  \item \xmlNode{store\_cv\_values}, \xmlDesc{boolean}, is a flag indicating if
  the cross-validation values corresponding to each alpha should be stored in
  the cv\_values\_attribute (see below).
  %
  This flag is only compatible with cv=None (i.e. using Generalized
  Cross-Validation).
  %
  \default{False}
\end{itemize}
\zNormalizationNotPerformed{RidgeCV}
\subparagraph{Linear classifiers (SVM, logistic regression, a.o.) with SGD
training}
\mbox{}

The \textit{Linear classifiers (SVM, logistic regression, a.o.) with SGD
training} implements regularized linear models with stochastic gradient
descent (SGD) learning: the gradient of the loss is estimated for each sample at
a time and the model is updated along the way with a decreasing strength
schedule (aka learning rate).
%
SGD allows minibatch (online/out-of-core) learning, see the partial\_fit method.
%
This implementation works with data represented as dense or sparse arrays of
floating point values for the features.
%
The model it fits can be controlled with the loss parameter; by default, it fits
a linear support vector machine (SVM).
%
The regularizer is a penalty added to the loss function that shrinks model
parameters towards the zero vector using either the squared Euclidean norm L2 or
the absolute norm L1 or a combination of both (Elastic Net).
%
If the parameter update crosses the 0.0 value because of the regularizer, the
update is truncated to 0.0 to allow for learning sparse models and achieves
online feature selection.
%
\skltype{Linear classifiers (SVM, logistic regression, a.o.) with SGD
training}{linear\_model|SGDClassifier}
\begin{itemize}
  \item \xmlNode{loss}, \xmlDesc{str, `hinge,' `log,' `modified\_huber,'
  `squared\_hinge,' `perceptron,' or a regression loss: `squared\_loss,'
  `huber,' `epsilon\_insensitive,' or `squared\_epsilon\_insensitive'},
  %
  dictates the loss function to be used.
  %
  The available options are:
  \begin{itemize}
    \item `hinge' gives a linear SVM.
    \item `log' loss gives logistic regression, a probabilistic classifier.
    \item `modified\_huber' is another smooth loss that brings tolerance to
    outliers as well as probability estimates.
    \item `squared\_hinge' is like hinge but is quadratically penalized.
    \item `perceptron' is the linear loss used by the perceptron algorithm.
  \end{itemize}
  The other losses are designed for regression but can be useful in
  classification as well; see SGDRegressor for a description.
  %
  \default{`hinge'}
  %
  \item \xmlNode{penalty}, \xmlDesc{str, `l2' or `l1' or `elasticnet'}, defines
  the penalty (aka regularization term) to be used.
  %
  `l2' is the standard regularizer for linear SVM models.
  %
  `l1' and `elasticnet' might bring sparsity to the model (feature
  selection) not achievable with `l2.'
  %
  \default{`l2'}
  \item \xmlNode{alpha}, \xmlDesc{float}, is the constant multiplier for the
  regularization term.
  %
  \default{0.0001}
  \item \xmlNode{l1\_ratio}, \xmlDesc{float}, is the Elastic Net mixing
  parameter, with 0 <= l1\_ratio <= 1.
  %
  l1\_ratio=0 corresponds to L2 penalty, l1\_ratio=1 to L1.
  %
  \default{0.15}
  %
  \item \fitInterceptDescription{True}
  \item \nIterDescriptionB{5}
  \item \shuffleDescription{True}
  \item \randomStateSVMDescription{None}
  \item \verDescriptionB{0}
  \item \xmlNode{epsilon}, \xmlDesc{float, optional field}, varies meaning
  depending on the value of \xmlNode{loss}. If loss is `huber',
  `epsilon\_insensitive' or `squared\_epsilon\_insensitive' then this is the
  epsilon in the epsilon-insensitive loss functions. For ‘huber’,
  determines the threshold at which it becomes less important to get the
  prediction exactly right. For `epsilon\_insensitive, any differences between
  the current prediction and the correct label are ignored if they are less than
  this threshold.
  %
  \default{0.1}
  %
  \item \xmlNode{learning\_rate}, \xmlDesc{string, optional field}, specifies
  the learning rate:
  \begin{itemize}
    \item `constant:' eta = eta0
    \item `optimal:' eta = 1.0 / (t + t0)
    \item `invscaling:' eta = eta0 / pow(t, power\_t)
  \end{itemize}
  \default{`optimal'}
  %
  \item \xmlNode{eta0}, \xmlDesc{double}, specifies the initial learning rate
  for the `constant' or `invscaling' schedules.
  %
  The default value is 0.0 as eta0 is not used by the default schedule
  `optimal.'
  %
  \default{0.0}
  %
  \item \xmlNode{power\_t}, \xmlDesc{double}, represents the exponent for
  the inverse scaling learning rate.
  %
  \default{0.5}
  %
  \item \xmlNode{class\_weight}, \xmlDesc{dict, {class\_label}}, is the preset
  for the class\_weight fit parameter.
  %
  Weights associated with classes.
  %
  If not given, all classes are assumed to have weight one.
  %
  The ``auto'' mode uses the values of y to automatically adjust weights
  inversely proportional to class frequencies.
  %
  \default{None}
  %
  \item \warmStartDescription{False}
  %
\end{itemize}
\zNormalizationPerformed{SGDClassifier}
%TODO document average

\subparagraph{Linear model fitted by minimizing a regularized empirical loss
with SGD}
\mbox{}
\\The \textit{Linear model fitted by minimizing a regularized empirical loss
with SGD} is a model where SGD stands for Stochastic Gradient Descent: the
gradient of the loss is estimated each sample at a time and the model is updated
along the way with a decreasing strength schedule (aka learning rate).
%
The regularizer is a penalty added to the loss function that shrinks model
parameters towards the zero vector using either the squared euclidean norm L2 or
the absolute norm L1 or a combination of both (Elastic Net).
%
If the parameter update crosses the 0.0 value because of the regularizer, the
update is truncated to 0.0 to allow for learning sparse models and achieving
online feature selection.
%
This implementation works with data represented as dense numpy arrays of
floating point values for the features.
%
\skltype{Linear model fitted by minimizing a regularized empirical loss with SGD}{linear\_model|SGDRegressor}
\begin{itemize}
  \item \xmlNode{loss}, \xmlDesc{str, `squared\_loss,' `huber,'
  `epsilon\_insensitive,' or `squared\_epsilon\_insensitive'}, specifies the
  loss function to be used.
  %
  Defaults to `squared\_loss' which refers to the ordinary least squares fit.
  %
  `huber' modifies `squared\_loss' to focus less on getting outliers correct by
  switching from squared to linear loss past a distance of epsilon.
  %
  `epsilon\_insensitive' ignores errors less than epsilon and is linear past
  that; this is the loss function used in SVR.
  %
  `squared\_epsilon\_insensitive' is the same but becomes squared loss past a
  tolerance of epsilon.
  %
  \default{`squared\_loss'}
  \item \xmlNode{penalty}, \xmlDesc{str, `l2' or `l1' or `elasticnet'}, sets
  the penalty (aka regularization term) to be used.
  %
  Defaults to `l2' which is the standard regularizer for linear SVM models.
  %
  `l1' and `elasticnet' might bring sparsity to the model (feature
  selection) not achievable with `l2'.
  %
  \default{`l2'}
  %
  \item \xmlNode{alpha}, \xmlDesc{float},
  %
  Constant that multiplies the regularization term.
  %
  Defaults to 0.0001
  \item \xmlNode{l1\_ratio}, \xmlDesc{float}, is the Elastic Net mixing
  parameter, with $0 \leq l1\_ratio \leq 1$.
  %
  l1\_ratio=0 corresponds to L2 penalty, l1\_ratio=1 to L1.
  %
  \default{0.15}
  %
  \item \fitInterceptDescription{True}
  \item \nIterDescriptionB{5}
  \item \shuffleDescription{True}
  \item \randomStateDescription{None}
  \item \verDescriptionB{0}
  %
  \item \xmlNode{epsilon}, \xmlDesc{float}, sets the epsilon in the
  epsilon-insensitive loss functions; only if loss is `huber,'
  `epsilon\_insensitive,' or `squared\_epsilon\_insensitive.'
  %
  For `huber', determines the threshold at which it becomes less important
  to get the prediction exactly right.
  %
  For epsilon-insensitive, any differences between the current prediction and
  the correct label are ignored if they are less than this threshold.
  %
  \default{0.1}
  %
  \item \xmlNode{learning\_rate}, \xmlDesc{string, optional field},
  Learning rate:
  \begin{itemize}
    \item constant: eta = eta0
    \item optimal: eta = 1.0/(t+t0)
    \item invscaling: eta= eta0 / pow(t, power\_t)
  \end{itemize}
  \default{invscaling}
  \item \xmlNode{eta0}, \xmlDesc{double}, specifies the initial learning rate.
  %
  \default{0.01}
  %
  \item \xmlNode{power\_t}, \xmlDesc{double, optional field}, specifies the
  exponent for inverse scaling learning rate.
  %
  \default{0.25}
  %
  \item \warmStartDescription{False}
  %
\end{itemize}
\zNormalizationPerformed{SGDRegressor}
%TODO document average

%%%%% ROM Model - SciKitLearn: Support Vector Machines %%%%%%%
\paragraph{Support Vector Machines}
\label{SVM}
In machine learning, \textbf{Support Vector Machines} (SVMs, also support vector
networks) are supervised learning models with associated learning algorithms
that analyze data and recognize patterns, used for classification and regression
analysis.
%
Given a set of training examples, each marked as belonging to one of two
categories, an SVM training algorithm builds a model that assigns new examples
into one category or the other, making it a non-probabilistic binary linear
classifier.
%
An SVM model is a representation of the examples as points in space, mapped so
that the examples of the separate categories are divided by a clear gap that is
as wide as possible.
%
New examples are then mapped into that same space and predicted to belong to a
category based on which side of the gap they fall on.
%
In addition to performing linear classification, SVMs can efficiently perform a
non-linear classification using what is called the kernel trick, implicitly
mapping their inputs into high-dimensional feature spaces.
%
\zNormalizationPerformed{SVM-based}

In the following, all the SVM models available in RAVEN are reported.

\subparagraph{Linear Support Vector Classifier}
\mbox{}
\\The \textit{Linear Support Vector Classifier} is similar to SVC with parameter
kernel=`linear', but implemented in terms of liblinear rather than libsvm,
so it has more flexibility in the choice of penalties and loss functions and
should scale better (to large numbers of samples).
%
This class supports both dense and sparse input and the multiclass support is
handled according to a one-vs-the-rest scheme.
%
\skltype{Linear Support Vector Classifier}{svm|LinearSVC}
\begin{itemize}
  \item \CSVMDescription{1.0}
  \item \xmlNode{loss}, \xmlDesc{string, `hinge' or `squared\_hinge'}, specifies the loss
  function.
  %
  `hinge' is the hinge loss (standard SVM) while `squared\_hinge' is the squared hinge
  loss.
  %
  \default{`squared\_hinge'}
  %
  \item \xmlNode{penalty}, \xmlDesc{string, `l1' or `l2'}, specifies the norm
  used in the penalization.
  %
  The `l2' penalty is the standard used in SVC.
  %
  The `l1' leads to coef\_vectors that are sparse.
  %
  \default{`l2'}
  %
  \item \xmlNode{dual}, \xmlDesc{boolean}, selects the algorithm to either solve
  the dual or primal optimization problem.
  %
  Prefer dual=False when n\_samples $>$ n\_features.
  %
  \default{True}
  %
  \item \tolSVMDescription{1e-4}
  %
  \item \xmlNode{multi\_class}, \xmlDesc{string, `ovr' or `crammer\_singer'},
  %
  Determines the multi-class strategy if y contains more than two classes.
  %
  ovr trains n\_classes one-vs-rest classifiers, while
  crammer\_singer optimizes a joint objective over all classes.
  %
  While crammer\_singer is interesting from a theoretical perspective as it is
  consistent, it is seldom used in practice and rarely leads to better accuracy
  and is more expensive to compute.
  %
  If crammer\_singer is chosen, the options loss, penalty and dual
  will be ignored.
  %
  \default{`ovr'}
  %
  \item \fitInterceptDescription{True}
  %
  \item \xmlNode{intercept\_scaling}, \xmlDesc{float, optional field}, when
  True, the instance vector x becomes [x,self.intercept\_scaling], i.e. a
  ``synthetic'' feature with constant value equals to intercept\_scaling is
  appended to the instance vector.
  %
  The intercept becomes intercept\_scaling * synthetic feature
  weight.
  \nb The synthetic feature weight is subject to l1/l2 regularization as are all
  other features.
  %
  To lessen the effect of regularization on the synthetic feature weight (and
  therefore on the intercept) intercept\_scaling has to be increased.
  %
  \default{1}
  %
  \item \classWeightDescription{None}
  \item \verDescriptionB{0}
  %
  \nb This setting takes advantage of a per-process runtime setting in liblinear
  that, if enabled, may not work properly in a multithreaded context.
  %
  \item \randomStateSVMDescription{None}
\end{itemize}

\subparagraph{C-Support Vector Classification}
\mbox{}
\\The \textit{C-Support Vector Classification} is a based on libsvm.
%
The fit time complexity is more than quadratic with the number of samples which
makes it hard to scale to datasets with more than a couple of 10000 samples.
%
The multiclass support is handled according to a one-vs-one scheme.
%
\skltype{C-Support Vector Classifier}{svm|SVC}
\begin{itemize}
  \item \CSVMDescription{1.0}
  \item \kernelDescription{`rbf'}
  \item \degreeDescription{3.0}
  \item \gammaDescription{`auto'}
  \item \coefZeroDescription{0.0}
  \item \probabilityDescription{False}
  \item \shrinkingDescription{True}
  \item \tolSVMDescription{1e-3}
  \item \cacheSizeDescription{}
  \item \classWeightDescription{None}
  \item \verSVMDescription{False}
  \item \maxIterDescription{-1}
    %TODO: Should decision_function_shape be documented?
  \item \randomStateSVMDescription{None}
  %
\end{itemize}

\subparagraph{Nu-Support Vector Classification}
\mbox{}

The \textit{Nu-Support Vector Classification} is similar to SVC but uses a
parameter to control the number of support vectors.
%
The implementation is based on libsvm.
%
\skltype{Nu-Support Vector Classifier}{svm|NuSVC}
\begin{itemize}
  \item \xmlNode{nu}, \xmlDesc{float, optional field}, is an upper bound on the
  fraction of training errors and a lower bound of the fraction of support
  vectors.
  %
  Should be in the interval (0, 1].
  %
  \default{0.5}
  %
  \item \kernelDescription{`rbf'}
  \item \degreeDescription{3}
  \item \gammaDescription{`auto'}
  \item \coefZeroDescription{0.0}
  \item \probabilityDescription{False}
  \item \shrinkingDescription{True}
  \item \tolSVMDescription{1e-3}
  \item \cacheSizeDescription{}
  \item \verSVMDescription{False}
  \item \maxIterDescription{-1}
    %TODO document decision_function_shape
  \item \randomStateSVMDescription{None}
  %
\end{itemize}

\subparagraph{Support Vector Regression}
\mbox{}
\\The \textit{Support Vector Regression} is an epsilon-Support Vector
Regression.
%
The free parameters in this model are C and epsilon.
%
The implementations is a based on libsvm.
%
\skltype{Support Vector Regressor}{svm|SVR}
\begin{itemize}
  \item \CSVMDescription{1.0}
  \item \xmlNode{epsilon}, \xmlDesc{float, optional field}, specifies the
  epsilon-tube within which no penalty is associated in the training loss
  function with points predicted within a distance epsilon from the actual
  value.
  %
  \default{0.1}
  %
  \item \kernelDescription{`rbf'}
  \item \degreeDescription{3.0}
  \item \gammaDescription{`auto'}
  \item \coefZeroDescription{0.0}
  \item \shrinkingDescription{True}
  \item \tolSVMDescription{1e-3}
  \item \cacheSizeDescription{}
  \item \verSVMDescription{False}
  \item \maxIterDescription{-1}
  %
\end{itemize}
 %%%%% ROM Model - SciKitLearn: MultiClass %%%%%%%
\paragraph{Multi Class}
\label{Multiclass}
Multiclass classification means a classification task with more than two
classes; e.g., classify a set of images of fruits which may be oranges, apples,
or pears.
%
Multiclass classification makes the assumption that each sample is assigned to
one and only one label: a fruit can be either an apple or a pear but not both at
the same time.

\zNormalizationNotPerformed{multi-class-based}

%
In the following, all the multi-class models available in RAVEN are reported.
%
%%%%%%%%%
\subparagraph{One-vs-the-rest (OvR) multiclass/multilabel strategy}
\mbox{}

The \textit{One-vs-the-rest (OvR) multiclass/multilabel strategy}, also known
as one-vs-all, consists in fitting one classifier per class.
%
For each classifier, the class is fitted against all the other classes.
%
In addition to its computational efficiency (only n\_classes classifiers are
needed), one advantage of this approach is its interpretability.
%
Since each class is represented by one and one classifier only, it is possible
to gain knowledge about the class by inspecting its corresponding classifier.
%
This is the most commonly used strategy and is a fair default choice.

\skltype{One-vs-the-rest (OvR) multiclass/multilabel classifier}{multiClass|OneVsRestClassifier}
\begin{itemize}
  \item \estimatorDescription{}
\end{itemize}
%Should n_jobs be documented?

%%%%%%%%%%%%
\subparagraph{One-vs-one multiclass strategy}
\mbox{}

The \textit{One-vs-one multiclass strategy} consists in fitting one classifier
per class pair.
%
At prediction time, the class which received the most votes is selected.
%
Since it requires to fit n\_classes * (n\_classes - 1) / 2 classifiers, this
method is usually slower than one-vs-the-rest, due to its O(n\_classes$^2$)
complexity.
%
However, this method may be advantageous for algorithms such as kernel
algorithms which do not scale well with n\_samples.
%
This is because each individual learning problem only involves a small subset of
the data whereas, with one-vs-the-rest, the complete dataset is used n\_classes
times.

\skltype{One-vs-one multiclass classifier}{multiClass|OneVsOneClassifier}
\begin{itemize}
  \item \estimatorDescription{}
\end{itemize}
%Should n_jobs be documented?

%%%%%%%%%%%%%
\subparagraph{Error-Correcting Output-Code multiclass strategy}
\mbox{}
\\The \textit{Error-Correcting Output-Code multiclass strategy} consists in
representing each class with a binary code (an array of 0s and 1s).
%
At fitting time, one binary classifier per bit in the code book is fitted.
%
At prediction time, the classifiers are used to project new points in the class
space and the class closest to the points is chosen.
%
The main advantage of these strategies is that the number of classifiers used
can be controlled by the user, either for compressing the model ($0 < code\_
size < 1$) or for making the model more robust to errors ($code\_ size > 1$).

\skltype{Error-Correcting Output-Code multiclass classifier}{multiClass|OutputCodeClassifier}
\begin{itemize}
  \item \estimatorDescription{}
  \item \xmlNode{code\_size}, \xmlDesc{float, required field}, represents the
  percentage of the number of classes to be used to create the code book.
  %
  A number between 0 and 1 will require fewer classifiers than one-vs-the-rest.
  %
  A number greater than 1 will require more classifiers than one-vs-the-rest.
  %
\end{itemize}
%Should random_state and n_jobs be documented?

%%%%%%%%%%%%%
%\subparagraph{fit a one-vs-the-rest strategy}
%pass
%\subparagraph{Make predictions using the one-vs-the-rest strategy}
%pass
%\subparagraph{ Fit a one-vs-one strategy}
%pass
%\subparagraph{Make predictions using the one-vs-one strategy}
%pass
%\subparagraph{Fit an error-correcting output-code strategy}
%pass
%\subparagraph{Make predictions using the error-correcting output-code strategy}
%pass

 %%%%% ROM Model - SciKitLearn: naiveBayes %%%%%%%
\paragraph{Naive Bayes}
\label{naiveBayes}
Naive Bayes methods are a set of supervised learning algorithms based on
applying Bayes' theorem with the ``naive'' assumption of independence between
every pair of features.
%
Given a class variable y and a dependent feature vector x\_1 through x\_n,
Bayes' theorem states the following relationship:
\begin{equation}
P(y \mid x_1, \dots, x_n) = \frac{P(y) P(x_1, \dots x_n \mid y)}
{P(x_1, \dots, x_n)}
\end{equation}
Using the naive independence assumption that
\begin{equation}
P(x_i | y, x_1, \dots, x_{i-1}, x_{i+1}, \dots, x_n) = P(x_i | y),
\end{equation}
for all i, this relationship is simplified to
\begin{equation}
P(y \mid x_1, \dots, x_n) = \frac{P(y) \prod_{i=1}^{n} P(x_i \mid y)}
{P(x_1, \dots, x_n)}
\end{equation}
Since $P(x_1, \dots, x_n)$ is constant given the input, we can use the following
classification rule:
\begin{equation}
P(y \mid x_1, \dots, x_n) \propto P(y) \prod_{i=1}^{n} P(x_i \mid y)
\Downarrow
\end{equation}
\begin{equation}
\hat{y} = \arg\max_y P(y) \prod_{i=1}^{n} P(x_i \mid y),
\end{equation}
and we can use Maximum A Posteriori (MAP) estimation to estimate $P(y)$ and
$P(x_i \mid y)$; the former is then the relative frequency of class $y$ in the
training set.
%
The different naive Bayes classifiers differ mainly by the assumptions they make
regarding the distribution of $P(x_i \mid y)$.

In spite of their apparently over-simplified assumptions, naive Bayes
classifiers have worked quite well in many real-world situations, famously
document classification and spam filtering.
%
They require a small amount of training data to estimate the necessary
parameters.
%
(For theoretical reasons why naive Bayes works well, and on which types of data
it does, see the references below.)
Naive Bayes learners and classifiers can be extremely fast compared to more
sophisticated methods.
%
The decoupling of the class conditional feature distributions means that each
distribution can be independently estimated as a one dimensional distribution.
%
This in turn helps to alleviate problems stemming from the curse of
dimensionality.

On the flip side, although naive Bayes is known as a decent classifier, it is
known to be a bad estimator, so the probability outputs from predict\_proba are
not to be taken too seriously.
%
In the following, all the Naive Bayes available in RAVEN are reported.
%
%%%%%%%
\subparagraph{Gaussian Naive Bayes}
\mbox{}
\\The \textit{Gaussian Naive Bayes strategy} implements the Gaussian Naive Bayes
algorithm for classification.
%
The likelihood of the features is assumed to be Gaussian:
\begin{equation}
P(x_i \mid y) = \frac{1}{\sqrt{2\pi\sigma^2_y}} \exp\left(-\frac{(x_i -
  \mu_y)^2}{2\sigma^2_y}\right)
\end{equation}
The parameters $\sigma_y$ and $\mu_y$ are estimated using maximum likelihood.

In order to use the \textit{Gaussian Naive Bayes strategy}, the user needs to
set the sub-node:

\xmlNode{SKLtype}\texttt{naiveBayes|GaussianNB}\xmlNode{/SKLtype}.

There are no additional sub-nodes available for this method.
%

\zNormalizationPerformed{GaussianNB}
%%%%%%%%%%%%
\subparagraph{Multinomial Naive Bayes}
\mbox{}
\\The \textit{Multinomial Naive Bayes} implements the naive Bayes algorithm for
multinomially distributed data, and is one of the two classic naive Bayes
variants used in text classification (where the data is typically represented
as word vector counts, although tf-idf vectors are also known to work well in
practice).
%
The distribution is parametrized by vectors $\theta_y =
(\theta_{y1},\ldots,\theta_{yn})$ for each class $y$, where $n$ is the number of
features (in text classification, the size of the vocabulary) and $\theta_{yi}$
is the probability $P(x_i \mid y)$ of feature $i$ appearing in a sample
belonging to class $y$.
%
The parameters $\theta_y$ are estimated by a smoothed version of maximum
likelihood, i.e. relative frequency counting:
\begin{equation}
\hat{\theta}_{yi} = \frac{ N_{yi} + \alpha}{N_y + \alpha n}
\end{equation}
where $N_{yi} = \sum_{x \in T} x_i$ is the number of times feature $i$ appears
in a sample of class y in the training set T, and
$N_{y} = \sum_{i=1}^{|T|} N_{yi}$ is the total count of all features for class
$y$.
%
The smoothing priors $\alpha \ge 0$ account for features not present in the
learning samples and prevents zero probabilities in further computations.
%
Setting $\alpha = 1$ is called Laplace smoothing, while $\alpha < 1$ is called
Lidstone smoothing.
%
\skltype{Multinomial Naive Bayes strategy}{naiveBayes|MultinomialNB}
\begin{itemize}
  \item \alphaBayesDescription{1.0}
  \item \fitPriorDescription{True}
  \item \classPriorDescription{None}
\end{itemize}
\zNormalizationNotPerformed{MultinomialNB}
%%%%%%%%%%%%
\subparagraph{Bernoulli Naive Bayes}
\mbox{}
\\The \textit{Bernoulli Naive Bayes} implements the naive Bayes training and
classification algorithms for data that is distributed according to multivariate
Bernoulli distributions; i.e., there may be multiple features but each one is
assumed to be a binary-valued (Bernoulli, boolean) variable.
%
Therefore, this class requires samples to be represented as binary-valued
feature vectors; if handed any other kind of data, a \textit{Bernoulli Naive
Bayes} instance may binarize its input (depending on the binarize parameter).
%
The decision rule for Bernoulli naive Bayes is based on
\begin{equation}
P(x_i \mid y) = P(i \mid y) x_i + (1 - P(i \mid y)) (1 - x_i)
\end{equation}
which differs from multinomial NB's rule in that it explicitly penalizes the
non-occurrence of a feature $i$ that is an indicator for class $y$, where the
multinomial variant would simply ignore a non-occurring feature.
%
In the case of text classification, word occurrence vectors (rather than word
count vectors) may be used to train and use this classifier.
%
\textit{Bernoulli Naive Bayes} might perform better on some datasets, especially
those with shorter documents.
%
It is advisable to evaluate both models, if time permits.
%
\skltype{Bernoulli Naive Bayes strategy}{naiveBayes|BernoulliNB}
\begin{itemize}
  \item \alphaBayesDescription{1.0}
  \item \xmlNode{binarize}, \xmlDesc{float, optional field},
  %
  Threshold for binarizing (mapping to booleans) of sample features.
  %
  If None, input is presumed to already consist of binary vectors.
  %
  \default{0.0}
  \item \fitPriorDescription{True}
  \item \classPriorDescription{None}
  %
\end{itemize}
\zNormalizationPerformed{BernoulliNB}
%%%%%%%%%%%%%%%%%%%%%%%%%%%%%%%%%%%%%%%%
 %%%%% ROM Model - SciKitLearn: Neighbors %%%%%%%
\paragraph{Neighbors}
\label{Neighbors}

The \textit{Neighbors} class provides functionality for unsupervised and
supervised neighbor-based learning methods.
%
The unsupervised nearest neighbors method is the foundation of many other
learning methods, notably manifold learning and spectral clustering.
%
Supervised neighbors-based learning comes in two flavors: classification for
data with discrete labels, and regression for data with continuous labels.

The principle behind nearest neighbor methods is to find a predefined number of
training samples closest in distance to the new point, and predict the label
from these.
%
The number of samples can be a user-defined constant (k-nearest neighbor
learning), or vary based on the local density of points (radius-based neighbor
learning).
%
The distance can, in general, be any metric measure: standard Euclidean distance
is the most common choice.
%
Neighbor-based methods are known as non-generalizing machine learning methods,
since they simply ``remember'' all of its training data (possibly transformed
into a fast indexing structure such as a Ball Tree or KD Tree.).

\zNormalizationPerformed{Neighbors-based}

In the following, all the Neighbors' models available in RAVEN are reported.
%
%%%%%%%%%%%%%%%
\subparagraph{K Neighbors Classifier}
\mbox{}
\\The \textit{K Neighbors Classifier} is a type of instance-based learning or
non-generalizing learning: it does not attempt to construct a general internal
model, but simply stores instances of the training data.
%
Classification is computed from a simple majority vote of the nearest neighbors
of each point: a query point is assigned the data class which has the most
representatives within the nearest neighbors of the point.
%
It implements learning based on the $k$ nearest neighbors of each query point,
where $k$ is an integer value specified by the user.

\skltype{K Neighbors Classifier}{neighbors|KNeighborsClassifier}
\begin{itemize}
  \item \nNeighborsDescription{5}
  \item \weightsDescription{uniform}
  \item \algorithmDescription{auto}
  \item \leafSizeDescription{30}
  \item \metricDescription{minkowski}
  \item \pDescription{2}
    %TODO document metric_params
    %TODO document n_jobs?
\end{itemize}
%%%%%%%%%%%%%%%
\subparagraph{Radius Neighbors Classifier}
\mbox{}
\\The \textit{Radius Neighbors Classifier} is a type of instance-based learning
or non-generalizing learning: it does not attempt to construct a general
internal model, but simply stores instances of the training data.
%
Classification is computed from a simple majority vote of the nearest neighbors
of each point: a query point is assigned the data class which has the most
representatives within the nearest neighbors of the point.
%
It implements learning based on the number of neighbors within a fixed radius
$r$ of each training point, where $r$ is a floating-point value specified by the
user.

\skltype{Radius Neighbors Classifier}{neighbors|RadiusNeighbors}
\begin{itemize}
  \item \radiusDescription{1.0}
  \item \weightsDescription{uniform}
  \item \algorithmDescription{auto}
  \item \leafSizeDescription{30}
  \item \metricDescription{minkowski}
  \item \pDescription{2}
  \item \outlierLabelDescription{None}
    %TODO document metric_params
\end{itemize}

%%%%%%%%%%%%%%%
\subparagraph{K Neighbors Regressor}
\mbox{}

The \textit{K Neighbors Regressor} can be used in cases where the data labels
are continuous rather than discrete variables.
%
The label assigned to a query point is computed based on the mean of the labels
of its nearest neighbors.
%
It implements learning based on the $k$ nearest neighbors of each query point,
where $k$ is an integer value specified by the user.

\skltype{K Neighbors Regressor}{neighbors|KNeighborsRegressor}
\begin{itemize}
  \item \nNeighborsDescription{5}
  \item \weightsDescription{uniform}
  \item \algorithmDescription{auto}
  \item \leafSizeDescription{30}
  \item \metricDescription{minkowski}
  \item \pDescription{2}
    %TODO document metric_params
    %TODO document n_jobs?
\end{itemize}

%%%%%%%%%%%%%%%
\subparagraph{Radius Neighbors Regressor}
\mbox{}

The \textit{Radius Neighbors Regressor} can be used in cases where the data
labels are continuous rather than discrete variables.
%
The label assigned to a query point is computed based on the mean of the labels
of its nearest neighbors.
%
It implements learning based on the neighbors within a fixed radius $r$ of the
query point, where $r$ is a floating-point value specified by the user.

\skltype{Radius Neighbors Regressor}{neighbors|RadiusNeighborsRegressor}
\begin{itemize}
  \item \radiusDescription{1.0}
  \item \weightsDescription{uniform}
  \item \algorithmDescription{auto}
  \item \leafSizeDescription{30}
  \item \metricDescription{minkowski}
  \item \pDescription{2}
    %TODO document metric_params
\end{itemize}
%%%%%%%%%%%%%%%
\subparagraph{Nearest Centroid Classifier}
\mbox{}

The \textit{Nearest Centroid classifier} is a simple algorithm that represents
each class by the centroid of its members.
%
It also has no parameters to choose, making it a good baseline classifier.
%
It does, however, suffer on non-convex classes, as well as when classes have
drastically different variances, as equal variance in all dimensions is assumed.

\skltype{Nearest Centroid Classifier}{neighbors|NearestCentroid}
\begin{itemize}
  \item \xmlNode{shrink\_threshold}, \xmlDesc{float, optional field}, defines
  the threshold for shrinking centroids to remove features.
  %
  \default{None}
  %
  %TODO document metric
\end{itemize}
%\subparagraph{Ball Tree}
%pass
%\subparagraph{K-D Tree}
%pass


The \textit{Quadratic Discriminant Analysis} is a classifier with a quadratic
decision boundary, generated by fitting class conditional densities to the data
and using Bayes' rule.
%
The model fits a Gaussian density to each class.

\skltype{Quadratic Discriminant Analysis Classifier}{qda|QDA}
\begin{itemize}
  \item \xmlNode{priors}, \xmlDesc{array-like (n\_classes), optional field},
  specifies the priors on the classes.
  %
  \default{None}
  \item \xmlNode{reg\_param}, \xmlDesc{float, optional field}, regularizes the
  covariance estimate as (1-reg\_param)*Sigma +
  reg\_param*Identity(n\_features).
  %
  \default{0.0}
  %
\end{itemize}
\zNormalizationNotPerformed{QDA}
 %%%%% ROM Model - SciKitLearn: Tree %%%%%%%
\paragraph{Tree}
\label{tree}

Decision Trees (DTs) are a non-parametric supervised learning method used for
classification and regression.
%
The goal is to create a model that predicts the value of a target variable by
learning simple decision rules inferred from the data features.
%
\begin{itemize}
  \item Some advantages of decision trees are:
  \item Simple to understand and to interpret.
  %
  Trees can be visualized.
  %
  \item Requires little data preparation.
  %
  Other techniques often require data normalization, dummy variables need to be
  created and blank values to be removed.
  %
  Note however, that this module does not support missing values.
  %
  \item The cost of using the tree (i.e., predicting data) is logarithmic in the
  number of data points used to train the tree.
  %
  \item Able to handle both numerical and categorical data.
  %
  Other techniques are usually specialized in analyzing datasets that have only
  one type of variable.
  %
  \item Able to handle multi-output problems.
  %
  \item Uses a white box model.
  %
  If a given situation is observable in a model, the explanation for the
  condition is easily explained by boolean logic.
  %
  By contrast, in a black box model (e.g., in an artificial neural network),
  results may be more difficult to interpret.
  %
  \item Possible to validate a model using statistical tests.
  %
  That makes it possible to account for the reliability of the model.
  %
  \item Performs well even if its assumptions are somewhat violated by the true
  model from which the data were generated.
  %
\end{itemize}
The disadvantages of decision trees include:
\begin{itemize}
  \item Decision-tree learners can create over-complex trees that do not
  generalise the data well.
  %
  This is called overfitting.
  %
  Mechanisms such as pruning (not currently supported), setting the minimum
  number of samples required at a leaf node or setting the maximum depth of the
  tree are necessary to avoid this problem.
  %
  \item Decision trees can be unstable because small variations in the data
  might result in a completely different tree being generated.
  %
  This problem is mitigated by using decision trees within an ensemble.
  %
  \item The problem of learning an optimal decision tree is known to be
  NP-complete under several aspects of optimality and even for simple concepts.
  %
  Consequently, practical decision-tree learning algorithms are based on
  heuristic algorithms such as the greedy algorithm where locally optimal
  decisions are made at each node.
  %
  Such algorithms cannot guarantee to return the globally optimal decision tree.
  %
  This can be mitigated by training multiple trees in an ensemble learner, where
  the features and samples are randomly sampled with replacement.
  %
  \item There are concepts that are hard to learn because decision trees do not
  express them easily, such as XOR, parity or multiplexer problems.
  %
  \item Decision tree learners create biased trees if some classes dominate.
  %
  It is therefore recommended to balance the dataset prior to fitting with the
  decision tree.
  %
\end{itemize}

\zNormalizationPerformed{tree-based}

In the following, all the tree-based algorithms available in RAVEN are reported.

%%%%%%%%%%%%%%%
\subparagraph{Decision Tree Classifier}
\mbox{}
\\The \textit{Decision Tree Classifier} is a classifier that is based on the
decision tree logic.

\skltype{Decision Tree Classifier}{tree|DecisionTreeClassifier}
\begin{itemize}
  \item \criterionDescription{gini}
  \item \splitterDescription{best}
  \item \maxFeaturesDescription{None}
  \item \maxDepthDescription{None}
  \item \minSamplesSplitDescription{2}
  \item \minSamplesLeafDescription{1}
    %TODO document min_weight_fraction_leaf
  \item \maxLeafNodesDescription{None}
    %TODO document class_weight
    %TODO document random_state
    %TODO document presort
\end{itemize}

%%%%%%%%%%%%%%%%
\subparagraph{Decision Tree Regressor}
\mbox{}
\\The \textit{Decision Tree Regressor} is a Regressor that is based on the
decision tree logic.
%
\skltype{Decision Tree Regressor}{tree|DecisionTreeRegressor}
\begin{itemize}
  \item \criterionDescriptionDT{mse}
  \item \splitterDescription{best}
  \item \maxFeaturesDescription{None}
  \item \maxDepthDescription{None}
  \item \minSamplesSplitDescription{2}
  \item \minSamplesLeafDescription{1}
    %TODO document min_weight_fraction_leaf
  \item \maxLeafNodesDescription{None}
    %TODO document random_state
    %TODO document presort
\end{itemize}

%%%%%%%%%%%%%%%%
\subparagraph{Extra Tree Classifier}
\mbox{}
\\The \textit{Extra Tree Classifier} is an extremely randomized tree classifier.
%
Extra-trees differ from classic decision trees in the way they are built.
%
When looking for the best split to separate the samples of a node into two
groups, random splits are drawn for each of the max\_features randomly selected
features and the best split among those is chosen.
%
When max\_features is set 1, this amounts to building a totally random decision
tree.

\skltype{Extra Tree Classifier}{tree|ExtraTreeClassifier}

\begin{itemize}
  \item \criterionDescription{gini}
  \item \splitterDescription{random}
  \item \maxFeaturesDescription{auto}
  \item \maxDepthDescription{None}
  \item \minSamplesSplitDescription{2}
  \item \minSamplesLeafDescription{1}
    %TODO document min_weight_fraction_leaf
  \item \maxLeafNodesDescription{None}
    %TODO document random_state
    %TODO document class_weight
  %
\end{itemize}

%%%%%%%%%%%%
\subparagraph{Extra Tree Regressor}
\mbox{}

The \textit{Extra Tree Regressor} is an extremely randomized tree regressor.
%
Extra-trees differ from classic decision trees in the way they are built.
%
When looking for the best split to separate the samples of a node into two
groups, random splits are drawn for each of the max\_features randomly selected
features and the best split among those is chosen.
%
When max\_features is set 1, this amounts to building a totally random decision
tree.

\skltype{Extra Tree Regressor}{tree|ExtraTreeRegressor}

\begin{itemize}
  \item \criterionDescriptionDT{mse}
  \item \splitterDescription{random}
  \item \maxFeaturesDescription{auto}
  \item \maxDepthDescription{None}
  \item \minSamplesSplitDescription{2}
  \item \minSamplesLeafDescription{1}
    %TODO document min_weight_fraction_leaf
  \item \maxLeafNodesDescription{None}
    %TODO document random_state
\end{itemize}

%%%%%%%%%%%%%%%%%%%%%%%%%%%%%%%%%%%%%%%%%%%
 %%%%% ROM Model - SciKitLearn: Gaussian Process %%%%%%%
\paragraph{Gaussian Process}
\label{GP}
Gaussian Processes for Machine Learning (GPML) is a generic supervised learning
method primarily designed to solve regression problems.
%
The advantages of Gaussian Processes for Machine Learning are:
\begin{itemize}
  \item The prediction interpolates the observations (at least for regular
  correlation models).
  \item The prediction is probabilistic (Gaussian) so that one can compute
  empirical confidence intervals and exceedance probabilities that might be used
  to refit (online fitting, adaptive fitting) the prediction in some region of
  interest.
  \item Versatile: different linear regression models and correlation models can
  be specified.
  %
  Common models are provided, but it is also possible to specify custom models
  provided they are stationary.
  %
\end{itemize}
The disadvantages of Gaussian Processes for Machine Learning include:
\begin{itemize}
  \item It is not sparse.
  %
  It uses the whole samples/features information to perform the prediction.
  \item It loses efficiency in high dimensional spaces – namely when the
  number of features exceeds a few dozens.
  %
  It might indeed give poor performance and it loses computational efficiency.
  \item Classification is only a post-processing, meaning that one first needs
  to solve a regression problem by providing the complete scalar float precision
  output $y$ of the experiment one is attempting to model.
  %
\end{itemize}

\skltype{Gaussian Process Regressor}{GaussianProcess|GaussianProcess}

\begin{itemize}
  \item \xmlNode{regr}, \xmlDesc{string, optional field}, is a regression
  function returning an array of outputs of the linear regression functional
  basis.
  %
  The number of observations n\_samples should be greater than the size p of
  this basis.
  %
  Available built-in regression models are `constant,' `linear,' and
  `quadratic.'
  %
  \default{constant}
  \item \xmlNode{corr}, \xmlDesc{string, optional field}, is a stationary
  autocorrelation function returning the autocorrelation between two points $x$
  and $x'$.
  %
  Default assumes a squared-exponential autocorrelation model.
  %
  Built-in correlation models are `absolute\_exponential,'
  `squared\_exponential,' `generalized\_exponential,' `cubic,' and `linear.'
  %
  \default{squared\_exponential}
  \item \xmlNode{beta0}, \xmlDesc{float, array-like, optional field}, specifies
  the regression weight vector to perform Ordinary Kriging (OK).
  %
  \default{None}
  \item \xmlNode{storage\_mode}, \xmlDesc{string, optional field}, specifies
  whether the Cholesky decomposition of the correlation matrix should be stored
  in the class (storage\_mode = `full') or not (storage\_mode = `light').
  %
  \default{full}
  \item \verDescriptionA{False}
  \item \xmlNode{theta0}, \xmlDesc{float, array-like, optional field}, is an
  array with shape (n\_features, ) or (1, ).
  %
  This represents the parameters in the autocorrelation model.
  %
  If thetaL and thetaU are also specified, theta0 is considered as the starting
  point for the maximum likelihood estimation of the best set of parameters.
  %
  \default{[1e-1]}
  \item \xmlNode{thetaL}, \xmlDesc{float, array-like, optional field}, is an
  array with shape matching that defined by \xmlNode{theta0}.
  %
  Lower bound on the autocorrelation parameters for maximum likelihood
  estimation.
  %
  \default{None}
  \item \xmlNode{thetaU}, \xmlDesc{float, array-like, optional field}, is an
  array with shape matching that defined by \xmlNode{theta0}.
  %
  Upper bound on the autocorrelation parameters for maximum likelihood
  estimation.
  %
  \default{None}
  \item \xmlNode{normalize}, \xmlDesc{boolean, optional field}, if True, the
  input $X$ and observations $y$ are centered and reduced w.r.t. means and
  standard deviations estimated from the n\_samples observations provided.
  %
  \default{True}
  \item \xmlNode{nugget}, \xmlDesc{float, optional field},specifies a nugget
  effect to allow smooth predictions from noisy data.
  %
  The nugget is added to the diagonal of the assumed training covariance.
  %
  In this way it acts as a Tikhonov regularization in the problem.
  %
  In the special case of the squared exponential correlation function, the
  nugget mathematically represents the variance of the input values.
  %
  \default{10 * MACHINE\_EPSILON}
  \item \xmlNode{optimizer}, \xmlDesc{string, optional field}, specifies the
  optimization algorithm to be used.
  %
  Available optimizers are: 'fmin\_cobyla', 'Welch'.
  %
  \default{fmin\_cobyla}
  \item \xmlNode{random\_start}, \xmlDesc{integer, optional field}, sets the
  number of times the Maximum Likelihood Estimation should be performed from
  a random starting point.
  %
  The first MLE always uses the specified starting point (theta0), the next
  starting points are picked at random according to an exponential distribution
  (log-uniform on [thetaL, thetaU]).
  %
  \default{1}
  \item \xmlNode{random\_state}, \xmlDesc{integer, optional field}, is the seed
  of the internal random number generator.
  %
  \default{None}
  %
\end{itemize}

\zNormalizationNotPerformed{GaussianProcess}

\textbf{Example:}
\begin{lstlisting}[style=XML,morekeywords={name,subType}]
<Simulation>
  ...
  <Models>
    ...
   <ROM name='aUserDefinedName' subType='SciKitLearn'>
     <Features>var1,var2,var3</Features>
     <Target>result1</Target>
     <SKLtype>linear_model|LinearRegression</SKLtype>
     <fit_intercept>True</fit_intercept>
     <normalize>False</normalize>
   </ROM>
    ...
  </Models>
  ...
</Simulation>
\end{lstlisting}


%%%%%%%%%%%%%%%%%%%%%%%%%%%%%%%%%%%%%%%%%%%
 %%%%% ROM Model - SciKitLearn: Neural Network Models %%%%%%%
\paragraph{Neural Network Models}
\label{DNN}
It has been more than 70 years since Warren McCulloch and Water Pitts modeled the first
artificial neural network (ANN) that mimicked the way brains work. These days, deep learning
based on ANN is showing outstanding results for solving a wide variety of robotic tasks in
the areas of perception, planning, localization, and control.
%
\textbf{Multi-layer Perceptron (MLP)} is a supervised learning algorithm that can learn
a non-linear function approximator for either classifcation or regression. It is different
from logistic regression, in that between the input and output layer, there can be one
or more non-linear layers, called hidden layers.
%
The advantages of Multi-layer Perceptron are:
\begin{itemize}
  \item Capability to learn non-linear models
  \item Capability to learn models in real-time (online learning)
\end{itemize}
The disadvantages of Multi-layer Perceptron include:
\begin{itemize}
  \item MLP with hidden layers have a non-convex loss function where there exists more than
    one local minimum. Therefore different random weight initializations can lead to different
    validation accuracy.
  \item MLP requires tuning a number of hyperparameters such as the number of hidden neurons, layers
    and iterations.
  \item MLP is sensitive to feature scaling
\end{itemize}

\zNormalizationPerformed{Multi-layer Perceptron}

In the following, Multi-layer perceptron classification and regression algorithms available in RAVEN are reported.

%%%%%%%%%%%%%%%
\subparagraph{MLPClassifier}
\mbox{}
\\The \textit{MLPClassifier} implements a multi-layer perceptron algorithm that trains using \textbf{Backpropagation}
More precisely, it trains using some form of gradient descent and the gradients are calculated using Backpropagation.
For classification, it minimizes the Cross-Entropy loss function, and it supports multi-class classification.

\skltype{MLPClassifier}{neural\_network|MLPClassifier}
\begin{itemize}
  \item \hiddenLayerSizesMLPDescription{(100,)}
  \item \activationMLPDescription{`relu'}
  \item \solverMLPDescription{`adam'}
  \item \alphaMLPDescription{0.0001}
  \item \batchSizeMLPDescription{`auto'}
  \item \learningRateMLPDescription{`constant'}
  \item \learningRateInitMLPDescription{0.001}
  \item \powerTMLPDescription{0.5}
  \item \maxIterMLPDescription{200}
  \item \shuffleMLPDescription{True}
  \item \randomStateMLPDescription{None}
  \item \tolMLPDescription{1e-4}
  \item \verboseMLPDescription{False}
  \item \warmStartMLPDescription{False}
  \item \momentumMLPDescription{0.9}
  \item \nesterovsMomentumMLPDescription{True}
  \item \earlyStoppingMLPDescription{False}
  \item \validationFractionMLPDescription{0.1}
  \item \betaAMLPDescription{0.9}
  \item \betaBMLPDescription{0.999}
  \item \epsilonMLPDescription{1e-8}
\end{itemize}

%%%%%%%%%%%%%%%
\subparagraph{MLPRegressor}
\mbox{}
\\The \textit{MLPRegressor} implements a multi-layer perceptron algorithm that trains using \textbf{Backpropagation} with
no activation function in the output layer, which can also be seen as using the identity function as activation function.
Therefore, it uses the square error as the loss function, and the output is a set of continuous values.
\textit{MLPRegressor} also supports multi-output regression, in which a sample can have more than one target.

\skltype{MLPRegressor}{neural\_network|MLPRegressor}
\begin{itemize}
  \item \hiddenLayerSizesMLPDescription{(100,)}
  \item \activationMLPDescription{`relu'}
  \item \solverMLPDescription{`adam'}
  \item \alphaMLPDescription{0.0001}
  \item \batchSizeMLPDescription{`auto'}
  \item \learningRateMLPDescription{`constant'}
  \item \learningRateInitMLPDescription{0.001}
  \item \powerTMLPDescription{0.5}
  \item \maxIterMLPDescription{200}
  \item \shuffleMLPDescription{True}
  \item \randomStateMLPDescription{None}
  \item \tolMLPDescription{1e-4}
  \item \verboseMLPDescription{False}
  \item \warmStartMLPDescription{False}
  \item \momentumMLPDescription{0.9}
  \item \nesterovsMomentumMLPDescription{True}
  \item \earlyStoppingMLPDescription{False}
  \item \validationFractionMLPDescription{0.1}
  \item \betaAMLPDescription{0.9}
  \item \betaBMLPDescription{0.999}
  \item \epsilonMLPDescription{1e-8}
\end{itemize}

%%%% ROM Model - ARMA  %%%%%%%
\subsubsection{ARMA}
\label{subsubsec:arma}
The ARMA sub-type contains a single ROM type, based on an autoregressive moving average time series model with
Fourier signal processing, sometimes referred to as a FARMA.
%
ARMA is a type of time dependent model that characterizes the autocorrelation between time series data. The mathematic description of ARMA is given as
\begin{equation*}
x_t = \sum_{i=1}^p\phi_ix_{t-i}+\alpha_t+\sum_{j=1}^q\theta_j\alpha_{t-j},
\end{equation*}
where $x$ is a vector of dimension $n$, and $\phi_i$ and $\theta_j$ are both $n$ by $n$ matrices. When $q=0$, the above is
autoregressive (AR); when $p=0$, the above is moving average (MA).
When
training an ARMA, the input needs to be a synchronized HistorySet. For unsynchronized data, use PostProcessor methods to
synchronize the data before training an ARMA.

The ARMA model implemented allows an option to use Fourier series to detrend the time series before fitting to ARMA model to
train. The Fourier trend will be stored in the trained ARMA model for data generation. The following equation
describes the detrending
process.
\begin{equation*}
x_t = y_t - \sum_m\left\{a_m\sin(2\pi f_mt)+b_m\cos(2\pi f_mt)\right\},
\end{equation*}
where $1/f_m$ is defined by the user parameter \xmlNode{Fourier}.

By default, each target in the training will be considered independent and have an unique ARMA for each
target.  Correlated targets can be specified through the \xmlNode{correlate} node, at which point
the correlated targets will be trained together using a vector ARMA (or VARMA). Due to limitations in
the VARMA, in order to seed samples the VARMA must be trained with the node \xmlNode{seed}, which acts
independently from the global random seed used by other RAVEN entities.

Both the ARMA and VARMA make use of the \texttt{statsmodels} python package.

%
In order to use this Reduced Order Model, the \xmlNode{ROM} attribute
\xmlAttr{subType} needs to be \xmlString{ARMA} (see the example
below).
%
\subnodeIntro

\begin{itemize}
  \item \xmlNode{pivotParameter}, \xmlDesc{string, required field}, defines the pivot variable (e.g., time) that is non-decreasing in
  the input HistorySet.
  \item \xmlNode{Features}, \xmlDesc{comma separated string, required field}, defines the features (e.g., scaling). Note that only
  one feature is allowed for \xmlString{ARMA} and in current implementation this is used for evaluation only.
  \item \xmlNode{Target}, \xmlDesc{comma separated string, required field}, defines the variable(s) of the
    time series.  Should include the pivot parameter (or Index).
  \item \xmlNode{correlate}, \xmlDesc{comma separated string, optional field}, indicates the listed variables
    should be considered as influencing each other, and trained together instead of independently.  This node
    can only be listed once, so all variables that are desired for correlation should be included.  \nb The
    correlated VARMA takes notably longer to train than the independent ARMAs for the same number of targets.
  \item \xmlNode{seed}, \xmlDesc{integer, optional field}, provides seed for ONLY the VARMA sampling.  Has no
    effect on ARMA single-target sampling or other RAVEN entities.  Must be provided before training; it cannot
    be changed once trained.
  \default{True}
  \item \xmlNode{P}, \xmlDesc{integer, optional field}, defines the value of $p$.
  \default{3}
  \item \xmlNode{Q}, \xmlDesc{integer, optional field}, defines the value of $q$.
  \default{3}
  \item \xmlNode{Fourier}, \xmlDesc{comma-separated integers, optional field}, must be positive integers. This defines the
    based period that will be used for Fourier detrending, i.e., this field defines $1/f_m$ in the above equation.
    When this filed is not specified, the ARMA considers no Fourier detrend.
  \item \xmlNode{FourierOrder}, \xmlDesc{comma-separated integers, optional field}, must be positive integers. The number of integers specified
    in this field should be exactly same as the number of base periods specified in the node \xmlNode{Fourier}.
    This field defines $K_m$ in the above equation.
  \item \xmlNode{outTruncation}, \xmlDesc{comma-separated string, optional}, defines whether and how output
    time series are limited in domain. This node has one attribute, \xmlAttr{domain}, whose value can be
    \xmlString{positive} or \xmlString{negative}. The value of this node contains the list of targets to whom
    this domain limitation should be applied. In the event a negative value is discovered in a target whose
    domain is strictly positive, the absolute value of the original negative value will be used instead, and
    similarly for the negative domain.
  \default{None}
  \item \xmlNode{preserveInputCDF}, \xmlDesc{boolean, optional field}, enables a final transform on sampled
    data coercing it to have the same distribution as the original data. If \xmlString{True}, then every
    sample generated by this ARMA after training will have a distribution of values that conforms within
    numerical accuracy to the original data. This is especially useful when variance is desired not to stretch
    the most extreme events (high or low signal values), but instead the sequence of events throughout this
    history. For example, this transform can preserve the load duration curve for a load signal.
    \default{False}
  \item \xmlNode{ZeroFilter}, \xmlDesc{comma-separated string, optional field}, turns on \emph{zero filtering}
    for the listed targets. Zero filtering is a very specific algorithm, and should not be used without
    understanding its application.  When zero filtering is enabled, the ARMA will remove all the values from
    the training data equal to zero for the target, then train on the remaining data (including Fourier detrending
    if applicable). If the target is set as correlated to another target, the second target will be treated as
    two distinct series: one containing times in which the original target is zero, and one in the remaining
    times. The results from separated ARMAs are recombined after sampling. This can be a methodology for
    treating histories with long zero-value segments punctuated periodically by peaks.
<<<<<<< HEAD
  \item \xmlNode{Fourier}, \xmlDesc{comma-separated integers, optional field}, must be positive integers. This defines the
    based period that will be used for Fourier detrending, i.e., this field defines $1/f_m$ in the above equation.
    When this filed is not specified, the ARMA considers no Fourier detrend.
=======
  \item \xmlNode{reseedCopies}, \xmlDesc{boolean, optional field}, if True then whenever the ARMA is copied, a
    random reseeding will be performed to ensure different histories.
  \default{True}
>>>>>>> 88c3c825
  \item \xmlNode{SpecificFourier}, \xmlDesc{node, optional}, provides a means to specify different Fourier
    decomposition for different target variables.  Values given in the subnodes of this node will supercede
    the defaults set by the  \xmlNode{Fourier} and \xmlNode{FourierOrder} nodes.  This node accepts the
    requires the following attribute:
    \begin{itemize}
      \item \xmlAttr{variables}, \xmlDesc{comma-separated list, required field}, lists the variables to whom
        the \xmlNode{SpecificFourier} parameters will apply.
    \end{itemize}
    Additionally, the \xmlNode{SpecificFourier} node takes the following subnodes:
    \begin{itemize}
      \item \xmlNode{periods}, \xmlDesc{comma-separated integers, required field}, lists the (fundamental)
        periodic wavelength of the Fourier decomposition for these variables, as in the \xmlNode{Fourier} general node.
    \end{itemize}
    \romClusterOption
\end{itemize}

\textbf{Example:}
\begin{lstlisting}[style=XML,morekeywords={name,subType}]
<Simulation>
  ...
  <Models>
    ...
    <ROM name='aUserDefinedName' subType='ARMA'>
      <pivotParameter>Time</pivotParameter>
      <Features>scaling</Features>
      <Target>Speed1,Speed2</Target>
      <Pmax>5</Pmax>
      <Pmin>1</Pmin>
      <Qmax>4</Qmax>
      <Qmin>1</Qmin>
      <Fourier>604800,86400</Fourier>
      <FourierOrder>2, 4</FourierOrder>
     </ROM>
    ...
  </Models>
  ...
</Simulation>
\end{lstlisting}

%%%% ROM Model - PolyExponential  %%%%%%%
\subsubsection{PolyExponential}
\label{subsubsec:polyexponential}
The PolyExponential sub-type contains a single ROM type, aimed to construct a time-dependent (or any other monotonic
variable) surrogate model based on polynomial sum of exponential term. This surrogate have the form:
%
\begin{equation}
  SM(X,z) = \sum_{i=1}^{N} P_{i}(X) \times \exp ( - Q_{i}(X) \times z )
\end{equation}
where:
\begin{itemize}
  \item $\mathbf{z}$ is the independent  monotonic variable (e.g. time)
  \item $\mathbf{X}$  is the vector of the other independent (parametric) variables  (Features)
  \item $\mathbf{P_{i}}(X)$ is a polynomial of rank M function of the parametric space X
  \item  $\mathbf{Q_{i}}(X)$ is a polynomial of rank M function of the parametric space X
  \item  $\mathbf{N}$ is the number of requested exponential terms.
\end{itemize}
It is crucial to notice that this model is quite suitable for FOMs whose drivers are characterized by an exponential-like behavior.
In addition, it is important to notice that the exponential terms' coefficients are computed running a genetic-algorithm optimization
problem, which is quite slow in case of increasing number of ``numberExpTerms''.
%
In order to use this Reduced Order Model, the \xmlNode{ROM} attribute
\xmlAttr{subType} needs to be set equal to \xmlString{PolyExponential} (see the example
below).
%
\subnodeIntro

\begin{itemize}
  \item \xmlNode{pivotParameter}, \xmlDesc{string, optional field}, defines the pivot variable (e.g., time) that represents the
  independent monotonic variable
  \default{time}
  \item \xmlNode{Features}, \xmlDesc{comma separated string, required field}, defines the features (i.e. input parameters) of this
  model
  \item \xmlNode{Target}, \xmlDesc{comma separated string, required field}, defines output FOMs that are going to be predicted
  \item \xmlNode{numberExpTerms}, \xmlDesc{integer, optional field}, the number of exponential terms to be used ($N$ above)
   \default{3}
  \item \xmlNode{coeffRegressor}, \xmlDesc{string, optional field}, defines which regressor to use for interpolating the
   exponential coefficient. Available are ``spline'',``poly'' and ``nearest''.
    \default{spline}
  \item \xmlNode{polyOrder}, \xmlDesc{integer, optional field}, the polynomial order to be used for interpolating the exponential
  coefficients. Only valid in case of  \xmlNode{coeffRegressor} set to ``poly''.
   \default{2}
  \item \xmlNode{tol}, \xmlDesc{float, optional field}, relative tolerance of the optimization problem (differential evolution optimizer)
   \default{1e-3}
  \item \xmlNode{maxNumberIter}, \xmlDesc{integer, optional field}, maximum number of iterations (generations) for the
  optimization problem  (differential evolution optimizer)
   \default{5000}
\end{itemize}

\textbf{Example:}
\begin{lstlisting}[style=XML,morekeywords={name,subType}]
<Simulation>
  ...
  <Models>
    ...
   <ROM name='PolyExp' subType='PolyExponential'>
     <Target>time,decay_heat, xe135_dens</Target>
     <Features>enrichment,bu</Features>
     <pivotParameter>time</pivotParameter>
     <numberExpTerms>5</numberExpTerms>
     <max_iter>1000000</max_iter>
     <tol>0.000001</tol>
  </ROM>
    ...
  </Models>
  ...
</Simulation>
\end{lstlisting}
Once the ROM is trained (\textbf{Step} \xmlNode{RomTrainer}), its coefficients can be exported into an XML file
via an \xmlNode{OutStream} of type \xmlAttr{Print}. The following variable/parameters can be exported (i.e. \xmlNode{what} node
in \xmlNode{OutStream} of type \xmlAttr{Print}):
\begin{itemize}
  \item \xmlNode{expTerms}, see XML input specifications above, inquired pre-pending the keyword ``output|'' (e.g. output| expTerms)
  \item \xmlNode{coeffRegressor}, see XML input specifications above
  \item \xmlNode{polyOrder}, see XML input specifications above
  \item \xmlNode{features}, see XML input specifications above
  \item \xmlNode{timeScale}, XML node containing the array of the training time steps values
  \item \xmlNode{coefficients}, XML node containing the exponential terms' coefficients for each realization
\end{itemize}


 See the following example:
\begin{lstlisting}[style=XML,morekeywords={name,subType}]
<Simulation>
  ...
  <OutStreams>
    ...
    <Print name = 'dumpAllCoefficients'>
      <type>xml</type>
      <source>PolyExp</source>
      <!--
        here the <what> node is omitted. All the available params/coefficients
        are going to be printed out
      -->
    </Print>
    <Print name = 'dumpSomeCoefficients'>
      <type>xml</type>
      <source>PolyExp</source>
      <what>coefficients,timeScale</what>
    </Print>
    ...
  </OutStreams>
  ...
</Simulation>
\end{lstlisting}

%%%% ROM Model - DMD  %%%%%%%
\subsubsection{DMD}
\label{subsubsec:polyexponential}
The DMD sub-type contains a single ROM type, aimed to construct a time-dependent (or any other monotonic
variable) surrogate model based on Dynamic Mode Decomposition (ref. \cite{Schmid2010DMD} and \cite{Vega2017HODMD}).
This surrogate is aimed to perform a ``dimensionality reduction regression'', where, given time series (or any monotonic-dependent
variable) of data, a set of modes each of which is associated with a fixed oscillation frequency and decay/growth rate is computed
in order to represent the data-set.
%
In order to use this Reduced Order Model, the \xmlNode{ROM} attribute
\xmlAttr{subType} needs to be set equal to \xmlString{DMD} (see the example
below).
%
\subnodeIntro

\begin{itemize}
  \item \xmlNode{dmdType}, \xmlDesc{string, optional field}, the type of Dynamic Mode Decomposition to apply. Available are:
   \begin{itemize}
     \item \textit{dmd}, for classical DMD
     \item \textit{hodmd}, for high order DMD.
   \end{itemize}
   \default{dmd}
  \item \xmlNode{pivotParameter}, \xmlDesc{string, optional field}, defines the pivot variable (e.g., time) that represents the
  independent monotonic variable
  \default{time}
  \item \xmlNode{Features}, \xmlDesc{comma separated string, required field}, defines the features (i.e. input parameters) of this
  model
  \item \xmlNode{Target}, \xmlDesc{comma separated string, required field}, defines output FOMs that are going to be predicted
  \item \xmlNode{rankSVD}, \xmlDesc{integer, optional field}, defines the truncation rank to be used for the SVD.
     Available options are:
     \begin{itemize}
     \item \textit{-1}, no truncation is performed
     \item \textit{0}, optimal rank is internally computed
     \item \textit{>1}, this rank is going to be used for the truncation
   \end{itemize}
   \default{-1}
  \item \xmlNode{energyRankSVD}, \xmlDesc{float, optional field},  energy level ($0.0 < float < 1.0$) used to compute the rank such
    as computed rank is the number of the biggest singular values needed to reach the energy identified by
    \xmlNode{energyRankSVD}. This node has always priority over  \xmlNode{rankSVD}
    \default{None}
  \item \xmlNode{rankTLSQ}, \xmlDesc{integer, optional field}, $int > 0$ that defines the truncation rank to be used for the total
   least square problem. If not inputted, no truncation is applied
   \default{None}
   \item \xmlNode{exactModes}, \xmlDesc{bool, optional field}, True if the exact modes need to be computed (eigenvalues and
   eigenvectors),   otherwise the projected ones (using the left-singular matrix after SVD).
  \default{True}
  \item \xmlNode{optimized}, \xmlDesc{float, optional field}, True if the amplitudes need to be computed minimizing the error
   between the modes and all the time-steps or False, if only the 1st timestep only needs to be considered
   \default{True}

\end{itemize}

\textbf{Example:}
\begin{lstlisting}[style=XML,morekeywords={name,subType}]
<Simulation>
  ...
  <Models>
    ...
   <ROM name='DMD' subType='DMD'>
      <Target>time,totals_watts, xe135_dens</Target>
      <Features>enrichment,bu</Features>
      <dmdType>dmd</dmdType>
      <pivotParameter>time</pivotParameter>
      <rankSVD>0</rankSVD>
      <rankTLSQ>5</rankTLSQ>
      <exactModes>False</exactModes>
      <optimized>True</optimized>
    </ROM
    ...
  </Models>
  ...
</Simulation>
\end{lstlisting}
Once the ROM  is trained (\textbf{Step} \xmlNode{RomTrainer}), its parameters/coefficients can be exported into an XML file
via an \xmlNode{OutStream} of type \xmlAttr{Print}. The following variable/parameters can be exported (i.e. \xmlNode{what} node
in \xmlNode{OutStream} of type \xmlAttr{Print}):
\begin{itemize}
  \item \xmlNode{rankSVD}, see XML input specifications above
  \item \xmlNode{energyRankSVD}, see XML input specifications above
  \item \xmlNode{rankTLSQ}, see XML input specifications above
  \item \xmlNode{exactModes}, see XML input specifications above
  \item \xmlNode{optimized}, see XML input specifications above
  \item \xmlNode{features}, see XML input specifications above
  \item \xmlNode{timeScale}, XML node containing the array of the training time steps values
  \item \xmlNode{dmdTimeScale}, XML node containing the array of time scale in the DMD space (can be used as mapping
  between the  \xmlNode{timeScale} and \xmlNode{dmdTimeScale})
  \item \xmlNode{eigs}, XML node containing the eigenvalues (imaginary and real part)
  \item \xmlNode{amplitudes}, XML node containing the amplitudes (imaginary and real part)
  \item \xmlNode{modes}, XML node containing the dynamic modes (imaginary and real part)
\end{itemize}


 See the following example:
\begin{lstlisting}[style=XML,morekeywords={name,subType}]
<Simulation>
  ...
  <OutStreams>
    ...
    <Print name = 'dumpAllCoefficients'>
      <type>xml</type>
      <source>DMD</source>
      <!--
        here the <what> node is omitted. All the available params/coefficients
        are going to be printed out
      -->
    </Print>
    <Print name = 'dumpSomeCoefficients'>
      <type>xml</type>
      <source>PolyExp</source>
      <what>eigs,amplitudes,modes</what>
    </Print>
    ...
  </OutStreams>
  ...
</Simulation>
\end{lstlisting}<|MERGE_RESOLUTION|>--- conflicted
+++ resolved
@@ -3052,15 +3052,9 @@
     two distinct series: one containing times in which the original target is zero, and one in the remaining
     times. The results from separated ARMAs are recombined after sampling. This can be a methodology for
     treating histories with long zero-value segments punctuated periodically by peaks.
-<<<<<<< HEAD
-  \item \xmlNode{Fourier}, \xmlDesc{comma-separated integers, optional field}, must be positive integers. This defines the
-    based period that will be used for Fourier detrending, i.e., this field defines $1/f_m$ in the above equation.
-    When this filed is not specified, the ARMA considers no Fourier detrend.
-=======
   \item \xmlNode{reseedCopies}, \xmlDesc{boolean, optional field}, if True then whenever the ARMA is copied, a
     random reseeding will be performed to ensure different histories.
   \default{True}
->>>>>>> 88c3c825
   \item \xmlNode{SpecificFourier}, \xmlDesc{node, optional}, provides a means to specify different Fourier
     decomposition for different target variables.  Values given in the subnodes of this node will supercede
     the defaults set by the  \xmlNode{Fourier} and \xmlNode{FourierOrder} nodes.  This node accepts the
