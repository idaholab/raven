\section{RunInfo}
\label{sec:RunInfo}
In the \textbf{RunInfo} block, the user specifies how the overall computation
should be run.
%
%There are several settings which can be inputted, in order to define how to
%drive the calculation and set up, when needed, particular settings for the
%machine the code needs to run on (queue system if not PBS, etc.).
This block accepts several input settings that define how to drive the
calculation and set up, when needed, particular settings for the machine the
code needs to run on (e.g. queueing system, if not PBS, etc.).
%
In the following subsections, we explain all the keywords and how to use them in
detail.
%%%%%%%%%%%%%%%%%%%%%%%%%%%%%%%%%%%
%%%%%% RUN INFO CALCULATION FLOW %%%%%%
%%%%%%%%%%%%%%%%%%%%%%%%%%%%%%%%%%%
\subsection{RunInfo: Input of Calculation Flow}
\label{subsec:runinfoCalcFlow}
This sub-section contains the information regarding the XML nodes used to define
the settings of the calculation flow that is being performed through RAVEN:

\begin{itemize}
%%%%%% WORKING DIR
\item \xmlNode{WorkingDir}, \xmlDesc{string, required field},
  specifies the absolute or relative (with respect to the location
  where the xml file is located) path to a directory that will store
  all the results of the calculations and where RAVEN looks for the
  files specified in the block \xmlNode{Files}.  If
  \texttt{runRelative='True'} is used as an attribute, then it will be
  relative to where raven is run.
%
\default{None}

%%%%%% Files -> moved to own node
%\item \xmlNode{Files}, \xmlDesc{comma separated string, optional field}, lists
%the paths to any files required by the code. If no file is needed (either as input or output),
%this node could be omitted.
%string from the \emph{WorkingDir}.

%%%%%% REMOTE RUN COMMAND
\item \xmlNode{RemoteRunCommand}, \xmlDesc{string, optional field},
  specifies the absolute or relative (with respect to the framework
  directory) path to a command that can be used on a remote machine to
  execute a command.  The command is passed in as the environmental
  variable COMMAND.
%
  \default{raven\_qsub\_command.sh}

  %%%%%% NODE PARAMETER

\item \xmlNode{NodeParameter}, \xmlDesc{string, optional field},
  specifies the flag used to specify a node file for the MPIExec command.  This will be followed by a file with the nodes that a single batch will run on.
  %
  \default{-f}

  %%%%%% MPI EXEC
\item \xmlNode{MPIExec}, \xmlDesc{string, optional field}, specifies the command used to run mpi.  This will be followed by the \xmlNode{NodeParameter} and then the node file and then the code command.
  %
  \default{mpiexec}

  %%%%%% N THREADS
\item \xmlNode{threadParameter}, \xmlDesc{string, optional field}, specifies the command used to set the
    number of threads. The ``%NUM_CPUS%'' is a wildcard that will be replaced by the number of threads
    specified in the node \xmlNode{NumThreads}. In this way for commands
    that require the number of threads to be inputted without a blank space after this command,
    the user can specify the command attaching the wildcard above to the string reporting the command.
    For example, $--my-nthreads=%NUM_CPUS%$ (e.g. $--my-nthreads=10$). In other cases, the command can be
    inputted explicetely adding the blank space. For example, $-omp %NUM_CPUS%$ (e.g. $-omp 10$).
    If the wild card is not present, a blank space is always added after the command
    (e.g. $--mycommand => --mycommand 10$).
  %
  \default{--n-threads=\%NUM\_CPUS\%}

%%%%%% BATCH SIZE
\item \xmlNode{batchSize}, \xmlDesc{integer, optional field},
  specifies the number of parallel runs executed simultaneously (e.g.,
  the number of driven code instances, e.g. RELAP5-3D, that RAVEN will
  spawn at the same time).  Each parallel run will use
  \texttt{NumThreads} $*$ \texttt{NumMPI} cores.
%
\default{1}

%%%%%% Maximum Queue Size
\item \xmlNode{maxQueueSize}, \xmlDesc{integer, optional field},
  specifies the number of parallel runs that can be staged for running
  simultaneously.
  The RAVEN architecture is inherently multithreaded where a job queue is
  continuously monitored by a job handling thread.
  New jobs are added to this queue as they become available from the main thread
  of execution.
  Since the main thread is also responsible for collecting the results of
  previously finished jobs, it is possible that faster jobs may complete before
  the main thread can replenish the queue.
  By increasing this value, you are allowing RAVEN to consume more memory
  in order to stage more jobs, placing them in a pending job queue, with the
  benefit that slower job collection times will be masked as the job handler
  will flush the complete jobs and run whatever is available on the pending
  queue.
  With smaller values, RAVEN will consume less memory staging jobs, but there is
  potential that the job processing thread may be starved of jobs and waste
  parallel cycles as the code degrades to serially waiting for the main thread
  to complete collecting finished jobs.
  Where \xmlNode{batchSize} represents the number of jobs running,
  \xmlNode{maxQueueSize} represents the total number of jobs running plus the
  queued jobs. Values of \xmlNode{maxQueueSize} less than \xmlNode{batchSize}
  will be ignored. By default, \xmlNode{maxQueueSize} will be equal to
  \xmlNode{batchSize}.

%%%%%% Sequence
\item \xmlNode{Sequence}, \xmlDesc{comma separated string, required field}, is
an ordered list of the step names that RAVEN will run (see
Section~\ref{sec:steps}).

%%%%%% JOBNAME
\item \xmlNode{JobName}, \xmlDesc{string, optional field}, specifies
the name to use for the job when submitting to a pbs queue.  Acceptable characters
include alphanumerics as well as ``-'' and ``\_''.  If more than 15
characters are provided, RAVEN will truncate it using a hyphen between the first
10 and last 4 character, i.e., ``1234567890abcdefgh'' will be truncated to
``1234567890-efgh''.
%
\default{raven\_qsub}

%%%%%% printInput
\item \xmlNode{printInput}, \xmlDesc{string, optional field}, if provided, indicates RAVEN should print out a
  duplicate of the input file.  If the provided text is \xmlString{false}, or the node is not provided, then
  no duplicate will be printed.  If the node is provided but no name specified, it will use the default name.
  Otherwise, the file will be written in the working directory as \texttt{name\_provided.xml}.
  \default{duplicated\_input.xml}
%

%%%%%% NumThreads
\item \xmlNode{NumThreads}, \xmlDesc{integer, optional field}, can be used to
specify the number of threads RAVEN should associate when running the driven
software.
%
For example, if RAVEN is driving a code named ``FOO,'' and this code has
multi-threading support, this block is used to specify how many threads each
instance of FOO should use (e.g. ``\texttt{FOO --n-threads=N}'' where \texttt{N}
 is the number of threads). The command to specify the number of threads can be
customized via the node \xmlNode{threadParameter}.
%
\default{1 (or None when the driven code does not have multi-threading
support)}

%%%%%% NumMPI
\item \xmlNode{NumMPI}, \xmlDesc{integer, optional field}, can be used to
specify the number of MPI CPUs RAVEN should associate when running the driven
software.
%
For example, if RAVEN is driving a code named ``FOO,'' and this code has MPI
support, this block specifies how many MPI CPUs each instance of FOO should use
(e.g. ``\texttt{mpiexec FOO -np N}'' where \texttt{N} is the number of CPUs).
%
\default{1 (or None when the driven code does not have MPI support)}

%%%%%% totalNumCoresUsed
\item \xmlNode{totalNumCoresUsed}, \xmlDesc{integer, optional field}, is the
global number of CPUs RAVEN is going to use for performing the calculation.
%
When the driven code has MPI and/or multi-threading support and the user
specifies \texttt{NumThreads} $> 1$  and \texttt{NumMPI} $> 1$, then
\texttt{totalNumCoresUsed} is set according to the following formula:\\
\texttt{totalNumCoresUsed} = \texttt{NumThreads} $*$ \texttt{NumMPI} $*$
\texttt{batchSize}.
%
\default{1}

%%%%%% internalParallel
\item \xmlNode{internalParallel}, \xmlDesc{boolean, optional field}, is a boolean
flag that controls the type of parallel implementation needs to be used for Internal
Objects (e.g. ROMs, External Models, PostProcessors, etc.).
If this flag is set to:
\begin{itemize}
 \item  \textbf{\texttt{False}}, the internal parallelism is employed using multi-threading
 (i.e. 1 processor, multiple threads equal to the \xmlNode{batchSize}).
 \\\nb This ``parallelism mode'' runs multiple instances of the Model in a single processor.
 If the evaluation of the model is memory intensive (i.e. it uses a lot of memory) or computational
 intensive (i.e. a lot of computation operations evolving in a $CPUt  \approx >  0.1\frac{sec}{evaluation}$)
 the single processor might get over-loaded determining a degradation of performance. In such cases, the internal
 parallelism needs to be used (see the following);
 \item  \textbf{\texttt{True}}, the internal parallelism is employed using a internally-developed multi-processor
 approach (i.e. \xmlNode{batchSize} processors, 1 single thread). This approach works for both Shared Memory Systems
 (e.g. PC, laptops, workstations, etc.) and Distributed Memory Machines (e.g. High Performance Computing Systems, etc.).
 \\\nb This ``parallelism mode'' runs multiple instances of the Model in multiple processors. Since the parallelism is employed
 in Python, some overhead is present. This ``mode'' needs to be used when:
 \begin{itemize}
  \item the Model evaluation is memory intensive (i.e. the multi-threading approach will cause the over-load of a single processor);
  \item the Model evaluation is computation intensive (i.e. $CPUt  \approx >  0.1\frac{sec}{evaluation}$).
 \end{itemize}
\end{itemize}
%
  This XML node might contain contain the following attribute:
  \vspace{-5mm}
  \begin{itemize}
    \itemsep0em
    \item \xmlAttr{dashboard}, \xmlDesc{optional bool attribute}, this
    attribute enable or disable the RAY Dashboard support. By default,
    it is disabled.
    \default{False}
    %
  \end{itemize}
  %
%
\default{False}

%%%%%% precommand
\item \xmlNode{precommand}, \xmlDesc{string, optional field}, specifies
a command that needs to be inserted before the actual command that is used to
run the external model (e.g., \texttt{mpiexec -n 8 precommand
./externalModel.exe (...)}).
Note that the precommand as well as the postcommand are ONLY applied to
execution commands flagged as ``parallel'' within the code interface.
%
\default{None}

%%%%%% postcommand
\item \xmlNode{postcommand}, \xmlDesc{string, optional field},
specifies a command that needs to be appended after the actual command that is
used to run the external model (e.g., \texttt{mpiexec -n 8  ./externalModel.exe
(...) postcommand}).
Note that the postcommand as well as the precommand are ONLY applied to
execution commands flagged as ``parallel'' within the code interface.
%
\default{None}

%%%%%% clusterParameters
\item \xmlNode{clusterParameters}, \xmlDesc{string, optional field},
  specifies extra parameters to be used with the cluster submission
  command.  For example, if qsub is used to submit a command, then these
  parameters will be used as extra parameters with the qsub command.
  This can be repeated multiple times as needed and they will all be passed
  to the cluster submission command.
%
\default{None}

%%%%%% MaxLogFileSize
\item \xmlNode{MaxLogFileSize}, \xmlDesc{integer, optional field}.
specifies the maximum size of the log file in bytes. Every time RAVEN drives a
code/software, it creates a logfile of the code's screen output.
%
\default{$\infty$}

\TODO{\nb This flag is not implemtend yet.}

%%%%%% deleteOutExtension
\item \xmlNode{deleteOutExtension}, \xmlDesc{comma separated string, optional
field}, specifies, if a run of an external model has not failed, which output
files should be deleted by their extension (e.g.,
\xmlNode{deleteOutExtension}\texttt{txt,pdf}\xmlNode{/deleteOutExtension} will
delete all generated txt and pdf files).
\nb This flag is only active for Models of type ``Code''.
%
\default{None}

%%%%%% delSucLogFiles
\item \xmlNode{delSucLogFiles}, \xmlDesc{boolean, optional field}, when True and
the run of an external model has not failed (return code = 0), deletes
the associated log files.
\nb This flag is only active for Models of type ``Code''.
%
\default{False}


%%%%%% headNode
\item \xmlNode{headNode}, \xmlDesc{string, optional
field}, specifies, if \xmlNode{internalParallel} is set to true, the IP (and port) of the head node
in which raven is running. If specified, the RAVEN internal parallelization will try to link
to an already established parallel enviroment (without re-instanciating another).
\nb This option is generally used when multiple instances of RAVEN are run in the same HPC clusters (e.g. RAVEN running RAVEN, which
automatically sets this option )
%
\default{None - Automatic detection}

%%%%%% redisPassword
\item \xmlNode{redisPassword}, \xmlDesc{string, optional
field}, specifies, if \xmlNode{internalParallel} is set to true, the password used by the RAVEN internal parallelization
in order to link multiple sockets to the main RAVEN runner. If set, in conjunction with  \xmlNode{headNode},  the RAVEN internal parallelization will try to link
to an already established parallel enviroment (without re-instanciating another).
\nb This option is generally used when multiple instances of RAVEN are run in the same HPC clusters (e.g. RAVEN running RAVEN, which
automatically sets this option )
%
\default{None - Automatic detection}

%%%%%% remoteNodes
\item \xmlNode{remoteNodes}, \xmlDesc{comma separated string, optional
field}, specifies, if \xmlNode{internalParallel} is set to true, the list of nodes (IPs) that should be used by the RAVEN to deploy its internal parallelization.
If set, in conjunction with  \xmlNode{headNode} and \xmlNode{redisPassword},  the RAVEN internal parallelization will try to link
to an already established parallel enviroment (without re-instanciating another).
\nb This option is generally used when multiple instances of RAVEN are run in the same HPC clusters (e.g. RAVEN running RAVEN, which
automatically sets this option )
%
\default{None - Automatic detection}


%%%%%% remoteNodes
\item \xmlNode{PYTHONPATH}, \xmlDesc{string, optional
<<<<<<< HEAD
field}, specifies additional PATH that should be added in the $PYTHONPATH$ before executing models. In this node the user can specify 
=======
field}, specifies additional PATH that should be added in the $PYTHONPATH$ before executing models. In this node the user can specify
>>>>>>> 6ea2879a
additional path that will be added to the PYTHONPATH (e.g. path of python scripts that are used in driven models, etc.)
%
\default{None}

\end{itemize}
%%%%%%%%%%%%%%%%%%%%%%%%%%%%%%%%%%%
%%%%%%%% RUN INFO QUEUE MODES %%%%%%%%
%%%%%%%%%%%%%%%%%%%%%%%%%%%%%%%%%%%
\subsection{RunInfo: Input of Queue Modes}
\label{subsec:runinfoModes}
In this sub-section, all of the keywords (XML nodes) for setting the queue
system are reported.
\begin{itemize}
%%%%%% MODE
\item \xmlNode{mode}, \xmlDesc{string, optional field}, can specify which kind
of protocol the parallel enviroment should use.
%
RAVEN currently supports one pre-defined ``mode'':
  \begin{itemize}
    \item \textbf{mpi}: this ``mode'' uses \xmlNode{MPIExec}  command (default: \texttt{mpiexec})
      to distribute the running program; more information regarding this protocol can be found
      in~\cite{MPI}.
      Mode ``MPI''  can either generate a \texttt{qsub} command or can execute
      on selected nodes.
      In order to make the ``mpi'' mode generate a \texttt{qsub} command, an
      additional keyword (xml sub-node) needs to be specified:
         \begin{itemize}
         \item If RAVEN is executed in the HEAD node of an HPC system using
           \cite{PBS}, the user needs to input a sub-node, \xmlNode{runQSUB},
           right after the specification of the mpi mode (i.e.\\
             \xmlNode{mode}\texttt{mpi}\xmlNode{runQSUB/}\xmlNode{/mode}).
             If the keyword is provided, RAVEN generates a \texttt{qsub}
             command, instantiates itself, and submits itself to the queue
             system.
           \item If the user decides to execute RAVEN from an ``interactive
             node'' (a certain number of nodes that have been reserved in
             interactive PBS mode), RAVEN, using the ``mpi'' system, is going to
             utilize the reserved resources (CPUs and nodes) to distribute the
             jobs, but, will not generate a \texttt{qsub} command.
         \end{itemize}
     When the user decides to run in ``mpi'' mode without making RAVEN generate
     a \texttt{qsub} command, different options are available:
      \begin{itemize}
           \item If the user decides to run on the local machine (either in
             local desktop/workstation or a remote machine), no additional
             keywords are needed (i.e.\\
             \xmlNode{mode}\texttt{mpi}\xmlNode{/mode}).
           \item If the user is running on multiple nodes, the node ids have
             to be specified:
           \begin{itemize}
              \item the node ids can be specified in an external text file
                (node ids separated by blank space).
                This file needs to be provided in the XML node \xmlNode{mode},
                introducing a sub-node named \xmlNode{nodefile} (e.g.\\
\xmlNode{mode}\texttt{mpi}\xmlNode{nodefile}\texttt{/tmp/nodes}\xmlNode{/nodefile}\xmlNode{/mode}).
              \item the node ids can be contained in an enviromental variable
                (node ids separated by blank space).
                This variable needs to be provided in the \xmlNode{mode} XML
                node, introducing a sub-node named \xmlNode{nodefileenv} (e.g.\\
\xmlNode{mode}\texttt{mpi}\xmlNode{nodefileenv}\texttt{NODEFILE}\xmlNode{/nodefileenv}\xmlNode{/mode>}).
                \item If none of the above options are used, RAVEN will attempt
                  to find the nodes' information in the enviroment variable
                  \texttt{PBS\_NODEFILE}.
           \end{itemize}
         \item The cores needed can be specified manually with the
           \xmlNode{coresneeded}.  This is directly used in the
           \texttt{qsub} command select statement.
         \item The max memory needed can be specified with the
           \xmlNode{memory} XML node.  This will be used in the
           \texttt{qsub} command select statement.
         \item The placement can be specified with the \xmlNode{place}
           XML node.  This will be used in the \texttt{qsub} place
           statement.
         \item There is a ``mpilegacy'' mode.  This probably will be removed in the future.  In this mode exec can be forced to run on one shared memory node with the \xmlNode{NoSplitNode}.  If this is present, the splitting apart of the batches will put each batch on one shared memory node.  Without \xmlNode{NoSplitNode}, they can be split across nodes.  There is an option \xmlAttr{maxOnNode} which puts at most \xmlAttr{maxOnNode} number of mpi processes on one node.  \xmlNode{NoSplitNode} can cause processes to not be placed, so \xmlNode{NoSplitNode} should not be used unless needed.  If limiting the number of mpi processes on one node is desired without forcing them to only run on one node, \xmlNode{LimitNode} can be used.  Both \xmlNode{NoSplitNode} and  \xmlNode{LimitNode} can have a \xmlAttr{noOverlap} which prevents multiple batches from running on a single node.
         \end{itemize}
         In addition, this flag activates the remote (PBS) execution of internal Models (e.g. ROMs,
         ExternalModels, PostProcessors, etc.). If this node is not present, the internal Models
           are run using a multi-threading approach (i.e. master processor, multiple parallel threads)
   \end{itemize}

%Both methods can submit a qsub command or can be run from an already submitted interactive qsub command:
%     \begin{itemize}
%          \item Mode ``MPI'' needs an additional keyword (XML sub-node) in order to understand when it needs to generate the ``qsub'' commnad:
%         \begin{itemize}
%           \item If RAVEN is executed in the HEAD node of an HPC system, the user needs to input a sub-node, $<runQSUB/>$, right after the specification of the mpi mode (i.e. $<mode>mpi<runQSUB/></mode>$). If the keyword is provided, RAVEN generates the ``qsub'' command, instantiates and submits itself to the queue system;
%           \item If the user decides to execute RAVEN from an ``interactive node'' (a certain number of nodes that have been reserved in interactive PBS mode), RAVEN, using the ``mpi'' system, is going to utilize the reserved resources (cpus and nodes) to distribute the jobs, but, obviously, it's not going to generate the ``qsub'' command.
%         \end{itemize}
%     \end{itemize}
%     In the mode ``mpi''  Mode ``MPI'' can be used without any PBS support.

%%%%%% CUSTOM MODE
\item \xmlNode{CustomMode}, \xmlDesc{xml node, optional field}, is an
xml node where ``advanced'' users can implement newer ``modes.''
%
Please refer to sub-section~\ref{subsec:runinfoadvanced} for advanced users.

%%%%%% QUEUE SOFTWARE
\item \xmlNode{queueingSoftware}, \xmlDesc{string, optional field}.
RAVEN has support for the PBS queueing system. If the platform provides a
different queueing system, the user can specify its name here (e.g., PBS
PROFESSIONAL, etc.).
%
\default{PBS PROFESSIONAL}

%%%%%% EXPECTED TIME
\item \xmlNode{expectedTime}, \xmlDesc{colum separated string, optional field
(mpi or custom mode)}, specifies the time the whole calculation is expected to
last.
%
The syntax of this node is \textit{hours:minutes:seconds} (e.g.
\texttt{40:10:30} equals $40$ hours, $10$ minutes, $30$ seconds). After this
period of time, the HPC system will automatically stop the simulation (even if
the simulation is not completed). It is preferable to rationally overestimate
the needed time.
%
\default{10:00:00} (10 hours.)
\end{itemize}

\subsection{RunInfo: Example Cluster Usage}
\label{subsec:runinfoclusterexample}

For this example, we have a PBSPro cluster, and there are thousands of
node, and each node has 4 processors that share memory.  There are a
couple different ways this can be used.  One way is to use interactive
mode and have a RunInfo block:

\begin{lstlisting}[style=XML]
<RunInfo>
    <WorkingDir>.</WorkingDir>
    <Sequence>FirstMRun</Sequence>
    <batchSize>3</batchSize>
    <NumThreads>4</NumThreads>
    <mode>mpi</mode>
    <NumMPI>2</NumMPI>
</RunInfo>
\end{lstlisting}

Then the commands can be used:

\begin{lstlisting}[language=bash]
#Note: select=NumMPI*batchSize, ncpus=NumThreads
qsub -l select=6:ncpus=4:mpiprocs=1 -l walltime=10:00:00 -I
#wait for processes to be allocated and interactive shell to start

#Switch to the correct directory
cd $PBS_O_WORKDIR

#Load the module with the raven libraries
module load raven-devel-gcc

#Start Raven
python  ../../framework/Driver.py test_mpi.xml
\end{lstlisting}

Alternatively, RAVEN can be asked to submit the qsub directory.  With
this, the RunInfo is:

\begin{lstlisting}[style=XML]
<RunInfo>
    <WorkingDir>.</WorkingDir>
    <Sequence>FirstMQRun</Sequence>
    <batchSize>3</batchSize>
    <NumThreads>4</NumThreads>
    <mode>
      mpi
      <runQSUB/>
    </mode>
    <NumMPI>2</NumMPI>
    <expectedTime>10:00:00</expectedTime>
</RunInfo>
\end{lstlisting}

In this case, the command run from the cluster submit node:

\begin{lstlisting}[language=bash]
python ../../framework/Driver.py test_mpiqsub_local.xml
\end{lstlisting}

%\begin{itemize}
%\item $<WorkingDir>$\textbf{\textit{, string, required field.}} in this block the user needs to specify the absolute or relative (with respect to the location where RAVEN is run from) path to a directory that is going to be used to store all the results of the calculations and where RAVEN looks for the files specified in the block $<Files>$. \textit{Default = None};
%
%
%
%\item $<CustomMode>$\textbf{\textit{, XML node, optional field.}} In this XML node, the ``advanced'' users can implement a newer ``mode''. Please refer to sub-section~\ref{subsec:runinfoadvanced} for advanced users.
%
%
%
%\item $<NumNode>$\textbf{\textit{, integer, optional field.}}  this XML node is used to specify the number of nodes RAVEN should request when running in High Performance Computing (HPC) systems. \textit{Default = None};
%
%\item $<batchSize>$\textbf{\textit{, integer, required field.}}. This parameter specifies the number of parallel runs need to be run simultaneously (e.g., the number of driven code instances, e.g. RELAP5-3D, that RAVEN will spoon at the same time). \textit{Default = 1};
%
%\item $<NumThreads>$\textbf{\textit{, integer, optional field.}} this section can be used to specify the number of threads RAVEN should associate when running the driven software. For example, if RAVEN is driving a code named "FOO", and this code has multi-threading support, in here the user specify how many threads each instance of FOO should use (e.g. FOO --n-threads=$NumThreads$). \textit{Default = 1 (or None when the driven code does not have multi-threading support)};
%
%\item $<totalNumCoresUsed>$\textbf{\textit{, integer, optional field.}}  global number of cpus RAVEN is going to use for performing the calculation. When the driven code has MPI and/or  Multi-threading support and the user decides to input $NumThreads > 1$  and $NumMPI > 1$, the totalNumCoresUsed = NumThreads*NumMPI*batchSize. \textit{Default = 1};
%
%\item $<NumMPI>$\textbf{\textit{, integer, optional field.}}  this section can be used to specify the number of MPI cpus RAVEN should associate when running the driven software. For example, if RAVEN is driving a code named "FOO", and this code has MPI support, in here the user specifies how many mpi cpus each instance of FOO should use (e.g. mpiexec FOO -np $NumMPI$). \textit{Default = 1 (or None when the driven code does not have MPI support)};
%
%\item $<precommand>$\textbf{\textit{, string, optional field.}} in here the user can specifies a command that needs to be inserted before the actual command that is used to run the external model (e.g., mpiexec -n 8 $precommand$ ./externalModel.exe (...)). \textit{Default = None};
%
%\item $<postcommand>$\textbf{\textit{, string, optional field.}} in here the user can specifies a command that needs to be appended after the actual command that is used to run the external model (e.g., mpiexec -n 8  ./externalModel.exe (...) $postcommand$). \textit{Default = None};
%
%\item $<MaxLogFileSize>$\textbf{\textit{, integer, optional field.}}  every time RAVEN drives a code/software, it creates a logfile of the code screen output. In this block, the user can input the maximum size of log file in bytes. \textit{Defautl = Inf}. NB. This flag is not implemtend yet;
%
%\item $<deleteOutExtension>$\textbf{\textit{, comma separated string, optional field.}} if a run of an external model has not failed delete the outut files with the listed extension (e.g., $<deleteOutExtension>txt,pdf</deleteOutExtension>$). \textit{Default = None}.
%
%\item $<delSucLogFiles>$\textbf{\textit{, boolean, optional field.}} if a run of an external model has not failed (return code = 0), delete the associated log files. \textit{Default = False};
%
%\item $<Files>$\textbf{\textit{, comma separated string, required field.}} these are the paths to the files required by the code, string from the $WorkingDir$;
%
%\item $<Sequence>$\textbf{\textit{, comma separated string, required field.}} ordered list of the step names that RAVEN will run (see Section~\ref{sec:steps});
%
%\item $<DefaultInputFile>$\textbf{\textit{, string, optional field.}} In this block the user can change the default XML input file RAVEN is going to look for if none has been provided as command-line argument. \textit{Default = ``test.XML''}.
%
%\end{itemize}
% source: Simulation.py

%%%%%%%%%%%%%%%%%%%%%%%%%%%%%%%%%%%%%
%%%%%%%% RUN INFO ADVANCED USERS %%%%%%%%
%%%%%%%%%%%%%%%%%%%%%%%%%%%%%%%%%%%%%
\subsection{RunInfo: Advanced Users}
\label{subsec:runinfoadvanced}
This sub-section addresses some customizations of the running environment that
are possible in RAVEN.
%
Firstly, all the keywords reported in the previous sections can be pre-defined
by the user in an auxiliary XML input file.
%
Every time RAVEN gets instantiated (i.e. the code is run), it looks for an
optional file, named ``\texttt{default\_runinfo.XML}'' contained in the
``\texttt{\textbackslash home\textbackslash
username\textbackslash.raven\textbackslash}'' directory (i.e.
``\texttt{\textbackslash home\textbackslash
username\textbackslash.raven\textbackslash default\_runinfo.XML}'').
%
This file (same syntax as the RunInfo block defined in the general input file)
will be used for defining default values for the data in the RunInfo block. In
addition to the keywords defined in the previous sections, in the
\xmlNode{RunInfo} node, an additional keyword can be defined:
\begin{itemize}
%%%%%% DefaultInputFile
\item \xmlNode{DefaultInputFile}, \xmlDesc{string, optional field}. In
this block, the user can change the default xml input file RAVEN is going to
look for if none have been provided as a command-line argument.
%
\default{``test.xml''}.
\end{itemize}
As already mentioned, this file is read to define default data for the RunInfo
block.
%
This means that all the keywords defined here will be overridden by any values
specified in the actual RAVEN input file.
%
\\ In section ~\ref{subsec:runinfoModes}, it is explained how RAVEN can
handle the queue and parallel systems.
%
If the currently available ``modes'' are not suitable for the user's system
(workstation, HPC system, etc.), it is possible to define a custom ``mode''
modifying the \xmlNode{RunInfo} block as follows:
\begin{lstlisting}[style=XML]
<RunInfo>
    ...
    <CustomMode file="newMode.py" class="NewMode">
       aNewMode
    </CustomMode>
    <mode>aNewMode</mode>
    ...
</RunInfo>
\end{lstlisting}

The file field can use \%BASE\_WORKING\_DIR\% and \%FRAMEWORK\_DIR\%
to specify the location of the file with respect to the base working
directory or the framework directory.

The python file should define a class that inherits from
\texttt{Simulation.SimulationMode} of the RAVEN framework and overrides the
necessary functions. Generally, \texttt{modifySimulation} will be overridden to
change the precommand or postcommand parts which will be added before and after
the executable command.
%
An example Python class is given below with the functions that can and should be
overridden:

\begin{lstlisting}[language=python]
import Simulation
class NewMode(Simulation.SimulationMode):
  def remoteRunCommand(self, runInfoDict):
    # If it returns a dictionary, then run the command in args
    # Example: {"args":["ssh","remotehost","raven_framework"]}
    # Note that this command needs to be able to tell when it
    # is running remotely, and then return None at that point
    return None

  def modifyInfo(self, runInfoDict):
    # modifyInfo is called after the runInfoDict has been
    # setup and allows the mode to change any parameters that
    # need changing. This typically modifies the precommand and
    # the postcommand that are put before/after the command.
    # In order to change them, return a dictionary with new values.
    # Those new values will be used.
    return {}

  def XMLread(self,XMLNode):
    # XMLread is called with the mode node, and can be used to
    # get extra parameters needed for the simulation mode.
    pass
\end{lstlisting}

RAVEN's Job Handler module controls the creation and execution of
individual code runs. Essentially, the SimulationMode class may be
used when it is necessary to customize that behavior. First, it allows
providing a remote command for running RAVEN. This first method can be
used if for example RAVEN needs to be run on a different machine such
as a head node of a computer cluster. In such a case, a
remoteRunCommand function can be created that causes RAVEN to be
instantiated on the cluster head node (in cases where that is
different than the computer where the user is currently working).
Secondly, (and usually easier when this is sufficient) the
SimulationMode class allows modifying the various run info parameters
before the code is run.

For modification of the run info parameters, generally the two most
important are precommand and postcommand. They are placed in front and
back before running the code.  So for example if precommand is
`mpiexec -n 3' and postcommand is `--number-threads=4' and the code
command is `runIt' then the full command would be: `mpiexec -n 3 runIt
--number-threads=4' The precommand and postcommand are used for any
run type that is `parallel', but not for `serial' codes.  They can be
modified by overriding the \verb'modifyInfo' method and returning a
new dictionary with new values.  The \verb'runInfoDict' in the
simulation is passed in.

To help with these commands, there are several variables that are
substituted in before running the command.  These are:

\begin{description}
\item[\%INDEX\%]  Contains the zero-based index in list of running jobs.  Note that this is stable for the life of the job.  After the job finishes, this is reused.  An example use would be if there were four cpus and the batch size was four, the \%INDEX\% could be used to determine which cpu to run on.
\item[\%INDEX1\%] Contains the one-based index in the list of running jobs, same as \%INDEX\%+1
\item[\%CURRENT\_ID\%]  zero-based id for the job handler.  This starts as 0, and increases for each job the job handler starts.
\item[\%CURRENT\_ID1\%] one-based id for the job handler, same as \%CURRENT\_ID\%+1
\item[\%SCRIPT\_DIR\%] Expands to the full path of the script directory (raven/scripts)
\item[\%FRAMEWORK\_DIR\%]  Expands to the full path of the framework directory (raven/framework)
\item[\%WORKING\_DIR\%]  Expands to the working directory where the input is
\item[\%BASE\_WORKING\_DIR\%]  Expands to the base working directory given in RunInfo.  This will likely be a parent of WORKING\_DIR
\item[\%METHOD\%]  Expands to the environmental variable \$METHOD
\item[\%NUM\_CPUS\%]  Expands to the number of cpus to use per single batch.  This is NumThreads in the XML file.

\end{description}

The final joining of the commands and substituting the variables is
done in the JobHandler class.

%%%%%%%%%%%%%%%%%%%%%%%%%%%%%%%%%%%%%
%%%%%%%%%%% RUN INFO EXAMPLES %%%%%%%%%%%
%%%%%%%%%%%%%%%%%%%%%%%%%%%%%%%%%%%%%
\subsection{RunInfo: Examples}
\label{subsec:runinfoexamples}
Here we present a few examples using different components of the RunInfo node:
\begin{lstlisting}[style=XML]
<RunInfo>
    <WorkingDir>externalModel</WorkingDir>
    <Sequence>MonteCarlo</Sequence>
    <batchSize>100</batchSize>
    <NumThreads>4</NumThreads>
    <mode>mpi</mode>
    <NumMPI>2</NumMPI>
</RunInfo>

<Files>
    <Input name='lorentzAttractor.py' type=''>lorentzAttractor.py</Input>
</Files>
\end{lstlisting}
This examples specifies the working directory (\texttt{WorkingDir}) where the
necessary file (\texttt{Files}) is located and to run a series of 100
(\texttt{batchSize}) Monte-Carlo calculations (\texttt{Sequence}).
%
MPI mode (\texttt{mode}) is used along with 4 threads (\texttt{NumThreads}) and
2 MPI processes per run (\texttt{NumMPI}).<|MERGE_RESOLUTION|>--- conflicted
+++ resolved
@@ -296,11 +296,7 @@
 
 %%%%%% remoteNodes
 \item \xmlNode{PYTHONPATH}, \xmlDesc{string, optional
-<<<<<<< HEAD
-field}, specifies additional PATH that should be added in the $PYTHONPATH$ before executing models. In this node the user can specify 
-=======
 field}, specifies additional PATH that should be added in the $PYTHONPATH$ before executing models. In this node the user can specify
->>>>>>> 6ea2879a
 additional path that will be added to the PYTHONPATH (e.g. path of python scripts that are used in driven models, etc.)
 %
 \default{None}
