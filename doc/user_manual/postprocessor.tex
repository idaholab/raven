\subsection{PostProcessor}
\label{sec:models_postProcessor}
A Post-Processor (PP) can be considered as an action performed on a set of data
or other type of objects.
%
Most of the post-processors contained in RAVEN, employ a mathematical operation
on the data given as ``input''.
%
RAVEN supports several different types of PPs.

Currently, the following types are available in RAVEN:
\begin{itemize}
  \itemsep0em
  \item \textbf{BasicStatistics}
  \item \textbf{ComparisonStatistics}
  \item \textbf{ImportanceRank}
  \item \textbf{SafestPoint}
  \item \textbf{LimitSurface}
  \item \textbf{LimitSurfaceIntegral}
  \item \textbf{External}
  \item \textbf{TopologicalDecomposition}
  \item \textbf{DataMining}
  \item \textbf{HistorySetDelay}
  \item \textbf{HS2PS}
  \item \textbf{HStoPSOperator}
  \item \textbf{HistorySetSampling}
  \item \textbf{HistorySetSnapShot}
  \item \textbf{HistorySetSync}
  \item \textbf{TypicalHistoryFromHistorySet}
  \item \textbf{dataObjectLabelFilter}
  \item \textbf{Metric}
  \item \textbf{CrossValidation}
  \item \textbf{ValueDuration}
  \item \textbf{FastFourierTransform}
  \item \textbf{SampleSelector}
  \item \textbf{ParetoFrontier}
  \item \textbf{EconomicRatio}
  \item \textbf{Validation}
  \item \textbf{TSACharacterizer}
  %\item \textbf{PrintCSV}
  %\item \textbf{LoadCsvIntoInternalObject}
\end{itemize}

The specifications of these types must be defined within the XML block
\xmlNode{PostProcessor}.
%
This XML node needs to contain the attributes:
\vspace{-5mm}
\begin{itemize}
  \itemsep0em
  \item \xmlAttr{name}, \xmlDesc{required string attribute}, user-defined
  identifier of this post-processor.
  %
  \nb As with other objects, this is the name that can be used to refer to this
  specific entity from other input XML blocks.
  \item \xmlAttr{subType}, \xmlDesc{required string attribute}, defines which of
  the post-processors needs to be used, choosing among the previously reported
  types.
  %
  This choice conditions the subsequent required and/or optional
  \xmlNode{PostProcessor} sub nodes.
  %
\end{itemize}
\vspace{-5mm}

As already mentioned, all the types and meaning of the remaining sub-nodes
depend on the post-processor type specified in the attribute \xmlAttr{subType}.
%
In the following sections the specifications of each type are reported.

%%%%% PP BasicStatistics %%%%%%%
\subsubsection{BasicStatistics}
\label{BasicStatistics}
The \textbf{BasicStatistics} post-processor is the container of the algorithms
to compute many of the most important statistical quantities. It is important to notice that this
post-processor can accept as input both \textit{\textbf{PointSet}} and \textit{\textbf{HistorySet}}
data objects, depending on the type of statistics the user wants to compute:
\begin{itemize}
  \item \textit{\textbf{PointSet}}: Static Statistics;
  \item \textit{\textbf{HistorySet}}: Dynamic Statistics. Depending on a ``pivot parameter'' (e.g. time)
  the post-processor is going to compute the statistics for each value of it (e.g. for each time step).
  In case an \textbf{HistorySet} is provided as Input, the Histories needs to be synchronized (use
    \textit{\textbf{Interfaced}} post-processor of type  \textbf{HistorySetSync}).
\end{itemize}
%
\ppType{BasicStatistics post-processor}{BasicStatistics}
\begin{itemize}
  \item \xmlNode{"metric"}, \xmlDesc{comma separated string or node list, required field},
    specifications for the metric to be calculated.  The name of each node is the requested metric.  There are
    two forms for specifying the requested parameters of the metric.  For scalar values such as
    \xmlNode{expectedValue} and \xmlNode{variance}, the text of the node is a comma-separated list of the
    parameters for which the metric should be calculated.  For matrix values such as \xmlNode{sensitivty} and
    \xmlNode{covariance}, the matrix node requires two sub-nodes, \xmlNode{targets} and \xmlNode{features},
    each of which is a comma-separated list of the targets for which the metric should be calculated, and the
    features for which the metric should be calculated for that target.  See the example below.

    \nb When defining the metrics to use, it is possible to have multiple nodes with the same name.  For
    example, if a problem has inputs $W$, $X$, $Y$, and $Z$, and the responses are $A$, $B$, and $C$, it is possible that
    the desired metrics are the \xmlNode{sensitivity} of $A$ and $B$ to $X$ and $Y$, as well as the
    \xmlNode{sensitivity} of $C$ to $W$ and $Z$, but not the sensitivity of $A$ to $W$.   In this event, two
    copies of the \xmlNode{sensitivity} node are added to the input.  The first has targets $A,B$ and features
    $X,Y$, while the second node has target $C$ and features $W,Z$.  This could reduce some computation effort
    in problems with many responses or inputs.  An example of this is shown below.
  %
  \\ Currently the scalar quantities available for request are:
  \begin{itemize}
    \item \textbf{expectedValue}: expected value or mean
    \item \textbf{minimum}: The minimum value of the samples.
    \item \textbf{maximum}: The maximum value of the samples.
    \item \textbf{median}:  The weighted median of the samples ( $50\%$ weighted percentile). If probablitity weights are not assigned, uniform distribution will be assigned. The median $x_k$ satisfying:
    \begin{equation}
      \sum_{i = 1}^{k - 1} w_i \le 1/2  and \sum_{i = k + 1}^{n} w_i \le 1/2
    \end{equation}
    \item \textbf{variance}: variance
    \item \textbf{sigma}: standard deviation
    \item \textbf{percentile}: the percentile. If this quantity is inputted as \textit{percentile} the $5\%$ and $95\%$ percentile(s) are going to be computed.
                               Otherwise the user can specify this quantity with a parameter \textit{percent='X'}, where the \textit{X} represents the requested
                               percentile (a floating point value between 0.0 and 100.0)
    \item \textbf{variationCoefficient}: coefficient of variation, i.e. \textbf{sigma}/\textbf{expectedValue}. \nb If the \textbf{expectedValue} is zero,
    the \textbf{variationCoefficient} will be \textbf{INF}.
    \item \textbf{skewness}: skewness
    \item \textbf{kurtosis}: excess kurtosis (also known as Fisher's kurtosis)
    \item \textbf{samples}: the number of samples in the data set used to determine the statistics.
  \end{itemize}
  The matrix quantities available for request are:
  \begin{itemize}
    \item \textbf{sensitivity}: matrix of sensitivity coefficients, computed via linear regression method. (\nb The condition number is computed every time this quantity is requsted. If it results
    to be greater then $30$, a multicollinearity problem exists and the sensitivity coefficients
    might be incorrect and a Warning is spooned by the code)
    \item \textbf{covariance}: covariance matrix
    \item \textbf{pearson}: matrix of correlation coefficients
    \item \textbf{spearman}: matrix of spearman ranking coefficients. This matrix is computed in its
    weighted form (see RAVEN theory manual at \cite{RAVENtheoryManual}):
    \begin{equation}
\boldsymbol{\mathrm{P}}(\boldsymbol{X},\boldsymbol{Y}) = \frac{\boldsymbol{\Sigma}(\boldsymbol{R(X)},\boldsymbol{R(Y)})}{\sigma_{R(x)} \sigma_{R(y)}}
\end{equation}
    \item \textbf{NormalizedSensitivity}: matrix of normalized sensitivity
    coefficients. \nb{It is the matrix of normalized VarianceDependentSensitivity}
    \item \textbf{VarianceDependentSensitivity}: matrix of sensitivity coefficients dependent on the variance of the variables
  \end{itemize}
  This XML node needs to contain the attribute:
  \begin{itemize}
    \itemsep0em
    \item \xmlAttr{prefix}, \xmlDesc{required string attribute}, user-defined prefix for the given \textbf{metric}.
      For scalar quantifies, RAVEN will define a variable with name defined as:  ``prefix'' + ``\_'' + ``parameter name''.
      For example, if we define ``mean'' as the prefix for \textbf{expectedValue}, and parameter ``x'', then variable
      ``mean\_x'' will be defined by RAVEN.
      For matrix quantities, RAVEN will define a variable with name defined as: ``prefix'' + ``\_'' + ``target parameter name'' + ``\_'' + ``feature parameter name''.
      For example, if we define ``sen'' as the prefix for \textbf{sensitivity}, target ``y'' and feature ``x'', then
      variable ``sen\_y\_x'' will be defined by RAVEN.
      \nb These variable will be used by RAVEN for the internal calculations. It is also accessible by the user through
      \textbf{DataObjects} and \textbf{OutStreams}.
  \end{itemize}
   %
  \nb If the weights are present in the system then weighted quantities are calculated automatically. In addition, if a matrix quantity is requested (e.g. Covariance matrix, etc.), only the weights in the output space are going to be used for both input and output space (the computation of the joint probability between input and output spaces is not implemented yet).
  \\
  \nb Certain ROMs provide their own statistical information (e.g., those using
  the sparse grid collocation sampler such as: \xmlString{GaussPolynomialRom}
  and \xmlString{HDMRRom}) which can be obtained by printing the ROM to file
  (xml). For these ROMs, computing the basic statistics on data generated from
  one of these sampler/ROM combinations may not provide the information that the
  user expects.
  \\
  In addition, RAVEN will automatically calculate the standard errors on the following scalar quantities:
  \begin{itemize}
    \item \textbf{expectedValue}
    \item \textbf{median}
    \item \textbf{variance}
    \item \textbf{sigma}
    \item \textbf{skewness}
    \item \textbf{kurtosis}
  \end{itemize}
  RAVEN will define a variable with name defined as: ``prefix for given \textbf{metric}'' + ``\_ste\_'' + ``parameter name'' to
  store standard error of given \textbf{metric} with respect to given parameter. This information will be stored in the DataObjects,
  i.e. \textbf{PointSet} and \textbf{HistorySet}, and by default will be printed out in the ``CSV'' output files by the
  \textbf{OutStreams}. Option node \xmlNode{what} can be used in the \textbf{OutStreams} to select the information that
  the users want to print.
  In the case when the users want to store all the calculations results in general \textbf{DataSets}, RAVEN will employ a variable
  with name defined as: ``\textbf{metric}'' + ``\_ste'' to store standard error with respect to all target parameters. An additional
  index ``target'' will added in the \textbf{DataSets} with respect to these variables. All these quantities will be automatically
  computed and stored in the given \textbf{DataSet}, and the users do not need to specify these quantities in their RAVEN input files.
  %
   \item \xmlNode{pivotParameter}, \xmlDesc{string, optional field}, name of the parameter that needs
   to be used for the computation of the Dynamic BasicStatistics (e.g. time). This node needs to
   be inputted just in case an \textbf{HistorySet} is used as Input. It represents the reference
   monotonic variable based on which the statistics is going to be computed (e.g. time-dependent
   statistical moments).
    \default{None}
  %
  \item \xmlNode{biased}, \xmlDesc{string (boolean), optional field}, if \textit{True} biased
  quantities are going to be calculated, if \textit{False} unbiased.
  \default{False}
  %
  \item \xmlNode{dataset}, \xmlDesc{boolean, optional field}, if \textit{True} \xmlString{DataSet}
    will be used to store the calculation results, if \textit{False} \xmlString{PointSet} or \xmlString{HistorySet}
    will be used to store the calculation results.
    \nb The optional \xmlString{DataSet} is added only to this PostProcessor, one can still use the \xmlString{OutStreams}
    to print the variables available in the \textit{DataSet}. The \xmlString{"metric"} names are used as the
    variable names, i.e. variable names listed in \xmlNode{Input} or \xmlNode{Output} in the defined \xmlString{DataSet}.
    In addition, the extra node \xmlNode{Index} is required, and the value for \xmlAttr{var} can be found in the following:
    \begin{itemize}
      \item scalar metrics, such as \xmlNode{expectedValue} and \xmlNode{variance},
        are requested, the index variable \xmlString{targets} will be required.
      \item vector metrics, such as \xmlNode{covariance} and \xmlNode{sensitivity}, are requested, the index variables
        \xmlString{targets} and \xmlString{features} will be required.
      \item If \xmlNode{percentile} is requested, an additional index variable \xmlString{percent} should be added.
      \item when dynamic BasicStatistics (e.g. time) is requested, the index variable \xmlString{time}  will be required.
    \end{itemize}
  \default{False}
  %
\item \xmlNode{multipleFeatures}, \xmlDesc(boolean, optional field), if \textbf{False}, this node can be used when
    the users want to compute sensitivities based on one target variable with respect to one feature variable,
    i.e. the sensitivity calculations are directly computed using the \textbf{Linear Regression} or
    \textbf{Best Linear Predictor} method with single feature. This method can be useful when the input features
    depend on each other. The default value is \textbf{True}, which means the sensitivity calculations are performed
    using \textbf{Linear Regression} or \textbf{Best Linear Predictor} method with multiple features. If the input
    features are not fully correlated, the default value for \xmlNode{multipleFeatures} is always recommanded.
    \nb this node only affects the calculations of metrics such as \xmlNode{sensitivity},
    \xmlNode{VarianceDependentSensitivity} and \xmlNode{NormalizedSensitivity}.
  \default{True}
\end{itemize}
\textbf{Example (Static Statistics):}  This example demonstrates how to request the expected value of
\xmlString{x01} and \xmlString{x02}, along with the sensitivity of both \xmlString{x01} and \xmlString{x02} to
\xmlString{a} and \xmlString{b}.
\begin{lstlisting}[style=XML,morekeywords={name,subType,debug}]
<Simulation>
  ...
  <Models>
    ...
    <PostProcessor name='aUserDefinedName' subType='BasicStatistics' verbosity='debug'>
      <expectedValue prefix='mean'>x01,x02</expectedValue>
      <sensitivity prefix='sen'>
        <targets>x01,x02</targets>
        <features>a,b</features>
      </sensitivity>
    </PostProcessor>
    ...
  </Models>
  ...
</Simulation>
\end{lstlisting}

In this case, the RAVEN variables ``mean\_x01, mean\_x02, sen\_x01\_a, sen\_x02\_a, sen\_x01\_b, sen\_x02\_b''
will be created and accessible for the RAVEN entities \textbf{DataObjects} and \textbf{OutStreams}.

\textbf{Example (Static, multiple matrix nodes):} This example shows how multiple nodes can specify
particular metrics multiple times to include different target/feature combinations.  This postprocessor
calculates the expected value of $A$, $B$, and $C$, as well as the sensitivity of both $A$ and $B$ to $X$ and
$Y$ as well as the sensitivity of $C$ to $W$ and $Z$.
\begin{lstlisting}[style=XML,morekeywords={name,subType,debug}]
<Simulation>
  ...
  <Models>
    ...
    <PostProcessor name='aUserDefinedName' subType='BasicStatistics' verbosity='debug'>
      <expectedValue prefix='mean'>A,B,C</expectedValue>
      <sensitivity prefix='sen1'>
        <targets>A,B</targets>
        <features>x,y</features>
      </sensitivity>
      <sensitivity prefix='sen2'>
        <targets>C</targets>
        <features>w,z</features>
      </sensitivity>
    </PostProcessor>
    ...
  </Models>
  ...
</Simulation>
\end{lstlisting}
\textbf{Example (Dynamic Statistics):}
\begin{lstlisting}[style=XML,morekeywords={name,subType,debug}]
<Simulation>
  ...
  <Models>
    ...
    <PostProcessor name='aUserDefinedNameForDynamicPP' subType='BasicStatistics' verbosity='debug'>
      <expectedValue prefix='mean'>x01,x02</expectedValue>
      <sensitivity prefix='sen'>
        <targets>x01,x02</targets>
        <features>a,b</features>
      </sensitivity>
      <pivotParameter>time</pivotParameter>
    </PostProcessor>
    ...
  </Models>
  ...
  <HistorySet name='basicStatHistorySet'>
    <Output>
      mean_x01,mean_x02,
      sen_x01_a, sen_x01_b,
      sen_x02_a, sen_x02_b
    </Output>
    <options>
      <pivotParameter>time</pivotParameter>
    </options>
  </HistorySet>
</Simulation>
\end{lstlisting}

\textbf{Example (Dumping the results into DataSet):}
\begin{lstlisting}[style=XML,morekeywords={name,subType,debug}]
<Simulation>
  ...
  <Models>
    ...
    <PostProcessor name='aUserDefinedNameForDynamicPP' subType='BasicStatistics' verbosity='debug'>
      <dataset>True</dataset>
      <expectedValue prefix='mean'>x01,x02</expectedValue>
      <sensitivity prefix='sen'>
        <targets>x01,x02</targets>
        <features>a,b</features>
      </sensitivity>
      <pivotParameter>time</pivotParameter>
    </PostProcessor>
    ...
  </Models>
  ...
  <DataObjects>
    <DataSet name='basicStatDataSet'>
      <Output>expectedValue,sensitivity</Output>
      <Index var='time'>expectedValue,sensitivity</Index>
      <Index var='targets'>expectedValue,sensitivity</Index>
      <Index var='features'>sensitivity</Index>
    </DataSet>
  </DataObjects>
</Simulation>
\end{lstlisting}
%%%%% PP ComparisonStatistics %%%%%%%
\subsubsection{ComparisonStatistics}
\label{ComparisonStatistics}
The \textbf{ComparisonStatistics} post-processor computes statistics
for comparing two different dataObjects.  This is an experimental
post-processor, and it will definitely change as it is further
developed.

There are four nodes that are used in the post-processor.

\begin{itemize}
\item \xmlNode{kind}: specifies information to use for comparing the
  data that is provided.  This takes either uniformBins which makes
  the bin width uniform or equalProbability which makes the number
  of counts in each bin equal.  It can take the following attributes:
  \begin{itemize}
  \item \xmlAttr{numBins} which takes a number that directly
    specifies the number of bins
  \item \xmlAttr{binMethod} which takes a string that specifies the
    method used to calculate the number of bins.  This can be either
    square-root or sturges.
  \end{itemize}
\item \xmlNode{compare}: specifies the data to use for comparison.
  This can either be a normal distribution or a dataObjects:
  \begin{itemize}
  \item \xmlNode{data}: This will specify the data that is used.  The
    different parts are separated by $|$'s.
  \item \xmlNode{reference}: This specifies a reference distribution
    to be used.  It takes distribution to use that is defined in the
    distributions block.  A name parameter is used to tell which
    distribution is used.
  \end{itemize}
\item \xmlNode{fz}: If the text is true, then extra comparison
  statistics for using the $f_z$ function are generated.  These take
  extra time, so are not on by default.
\item \xmlNode{interpolation}: This switches the interpolation used
  for the cdf and the pdf functions between the default of quadratic
  or linear.
\end{itemize}

The \textbf{ComparisonStatistics} post-processor generates a variety
of data.  First for each data provided, it calculates bin boundaries,
and counts the numbers of data points in each bin.  From the numbers
in each bin, it creates a cdf function numerically, and from the cdf
takes the derivative to generate a pdf.  It also calculates statistics
of the data such as mean and standard deviation. The post-processor
can generate a CSV file only.

The post-processor uses the generated pdf and cdf function to
calculate various statistics.  The first is the cdf area difference which is:
\begin{equation}
  cdf\_area\_difference = \int_{-\infty}^{\infty}{\|CDF_a(x)-CDF_b(x)\|dx}
\end{equation}
This given an idea about how far apart the two pieces of data are, and
it will have units of $x$.

The common area between the two pdfs is calculated.  If there is
perfect overlap, this will be 1.0, if there is no overlap, this will
be 0.0.  The formula used is:
\begin{equation}
  pdf\_common\_area = \int_{-\infty}^{\infty}{\min(PDF_a(x),PDF_b(x))}dx
\end{equation}

The difference pdf between the two pdfs is calculated.  This is calculated as:
\begin{equation}
  f_Z(z) = \int_{-\infty}^{\infty}f_X(x)f_Y(x-z)dx
\end{equation}
This produces a pdf that contains information about the difference
between the two pdfs.  The mean can be calculated as (and will be
calculated only if fz is true):
\begin{equation}
  \bar{z} = \int_{-\infty}^{\infty}{z f_Z(z)dz}
\end{equation}
The mean can be used to get an signed difference between the pdfs,
which shows how their means compare.

The variance of the difference pdf can be calculated as (and will be
calculated only if fz is true):
\begin{equation}
  var = \int_{-\infty}^{\infty}{(z-\bar{z})^2 f_Z(z)dz}
\end{equation}

The sum of the difference function is calculated if fz is true, and is:
\begin{equation}
  sum = \int_{-\infty}^{\infty}{f_z(z)dz}
\end{equation}
This should be 1.0, and if it is different that
points to approximations in the calculation.


\textbf{Example:}
\begin{lstlisting}[style=XML]
<Simulation>
   ...
   <Models>
      ...
      <PostProcessor name="stat_stuff" subType="ComparisonStatistics">
      <kind binMethod='sturges'>uniformBins</kind>
      <compare>
        <data>OriData|Output|tsin_TEMPERATURE</data>
        <reference name='normal_410_2' />
      </compare>
      <compare>
        <data>OriData|Output|tsin_TEMPERATURE</data>
        <data>OriData|Output|tsout_TEMPERATURE</data>
      </compare>
      </PostProcessor>
      <PostProcessor name="stat_stuff2" subType="ComparisonStatistics">
        <kind numBins="6">equalProbability</kind>
        <compare>
          <data>OriData|Output|tsin_TEMPERATURE</data>
        </compare>
        <Distribution class='Distributions' type='Normal'>normal_410_2</Distribution>
      </PostProcessor>
      ...
   </Models>
   ...
   <Distributions>
      <Normal name='normal_410_2'>
         <mean>410.0</mean>
         <sigma>2.0</sigma>
      </Normal>
   </Distributions>
</Simulation>
\end{lstlisting}

%%%%% PP ImportanceRank %%%%%%%
\subsubsection{ImportanceRank}
\label{ImportanceRank}
The \textbf{ImportanceRank} post-processor is specifically used
to compute sensitivity indices and importance indices with respect to input parameters
associated with multivariate normal distributions. In addition, the user can also request the transformation
matrix and the inverse transformation matrix when the PCA reduction is used.
%
\ppType{ImportanceRank}{ImportanceRank}
%
\begin{itemize}
  \item \xmlNode{what}, \xmlDesc{comma separated string, required field},
  %
  List of quantities to be computed.
  %
  Currently the quantities available are:
  \begin{itemize}
    \item \xmlString{SensitivityIndex}: used to measure the impact of sensitivities on the model.
    \item \xmlString{ImportanceIndex}: used to measure the impact of sensitivities and input uncertainties on the model.
    \item \xmlString{PCAIndex}: the indices of principal component directions, used to measure the impact
    of principal component directions on input covariance matrix.
    \nb \xmlString{PCAIndex} can be only requested when subnode \xmlNode{latent} is defined in \xmlNode{features}.
    \item \xmlString{transformation}: the transformation matrix used to map the latent variables to the manifest variables in the original input space.
    \item \xmlString{InverseTransformation}: the inverse transformation matrix used to map the manifest variables to the latent variables in the transformed space.
    \item \xmlString{ManifestSensitivity}: the sensitivity coefficients of \xmlNode{target} with respect to \xmlNode{manifest} variables defined in \xmlNode{features}.

    \nb In order to request \xmlString{transformation} matrix or \xmlString{InverseTransformation} matrix or \xmlString{ManifestSensitivity},
    the subnodes \xmlNode{latent} and \xmlNode{manifest} under \xmlNode{features} are required (more details can be found in the following).
    %
  \end{itemize}
  %
  \nb For each computed quantity, RAVEN will define a unique variable name so that the data can be accessible by the users
  through RAVEN entities \textbf{DataObjects} and \textbf{OutStreams}. These variable names are defined as follows:
  \begin{itemize}
    \item \xmlString{SensitivityIndex}: `sensitivityIndex' + `\_' + `targetVariableName' + `\_' + `latentFeatureVariableName'
    \item \xmlString{ImportanceIndex}: `importanceIndex' + `\_' + `targetVariableName' + `\_' + `latentFeatureVariableName'
    \item \xmlString{PCAIndex}: `pcaIndex' + `\_' + `latentFeatureVariableName'
    \item \xmlString{transformation}: `transformation' + `\_' + `manifestFeatureVariableName' + `\_' + `latentFeatureVariableName'
    \item \xmlString{InverseTransformation}: `inverseTransformation' + `\_' + `latentFeatureVariableName' + `\_' + `manifestFeatureVariableName'
    \item \xmlString{ManifestSensitivity}: `manifestSensitivity' + `\_' + `targetVariableName' + `\_' + `manifestFeatureVariableName'
  \end{itemize}
  %
  If all the quantities need to be computed, the user can input in the body of \xmlNode{what} the string \xmlString{all}.
  \nb \xmlString{all} equivalent to \xmlString {SensitivityIndex, ImportanceIndex, PCAIndex}.

  Since the transformation and InverseTransformation matrix can be very large, they are not printed with option \xmlString{all}.
  In order to request the transformation matrix (or inverse transformation matrix) from this post processor,
  the user need to specify \xmlString{transformation} or \xmlString{InverseTransformation} in \xmlNode{what}. In addition,
  both  \xmlNode{manifest} and \xmlNode{latent} subnodes are required and should be defined in node \xmlNode{features}. For example, let $\mathbf{L, P}$ represent
  the transformation and inverse transformation matrices, respectively. We will define vectors $\mathbf x$ as manifest variables and vectors $\mathbf y$
  as latent variables. If a absolute covariance matrix is used in given distribution, the following equation will be used:

  $
  \mathbf{\delta x} = \mathbf L * \mathbf y
  $

  $
  \mathbf y = \mathbf P * \mathbf \delta \mathbf x
  $

  If a relative covariance matrix is used in given distribution, the following equation will be used:

  $
  \frac{\mathbf \delta \mathbf x}{\mathbf \mu} = \mathbf L * \mathbf y
  $

  $
  \mathbf y = \mathbf P * {\frac{\mathbf \delta \mathbf x}{\mathbf \mu}}
  $

  where $\mathbf{\delta x}$ denotes the changes in the input vector $\mathbf x$, and $\mathbf \mu$ denotes the mean values of the input vector $\mathbf x$.

  %
  %
  \item \xmlNode{features}, \xmlDesc{XML node, required parameter}, used to specify the information for the input variables.
  In this xml-node, the following xml sub-nodes need to be specified:
    \begin{itemize}
      \item \xmlNode{manifest},\xmlDesc{XML node, optional parameter}, used to indicate the input variables belongs to the original input space.
      It can accept the following child node:
        \begin{itemize}
          \item \xmlNode{variables},\xmlDesc{comma separated string, required field}, lists manifest variables.
          \item \xmlNode{dimensions}, \xmlDesc{comma separated integer, optional field}, lists the dimensions corresponding to the manifest variables.
          If not provided, the dimensions are determined by the order indices of given manifest variables.
        \end{itemize}
      \item \xmlNode{latent},\xmlDesc{XML node, optional parameter}, used to indicate the input variables belongs to the transformed space.
      It can accept the following child node:
        \begin{itemize}
          \item \xmlNode{variables},\xmlDesc{comma separated string, required field}, lists latent variables.
          \item \xmlNode{dimensions}, \xmlDesc{comma separated integer, optional field}, lists the dimensions corresponding to the latent variables.
          If not provided, the dimensions are determined by the order indices of given latent variables.
        \end{itemize}
      \nb At least one of the subnodes, i.e. \xmlNode{manifest} and \xmlNode{latent} needs to be specified.
    \end{itemize}
  %
  \item \xmlNode{targets}, \xmlDesc{comma separated string, required field}, lists output responses.
  %
  \item \xmlNode{mvnDistribution}, \xmlDesc{string, required field}, specifies the
  multivariate normal distribution name. The \xmlNode{MultivariateNormal} node must be present. It requires two attributes:
    \begin{itemize}
      \item \xmlAttr{class}, \xmlDesc{required string attribute}, is the main
        ``class'' the listed object is from, the only acceptable class for
        this post-processor is \xmlString{Distributions};
      \item \xmlAttr{type}, \xmlDesc{required string attribute}, is the type of distributions,
        the only acceptable type is \xmlString{MultivariateNormal}
    \end{itemize}
\end{itemize}
  %
  %
  Here is an example to show the user how to request the transformation matrix, the inverse transformation matrix, the
  manifest sensitivities and other quantities.
  %

\textbf{Example:}
\begin{lstlisting}[style=XML,morekeywords={name,subType,debug}]
<Simulation>
  ...
  <Models>
    ...
    <PostProcessor name='aUserDefinedName' subType='ImportanceRank'>
      <what>SensitivityIndex,ImportanceIndex,Transformation, InverseTransformation,ManifestSensitivity</what>
      <features>
        <manifest>
          <variables>x1,x2</variables>
          <dimensions>1,2</dimensions>
        </manifest>
        <latent>
          <variables>latent1</variables>
          <dimensions>1</dimensions>
        </latent>
      </features>
      <targets>y</targets>
      <mvnDistribution>MVN</mvnDistribution>
    </PostProcessor>
    ...
  </Models>
  ...
</Simulation>
\end{lstlisting}

The calculation results can be accessible via variables ``sensitivityIndex\_y\_latent1, importanceIndex\_y\_latent1,
manifestSensitivity\_y\_x1, manifestSensitivity\_y\_x2, transformation\_x1\_latent1, transformation\_x2\_latent1,
inverseTransformation\_latnet1\_x1, inverseTransformation\_laent1\_x2'' through RAVEN entities \textbf{DataObjects}
and \textbf{OutStreams}.

%%%%% PP SafestPoint %%%%%%%
\subsubsection{SafestPoint}
\label{SafestPoint}
The \textbf{SafestPoint} post-processor provides the coordinates of the farthest
point from the limit surface that is given as an input.
%
The safest point coordinates are expected values of the coordinates of the
farthest points from the limit surface in the space of the ``controllable''
variables based on the probability distributions of the ``non-controllable''
variables.

The term ``controllable'' identifies those variables that are under control
during the system operation, while the ``non-controllable'' variables are
stochastic parameters affecting the system behaviour randomly.

The ``SafestPoint'' post-processor requires the set of points belonging to the
limit surface, which must be given as an input.
%
The probability distributions as ``Assembler Objects'' are required in the
``Distribution'' section for both ``controllable'' and ``non-controllable''
variables.

The sampling method used by the ``SafestPoint'' is a ``value'' or ``CDF'' grid.
%
At present only the ``equal'' grid type is available.

\ppType{Safest Point}{SafestPoint}

\begin{itemize}
  \item \xmlNode{Distribution}, \xmlDesc{Required}, represents the probability
  distributions of the ``controllable'' and ``non-controllable'' variables.
  %
  These are \textbf{Assembler Objects}, each of these nodes must contain 2
  attributes that are used to identify those within the simulation framework:
        \begin{itemize}
    \item \xmlAttr{class}, \xmlDesc{required string attribute}, is the main
    ``class'' the listed object is from.
                \item \xmlAttr{type}, \xmlDesc{required string attribute}, is the object
    identifier or sub-type.
        \end{itemize}
             \item  \xmlNode{outputName}, \xmlDesc{string, required field}, specifies the name of the output variable where the probability is going to be stored.
               \nb This variable name must be listed in the \xmlNode{Output} field of the Output DataObject
        \item \xmlNode{controllable}, \xmlDesc{XML node, required field},  lists the controllable variables.
  %
  Each variable is associated with its name and the two items below:
        \begin{itemize}
                \item \xmlNode{distribution} names the probability distribution associated
    with the controllable variable.
    %
                \item \xmlNode{grid} specifies the \xmlAttr{type}, \xmlAttr{steps}, and
    tolerance of the sampling grid.
    %
        \end{itemize}
        \item \xmlNode{non-controllable}, \xmlDesc{XML node, required field}, lists the non-controllable variables.
  %
  Each variable is associated with its name and the two items below:
        \begin{itemize}
                \item \xmlNode{distribution} names the probability distribution associated
    with the non-controllable variable.
    %
                \item \xmlNode{grid} specifies the \xmlAttr{type}, \xmlAttr{steps}, and
    tolerance of the sampling grid.
    %
                \end{itemize}
\end{itemize}

\textbf{Example:}
\begin{lstlisting}[style=XML,morekeywords={name,subType,class,type,steps}]
<Simulation>
  ...
    <Models>
    ...
    <PostProcessor name='SP' subType='SafestPoint'>
      <Distribution  class='Distributions'  type='Normal'>x1_dst</Distribution>
      <Distribution  class='Distributions'  type='Normal'>x2_dst</Distribution>
      <Distribution  class='Distributions'  type='Normal'>gammay_dst</Distribution>
      <controllable>
        <variable name='x1'>
          <distribution>x1_dst</distribution>
          <grid type='value' steps='20'>1</grid>
        </variable>
        <variable name='x2'>
          <distribution>x2_dst</distribution>
          <grid type='value' steps='20'>1</grid>
        </variable>
      </controllable>
      <non-controllable>
        <variable name='gammay'>
          <distribution>gammay_dst</distribution>
          <grid type='value' steps='20'>2</grid>
        </variable>
      </non-controllable>
    </PostProcessor>
    ...
  </Models>
  ...
</Simulation>
\end{lstlisting}
%%%%% PP LimitSurface %%%%%%%
\subsubsection{LimitSurface}
\label{LimitSurface}
The \textbf{LimitSurface} post-processor is aimed to identify the transition
zones that determine a change in the status of the system (Limit Surface).

\ppType{LimitSurface}{LimitSurface}

\begin{itemize}
  \item \xmlNode{parameters}, \xmlDesc{comma separated string, required field},
  lists the parameters that define the uncertain domain and from which the LS
  needs to be computed.
  \item \xmlNode{tolerance}, \xmlDesc{float, optional field}, sets the absolute
  value (in CDF) of the convergence tolerance.
 %
  This value defines the coarseness of the evaluation grid.
 %
 \default{1.0e-4}
  \item \xmlNode{side}, \xmlDesc{string, optional field}, in this node the user can specify
  which side of the limit surface needs to be computed. Three options are available:
  \\ \textit{negative},  Limit Surface corresponding to the goal function value of ``-1'';
  \\ \textit{positive}, Limit Surface corresponding to the goal function value of ``1'';
  \\ \textit{both}, either positive and negative Limit Surface is going to be computed.
  %
  %
\default{negative}
  % Assembler Objects
  \item \textbf{Assembler Objects} These objects are either required or optional
  depending on the functionality of the Adaptive Sampler.
  %
  The objects must be listed with a rigorous syntax that, except for the xml
  node tag, is common among all the objects.
  %
  Each of these nodes must contain 2 attributes that are used to map those
  within the simulation framework:
   \begin{itemize}
    \item \xmlAttr{class}, \xmlDesc{required string attribute}, is the main
    ``class'' of the listed object.
    %
    For example, it can be ``Models,'' ``Functions,'' etc.
    \item \xmlAttr{type}, \xmlDesc{required string attribute}, is the object
    identifier or sub-type.
    %
    For example, it can be ``ROM,'' ``External,'' etc.
    %
  \end{itemize}
  The \textbf{LimitSurface} post-processor requires or optionally accepts the
  following objects' types:
   \begin{itemize}
    \item \xmlNode{ROM}, \xmlDesc{string, optional field}, body of this xml
    node must contain the name of a ROM defined in the \xmlNode{Models} block
    (see section \ref{subsec:models_ROM}).
    \item \xmlNode{Function}, \xmlDesc{string, required field}, the body of
    this xml block needs to contain the name of an External Function defined
    within the \xmlNode{Functions} main block (see section \ref{sec:functions}).
    %
    This object represents the boolean function that defines the transition
    boundaries.
    %
    This function must implement a method called
    \textit{\_\_residuumSign(self)}, that returns either -1 or 1, depending on
    the system conditions (see section \ref{sec:functions}).
    %
    \end{itemize}
\end{itemize}

\textbf{Example:}
\begin{lstlisting}[style=XML,morekeywords={name,subType,debug,class,type}]
<Simulation>
 ...
 <Models>
  ...
    <PostProcessor name="computeLimitSurface" subType='LimitSurface' verbosity='debug'>
      <parameters>x0,y0</parameters>
      <ROM class='Models' type='ROM'>Acc</ROM>
      <!-- Here, you can add a ROM defined in Models block.
           If it is not Present, a nearest neighbor algorithm
           will be used.
       -->
      <Function class='Functions' type='External'>
        goalFunctionForLimitSurface
      </Function>
    </PostProcessor>
    ...
  </Models>
  ...
</Simulation>
\end{lstlisting}

%%%%% PP LimitSurfaceIntegral %%%%%%%

\subsubsection{LimitSurfaceIntegral}
\label{LimitSurfaceIntegral}
The \textbf{LimitSurfaceIntegral} post-processor is aimed to compute the likelihood (probability) of the event, whose boundaries are
represented by the Limit Surface (either from the LimitSurface post-processor or Adaptive sampling strategies).
The inputted Limit Surface needs to be, in the  \textbf{PostProcess} step, of type  \textbf{PointSet} and needs to contain
both boundary sides (-1.0, +1.0).
%\\ The \textbf{LimitSurfaceIntegral} post-processor accepts as outputs both files (CSV) and/or  \textbf{PointSet}s.
\\ The \textbf{LimitSurfaceIntegral} post-processor accepts as output  \textbf{PointSet}s only.

\ppType{LimitSurfaceIntegral}{LimitSurfaceIntegral}
\begin{itemize}
\item \variableDescription
 \variableChildIntro
 \begin{itemize}
     \item  \xmlNode{outputName}, \xmlDesc{string, required field}, specifies the name of the output variable where the probability is going to be stored.
               \nb This variable name must be listed in the \xmlNode{Output} field of the Output DataObject
    \item   \xmlNode{distribution}, \xmlDesc{string,
               optional field}, name of the distribution that is associated to this variable.
              Its name needs to be contained in the \xmlNode{Distributions} block explained
              in Section \ref{sec:distributions}. If this node is not present, the  \xmlNode{lowerBound}
              and  \xmlNode{upperBound} XML nodes must be inputted. It requires the following two attributes:
            \begin{itemize}
              \item \xmlAttr{class}, \xmlDesc{required string attribute}, is the main
              ``class'' the listed object is from, the only acceptable class for
              this post-processor is \xmlString{Distributions};
              \item \xmlAttr{type}, \xmlDesc{required string attribute}, is the type of distributions,
                i.e. Normal, Uniform.
            \end{itemize}
   \item   \xmlNode{lowerBound}, \xmlDesc{float,
               optional field}, lower limit of integration domain for this dimension (variable).
               If this node is not present, the  \xmlNode{distribution} XML node must be inputted.
   \item   \xmlNode{upperBound}, \xmlDesc{float,
               optional field}, upper limit of integration domain for this dimension (variable).
               If this node is not present, the  \xmlNode{distribution} XML node must be inputted.
  \end{itemize}

    \item  \xmlNode{tolerance}, \xmlDesc{float, optional field}, specifies the tolerance for
               numerical integration confidence.
                \default{1.0e-4}
     \item  \xmlNode{integralType}, \xmlDesc{string, optional field}, specifies the type of integrations that
                need to be used. Currently only MonteCarlo integration is available
                \default{MonteCarlo}
    \item  \xmlNode{computeBounds}, \xmlDesc{bool, optional field},
    activates the computation of the bounding error of the limit
    surface integral ( maximum error in the identification of the
    limit surface location). If True, the bounding error is stored
    in a variable named as \xmlNode{outputName} appending the suffix
    ``\_err''. For example, if \xmlNode{outputName} is
    ``EventProbability'', the bounding error will be stored as
    ``EventProbability\_err'' (this variable name must be listed as
    variable in the output DataObject).
                \default{False}
     \item  \xmlNode{seed}, \xmlDesc{integer, optional field}, specifies the random number generator seed.
                \default{20021986}
     \item  \xmlNode{target}, \xmlDesc{string, optional field}, specifies the target name that represents
                the $f\left ( \bar{x} \right )$ that needs to be integrated.
                \default{last output found in the inputted PointSet}
\end{itemize}

\textbf{Example:}
\begin{lstlisting}[style=XML,morekeywords={name,subType,debug,class,type}]
<Simulation>
 ...
 <Models>
  ...
    <PostProcessor name="LimitSurfaceIntegralDistributions" subType='LimitSurfaceIntegral'>
        <tolerance>0.0001</tolerance>
        <integralType>MonteCarlo</integralType>
        <seed>20021986</seed>
        <target>goalFunctionOutput</target>
        <outputName>EventProbability</outputName>
        <variable name='x0'>
          <distribution>x0_distrib</distribution>
        </variable>
        <variable name='y0'>
          <distribution>y0_distrib</distribution>
        </variable>
    </PostProcessor>
    <PostProcessor name="LimitSurfaceIntegralLowerUpperBounds" subType='LimitSurfaceIntegral'>
        <tolerance>0.0001</tolerance>
        <integralType>MonteCarlo</integralType>
        <seed>20021986</seed>
        <target>goalFunctionOutput</target>
        <outputName>EventProbability</outputName>
        <variable name='x0'>
          <lowerBound>-2.0</lowerBound>
          <upperBound>12.0</upperBound>
        </variable>
        <variable name='y0'>
            <lowerBound>-1.0</lowerBound>
            <upperBound>11.0</upperBound>
        </variable>
    </PostProcessor>
    ...
  </Models>
  ...
</Simulation>
\end{lstlisting}



%%%%% PP External %%%%%%%
\subsubsection{External}
\label{External}
The \textbf{External} post-processor will execute an arbitrary python function
defined externally using the \textit{Functions} interface (see
Section~\ref{sec:functions} for more details).
%

\ppType{External}{External}

\begin{itemize}
  \item \xmlNode{method}, \xmlDesc{comma separated string, required field},
  lists the method names of an external Function that will be computed (each
  returning a post-processing value). \nb New variable names will be defined as:
  ``Function Name in this post-processor'' + ``\_`` + ``variable name in XML
  node \xmlNode{method}''. These new varialbes will be used to store the computed
  values from the list of methods, and can be accessed by the users through RAVEN
  entities \textbf{DataObjects} and \textbf{OutStreams}.
  \item \xmlNode{Function}, \xmlDesc{xml node, required string field}, specifies
  the name of a Function where the \textit{methods} listed above are defined.
  %
  \nb This name should match one of the Functions defined in the
  \xmlNode{Functions} block of the input file.
  %
  The objects must be listed with a rigorous syntax that, except for the XML
  node tag, is common among all the objects.
  %
  Each of these sub-nodes must contain 2 attributes that are used to map them
  within the simulation framework:

   \begin{itemize}
     \item \xmlAttr{class}, \xmlDesc{required string attribute}, is the main
     ``class'' the listed object is from, the only acceptable class for
     this post-processor is \xmlString{Functions};
     \item \xmlAttr{type}, \xmlDesc{required string attribute}, is the object
     identifier or sub-type, the only acceptable type for this post-processor is
     \xmlString{External}.
  \end{itemize}
\end{itemize}

  This Post-Processor accepts as Input/Output both \xmlString{PointSet} and \xmlString{HistorySet}:
   \begin{itemize}
    \item If a \xmlString{PointSet}  is used as Input, the parameters are passed in the external  \xmlString{Function}
  as numpy arrays. The methods' return type must be either a new array or a scalar. In the following it is reported an example
  with two methods, one that returns a scalar and the other one that returns an array:
      \begin{lstlisting}[language=python]
import numpy as np
def sum(self):
  return np.sum(self.aParameterInPointSet)

def sumTwoArraysAndReturnAnotherone(self):
  return self.aParamInPointSet1+self.aParamInPointSet2
      \end{lstlisting}
    \item If a \xmlString{HistorySet}  is used as Input, the parameters are passed in the external  \xmlString{Function}
     as a list of numpy arrays. The methods' return type must be either a new list of arrays (if the Output is another
     \xmlString{HistorySet}), a scalar or a single array (if the  Output is  \xmlString{PointSet} . In the following it
     is reported an example
     with two methods, one that returns a new list of arrays (Output = HistorySet) and the other one that returns an array (Output =
     PointSet):
      \begin{lstlisting}[language=python]
import numpy as np
def newHistorySetParameter(self):
  x = []*len(self.time)
  for history in range(len(self.time)):
    for ts in range(len(self.time[history])):
      if self.time[history][ts] >= 0.001: break
    x[history] = self.x[history][ts:]
  return x

def aNewPointSetParameter(self):
  x = []*len(self.time)
  for history in range(len(self.time)):
    x[history] = self.x[history][-1]
  return x
      \end{lstlisting}
   \end{itemize}

\textbf{Example:}
\begin{lstlisting}[style=XML,morekeywords={subType,debug,name,class,type}]
<Simulation>
  ...
  <Models>
    ...
    <PostProcessor name="externalPP" subType='External' verbosity='debug'>
      <method>Delta,Sum</method>
      <Function class='Functions' type='External'>operators</Function>
        <!-- Here, you can add a Function defined in the
             Functions block. This should be present or
             else RAVEN will not know where to find the
             defined methods. -->
    </PostProcessor>
    ...
  </Models>
  ...
</Simulation>
\end{lstlisting}

\nb The calculation results from this post-processor are stored in the internal variables. These variables
are accessible by the users through RAVEN entities \textbf{DataObjects} and \textbf{OutStreams}. The names
of these variables are defined as: ``Function Name in this post-processor'' + ``\_`` + ``variable name in XML
node \xmlNode{method}''. For example, in previous case, variables ``operators\_Delta'' and ``operators\_Sum''
are defined by RAVEN to store the outputs of this post-processor.

%%%%% PP TopologicalDecomposition %%%%%%%
\subsubsection{TopologicalDecomposition}
\label{TopologicalDecomposition}
The \textbf{TopologicalDecomposition} post-processor will compute an
approximated hierarchical Morse-Smale complex which will add two columns to a
dataset, namely \texttt{minLabel} and \texttt{maxLabel} that can be used to
decompose a dataset.
%

The topological post-processor can also be run in `interactive' mode, that is
by passing the keyword \texttt{interactive} to the command line of RAVEN's
driver.
%
In this way, RAVEN will initiate an interactive UI that allows one to explore
the topological hierarchy in real-time and adjust the simplification setting
before adjusting a dataset. Use in interactive mode will replace the parameter
\xmlNode{simplification} described below with whatever setting is set in the UI
upon exiting it.

In order to use the \textbf{TopologicalDecomposition} post-processor, the user
needs to set the attribute \xmlAttr{subType}:
\xmlNode{PostProcessor \xmlAttr{subType}=\xmlString{TopologicalDecomposition}}.
The following is a list of acceptable sub-nodes:
\begin{itemize}
  \item \xmlNode{graph} \xmlDesc{, string, optional field}, specifies the type
  of neighborhood graph used in the algorithm, available options are:
  \begin{itemize}
    \item \texttt{beta skeleton}
    \item \texttt{relaxed beta skeleton}
    \item \texttt{approximate knn}
    %\item Delaunay \textit{(disabled)}
  \end{itemize}
  \default{\texttt{beta skeleton}}
  \item \xmlNode{gradient}, \xmlDesc{string, optional field}, specifies the
  method used for estimating the gradient, available options are:
  \begin{itemize}
    \item \texttt{steepest}
    %\item \xmlString{maxflow} \textit{(disabled)}
  \end{itemize}
  \default{\texttt{steepest}}
  \item \xmlNode{beta}, \xmlDesc{float in the range: (0,2], optional field}, is
  only used when the \xmlNode{graph} is set to \texttt{beta skeleton} or
  \texttt{relaxed beta skeleton}.
  \default{1.0}
  \item \xmlNode{knn}, \xmlDesc{integer, optional field}, is the number of
  neighbors when using the \xmlString{approximate knn} for the \xmlNode{graph}
  sub-node and used to speed up the computation of other graphs by using the
  approximate knn graph as a starting point for pruning. -1 means use a fully
  connected graph.
  \default{-1}
  \item \xmlNode{weighted}, \xmlDesc{boolean, optional}, a flag that specifies
  whether the regression models should be probability weighted.
  \default{False}
  \item \xmlNode{interactive}, if this node is present \emph{and} the user has
  specified the keyword \texttt{interactive} at the command line, then this will
  initiate a graphical interface for exploring the different simplification
  levels of the topological hierarchy. Upon exit of the graphical interface, the
  specified simplification level will be updated to use the last value of the
  graphical interface before writing any ``output'' results.
  \item \xmlNode{persistence}, \xmlDesc{string, optional field}, specifies how
  to define the hierarchical simplification by assigning a value to each local
  minimum and maximum according to the one of the strategy options below:
  \begin{itemize}
    \item \texttt{difference} - The function value difference between the
    extremum and its closest-valued neighboring saddle.
    \item \texttt{probability} - The probability integral computed as the
    sum of the probability of each point in a cluster divided by the count of
    the cluster.
    \item \texttt{count} - The count of points that flow to or from the
    extremum.
    % \item \xmlString{area} - The area enclosed by the manifold that flows to
    % or from the extremum.
  \end{itemize}
  \default{\texttt{difference}}
  \item \xmlNode{simplification}, \xmlDesc{float, optional field}, specifies the
  amount of noise reduction to apply before returning labels.
  \default{0}
  \item \xmlNode{parameters}, \xmlDesc{comma separated string, required field},
  lists the parameters defining the input space.
  \item \xmlNode{response}, \xmlDesc{string, required field}, is a single
  variable name defining the scalar output space.
\end{itemize}
\textbf{Example:}
\begin{lstlisting}[style=XML,morekeywords={subType}]
<Simulation>
  ...
  <Models>
    ...
    <PostProcessor name="***" subType='TopologicalDecomposition'>
      <graph>beta skeleton</graph>
      <gradient>steepest</gradient>
      <beta>1</beta>
      <knn>8</knn>
      <normalization>None</normalization>
      <parameters>X,Y</parameters>
      <response>Z</response>
      <weighted>true</weighted>
      <simplification>0.3</simplification>
      <persistence>difference</persistence>
    </PostProcessor>
    ...
  <Models>
  ...
<Simulation>
\end{lstlisting}

%%%%% PP DataMining %%%%%%%
\input{PostProcessors/DataMining.tex}

%%%%%%%%%%%%%% ParetoFrontier PP %%%%%%%%%%%%%%%%%%%

\subsubsection{ParetoFrontier}
\label{ParetoFrontierPP}
The \textbf{ParetoFrontier} post-processor is designed to identify the points lying on the Pareto Frontier in a multi-dimensional trade-space.
This post-processor receives as input a \textbf{DataObject} (a PointSet only) which contains all data points in the trade-space space and it
returns the subset of points lying in the Pareto Frontier as a PointSet.

<<<<<<< HEAD
This Post-Processor performs a conversion from HistorySet to PointSet.
The conversion is made so that each history $H$ is converted to a single point $P$.
Assume that each history $H$ is a dict of $n$ output variables $x_1=[...],x_n=[...]$, then the resulting point $P$ is $P=concat(x_1,...,x_n)$.
Note: it is here assumed that all histories have been sync so that they have the same length, start point and end point. If you are not sure, do a pre-processing the the original history set.

In the \xmlNode{PostProcessor} input block, the following XML sub-nodes are required,
independent of the \xmlAttr{subType} specified (min, max, avg and value case):

\begin{itemize}
   \item \xmlNode{pivotParameter}, \xmlDesc{string, optional field}, ID of the temporal variable (only for avg)
\end{itemize}

\paragraph{Method: TypicalHistoryFromHistorySet}
This Post-Processor performs a simplified procedure of \cite{wilcox2008users} to form a ``typical'' time series from multiple time series. The input should be a HistorySet, with each history in the HistorySet synchronized. For HistorySet that is not synchronized, use Post-Processor method \textbf{HistorySetSync}  to synchronize the data before running this method.

Each history in input HistorySet is first converted to multiple histories each has maximum time specified in \xmlNode{outputLen} (see below). Each converted history $H_i$ is divided into a set of subsequences $\{H_i^j\}$, and the division is guided by the \xmlNode{subseqLen} node specified in the input XML. The value of \xmlNode{subseqLen} should be a list of positive numbers that specify the length of each subsequence. If the number of subsequence for each history is more than the number of values given in \xmlNode{subseqLen}, the values in \xmlNode{subseqLen} would be reused.

For each variable $x$, the method first computes the empirical CDF (cumulative density function) by using all the data values of $x$ in the HistorySet. This CDF is termed as long-term CDF for $x$. Then for each subsequence $H_i^j$, the method computes the empirical CDF by using all the data values of $x$ in $H_i^j$. This CDF is termed as subsequential CDF. For the first interval window (i.e., $j=1$), the method computes the Finkelstein-Schafer (FS) statistics \cite{finkelstein1971improved} between the long term CDF and the subsequential CDF of $H_i^1$ for each $i$. The FS statistics is defined as following.
\begin{align*}
FS & = \sum_x FS_x\\
FS_x &= \frac{1}{N}\sum_{n=1}^N\delta_n
\end{align*}
where $N$ is the number of value reading in the empirical CDF and $\delta_n$ is the absolute difference between the long term CDF and the subsequential CDF at value $x_n$. The subsequence $H_i^1$ with minimal FS statistics will be selected as the typical subsequence for the interval window $j=1$. Such process repeats for $j=2,3,\dots$ until all subsequences have been processed. Then all the typical subsequences will be concatenated to form a complete history.

In the \xmlNode{PostProcessor} input block, the following XML sub-nodes are required,
independent of the \xmlAttr{subType} specified:

\begin{itemize}
   \item \xmlNode{pivotParameter}, \xmlDesc{string, optional field}, ID of the temporal variable
   \default{Time}
   \item \xmlNode{subseqLen}, \xmlDesc{integers, required field}, length of the divided subsequence (see above)
   \item \xmlNode{outputLen}, \xmlDesc{integer, optional field}, maximum value of the temporal variable for the generated typical history
   \default{Maximum value of the variable with name of \xmlNode{pivotParameter}}
\end{itemize}

For example, consider history of data collected over three years in one-second increments,
where the user wants a single \emph{typical year} extracted from the data.
The user wants this data constructed by combining twelve equal \emph{typical month}
segments.  In this case, the parameter \xmlNode{outputLen} should be \texttt{31536000} (the number of seconds
in a year), while the parameter \xmlNode{subseqLen} should be \texttt{2592000} (the number of seconds in a
month).  Using a value for \xmlNode{subseqLen} that is either much, much smaller than \xmlNode{outputLen} or
of equal size to \xmlNode{outputLen} might have unexpected results.  In general, we recommend using a
\xmlNode{subseqLen} that is roughly an order of magnitude smaller than \xmlNode{outputLen}.

\paragraph{Method: dataObjectLabelFilter}
This Post-Processor allows to filter the portion of a dataObject, either PointSet or HistorySet, with a given clustering label.
A clustering algorithm associates a unique cluster label to each element of the dataObject (PointSet or HistorySet).
This cluster label is a natural number ranging from $0$ (or $1$ depending on the algorithm) to $N$ where $N$ is the number of obtained clusters.
Recall that some clustering algorithms (e.g., K-Means) receive $N$ as input while others (e.g., Mean-Shift) determine $N$ after clustering has been performed.
Thus, this Post-Processor is naturally employed after a data-mining clustering techniques has been performed on a dataObject so that each clusters
can be analyzed separately.

In the \xmlNode{PostProcessor} input block, the following XML sub-nodes are required,
independently of the \xmlAttr{subType} specified:

\begin{itemize}
   \item \xmlNode{dataType}, \xmlDesc{string, required field}, type of dataObject (HistorySet or PointSet)
   \item \xmlNode{label}, \xmlDesc{string, required field}, name of the clustering label
   \item \xmlNode{clusterIDs}, \xmlDesc{integers, required field}, ID of the selected clusters. Note that more than one ID can be provided as input
    \item \xmlNode{clusteringType}, \xmlDesc{string, optional field}, the type of clustering to be
    performed.  Two options are available:
    \begin{enumerate}
      \item \textbf{extended}, the cluster label will be used to cluster over time. This means that
       only the portion of the history that matches the cluster IDs will be retrived
      \item \textbf{point}, if any of the clusterIDs are contained in the history, the full history is
      retrieved
    \end{enumerate}
     \default(extended)
    \nb THIS HAS a meaning for HistorySet ONLY.
\end{itemize}


\paragraph{Method: Discrete Risk Measures}
This Post-Processor calculates a series of risk importance measures from a PointSet. This calculation if performed for a set of input parameters given an output target.

The user is required to provide the following information:
\begin{itemize}
   \item the set of input variables. For each variable the following need to be specified:
     \begin{itemize}
       \item the set of values that imply a reliability value equal to $1$ for the input variable
       \item the set of values that imply a reliability value equal to $0$ for the input variable
     \end{itemize}
   \item the output target variable. For this variable it is needed to specify the values of the output target variable that defines the desired outcome.
\end{itemize}

The following variables are first determined for each input variable $i$:
\begin{itemize}
   \item $R_0$ Probability of the outcome of the output target variable (nominal value)
   \item $R^{+}_i$ Probability of the outcome of the output target variable if reliability of the input variable is equal to $0$
   \item $R^{-}_i$ Probability of the outcome of the output target variable if reliability of the input variable is equal to $1$
\end{itemize}

Available measures are:
\begin{itemize}
   \item Risk Achievement Worth (RAW): $RAW = R^{+}_i / R_0 $
   \item Risk Achievement Worth (RRW): $RRW = R_0 / R^{-}_i$
   \item Fussell-Vesely (FV): $FV = (R_0 - R^{-}_i) / R_0$
   \item Birnbaum (B): $B = R^{+}_i - R^{-}_i$
\end{itemize}

In the \xmlNode{PostProcessor} input block, the following XML sub-nodes are required,
independent of the \xmlAttr{subType} specified:

\begin{itemize}
   \item \xmlNode{measures}, \xmlDesc{string, required field}, desired risk importance measures that have to be computed (RRW, RAW, FV, B)
   \item \xmlNode{variable}, \xmlDesc{string, required field}, ID of the input variable. This node is provided for each input variable. This nodes needs to contain also these attributes:
     \begin{itemize}
       \item \xmlAttr{R0values}, \xmlDesc{float, required field}, interval of values (comma separated values) that implies a reliability value equal to $0$ for the input variable
       \item \xmlAttr{R1values}, \xmlDesc{float, required field}, interval of values (comma separated values) that implies a reliability value equal to $1$ for the input variable
     \end{itemize}
   \item \xmlNode{target}, \xmlDesc{string, required field}, ID of the output variable. This nodes needs to contain also the attribute \xmlAttr{values}, \xmlDesc{string, required field}, interval of
                                                             values of the output target variable that defines the desired outcome
\end{itemize}

\textbf{Example:}
This example shows an example where it is desired to calculate all available risk importance measures for two input variables (i.e., pumpTime and valveTime)
given an output target variable (i.e., Tmax).
A value of the input variable pumpTime in the interval $[0,240]$ implies a reliability value of the input variable pumpTime equal to $0$.
A value of the input variable valveTime in the interval $[0,60]$ implies a reliability value of the input variable valveTime equal to $0$.
A value of the input variables valveTime and pumpTime in the interval $[1441,2880]$ implies a reliability value of the input variables equal to $1$.
The desired outcome of the output variable Tmax occurs in the interval $[2200,2500]$.
\begin{lstlisting}[style=XML,morekeywords={subType,debug,name,class,type}]
<Simulation>
  ...
  <Models>
    ...
    <PostProcessor name="riskMeasuresDiscrete" subType="InterfacedPostProcessor">
      <method>RiskMeasuresDiscrete</method>
      <measures>B,FV,RAW,RRW</measures>
      <variable R0values='0,240' R1values='1441,2880'>pumpTime</variable>
      <variable R0values='0,60'  R1values='1441,2880'>valveTime</variable>
      <target   values='2200,2500'                  >Tmax</target>
    </PostProcessor>
    ...
  </Models>
  ...
</Simulation>
\end{lstlisting}

This Post-Processor allows the user to consider also multiple datasets (a data set for each initiating event) and calculate the global risk importance measures.
This can be performed by:
\begin{itemize}
  \item Including all datasets in the step
\begin{lstlisting}[style=XML,morekeywords={subType,debug,name,class,type}]
<Simulation>
  ...
  </Steps>
    ...
    <PostProcess name="PP">
      <Input   class="DataObjects"  type="PointSet"        >outRun1</Input>
      <Input   class="DataObjects"  type="PointSet"        >outRun2</Input>
      <Model   class="Models"       type="PostProcessor"   >riskMeasuresDiscrete</Model>
      <Output  class="DataObjects"  type="PointSet"        >outPPS</Output>
      <Output  class="OutStreams"   type="Print"           >PrintPPS_dump</Output>
    </PostProcess>
  </Steps>
  ...
</Simulation>
\end{lstlisting}
  \item Adding in the Post-processor the frequency of the initiating event associated to each dataset
\begin{lstlisting}[style=XML,morekeywords={subType,debug,name,class,type}]
<Simulation>
  ...
  <Models>
    ...
    <PostProcessor name="riskMeasuresDiscrete" subType="InterfacedPostProcessor">
      <method>riskMeasuresDiscrete</method>
      <measures>FV,RAW</measures>
      <variable R1values='-0.1,0.1' R0values='0.9,1.1'>Astatus</variable>
      <variable R1values='-0.1,0.1' R0values='0.9,1.1'>Bstatus</variable>
      <variable R1values='-0.1,0.1' R0values='0.9,1.1'>Cstatus</variable>
      <variable R1values='-0.1,0.1' R0values='0.9,1.1'>Dstatus</variable>
      <target   values='0.9,1.1'>outcome</target>
      <data     freq='0.01'>outRun1</data>
      <data     freq='0.02'>outRun2</data>
    </PostProcessor>
    ...
  </Models>
  ...
</Simulation>
\end{lstlisting}

\end{itemize}

This post-processor can be made time dependent if a single HistorySet is provided among the other data objects.
The HistorySet contains the temporal profiles of a subset of the input variables. This temporal profile can be only
boolean, i.e., 0 (component offline) or 1 (component online).
Note that the provided history set must contains a single History; multiple Histories are not allowed.
When this post-processor is in a dynamic configuration (i.e., time-dependent), the user is required to specify an xml
node \xmlNode{temporalID} that indicates the ID of the temporal variable.
For each time instant, this post-processor determines the temporal profiles of the desired risk importance measures.
Thus, in this case, an HistorySet must be chosen as an output data object.
An example is shown below:
\begin{lstlisting}[style=XML,morekeywords={subType,debug,name,class,type}]
<Simulation>
  ...
  <Models>
    ...
    <PostProcessor name="riskMeasuresDiscrete" subType="InterfacedPostProcessor">
      <method>riskMeasuresDiscrete</method>
      <measures>B,FV,RAW,RRW,R0</measures>
      <variable R1values='-0.1,0.1' R0values='0.9,1.1'>Astatus</variable>
      <variable R1values='-0.1,0.1' R0values='0.9,1.1'>Bstatus</variable>
      <variable R1values='-0.1,0.1' R0values='0.9,1.1'>Cstatus</variable>
      <target   values='0.9,1.1'>outcome</target>
      <data     freq='1.0'>outRun1</data>
      <temporalID>time</temporalID>
    </PostProcessor>
    ...
  </Models>
  ...
  <Steps>
    ...
    <PostProcess name="PP">
      <Input     class="DataObjects"  type="PointSet"        >outRun1</Input>
      <Input     class="DataObjects"  type="HistorySet"      >timeDepProfiles</Input>
      <Model     class="Models"       type="PostProcessor"   >riskMeasuresDiscrete</Model>
      <Output    class="DataObjects"  type="HistorySet"      >outHS</Output>
      <Output    class="OutStreams"   type="Print"           >PrintHS</Output>
    </PostProcess>
    ...
  </Steps>
  ...
</Simulation>
\end{lstlisting}
=======
It is here assumed that each data point of the input PointSet is a realization of the system under consideration for a
specific configuration to which corresponds several objective variables (e.g., cost and value).
>>>>>>> 541cc648

%
\ppType{ParetoFrontier}{ParetoFrontier}
%
\begin{itemize}
  \item   \xmlNode{objective},\xmlDesc{string, required parameter}, ID of the objective variable that represents a dimension of the trade-space space.
          The \xmlNode{costID} requires one identifying attribute:
          \begin{itemize}
            \item \xmlAttr{goal}, \xmlDesc{string, required field}, Goal of the objective variable characteristic: minimzation (min) or maximization (max)
            \item \xmlAttr{upperLimit}, \xmlDesc{string, optional field}, Desired upper limit of the objective variable for the points in the Pareto frontier
            \item \xmlAttr{lowerLimit}, \xmlDesc{string, optional field}, Desired lower limit of the objective variable for the points in the Pareto frontier
          \end{itemize}
\end{itemize}

The following is an example where a set of realizations (the ``candidates'' PointSet) has been generated by changing two parameters
(var1 and var2) which produced two output variables: cost (which it is desired to be minimized) and value (which it is desired to be maximized).
The \textbf{ParetoFrontier} post-processor takes the ``candidates'' PointSet and populates a Point similar in structure
(the ``paretoPoints'' PointSet).

\textbf{Example:}
\begin{lstlisting}[style=XML,morekeywords={anAttribute},caption=ParetoFrontier input example (no expand)., label=lst:ParetoFrontier_PP_InputExample]
  <Models>
    <PostProcessor name="paretoPP" subType="ParetoFrontier">
      <objective goal='min' upperLimit='0.5'>cost</objective>
      <objective goal='max' lowerLimit='0.5'>value</objective>
    </PostProcessor>
  </Models>

  <Steps>
    <PostProcess name="PP">
      <Input     class="DataObjects"  type="PointSet"        >candidates</Input>
      <Model     class="Models"       type="PostProcessor"   >paretoPP</Model>
      <Output    class="DataObjects"  type="PointSet"        >paretoPoints</Output>
    </PostProcess>
  </Steps>

  <DataObjects>
    <PointSet name="candidates">
      <Input>var1,var2</Input>
      <Output>cost,value</Output>
    </PointSet>
    <PointSet name="paretoPoints">
      <Input>var1,var2</Input>
      <Output>cost,value</Output>
    </PointSet>
  </DataObjects>
\end{lstlisting}

\nb it is possible to specify both upper and lower limits for each objective variable.
When one or both of these limits are specified, then the pareto frontier is filtered such that all pareto frontier points that
satisfy those limits are preserved.

%%%%%%%%%%%%%% Metric PP %%%%%%%%%%%%%%%%%%%

\subsubsection{Metric}
\label{MetricPP}
The \textbf{Metric} post-processor is specifically used to calculate the distance values among points from PointSets and histories from HistorySets,
while the \textbf{Metrics} block (See Chapter \ref{sec:Metrics}) allows the user to specify the similarity/dissimilarity metrics to be used in this
post-processor. Both \textbf{PointSet} and \textbf{HistorySet} can be accepted by this post-processor.
If the name of given variable is unique, it can be used directly, otherwise the variable can be specified
with $DataObjectName|InputOrOutput|VariableName$ like other places in RAVEN.
Some of the Metrics also accept distributions to calculate the distance against.
These are specified by using the name of the distribution.
%
\ppType{Metric}{Metric}
%
\begin{itemize}
  \item \xmlNode{Features}, \xmlDesc{comma separated string, required field}, specifies the names of the features.
    This xml-node accepts the following attribute:
    \begin{itemize}
      \item \xmlAttr{type}, \xmlDesc{required string attribute}, the type of provided features. Currently only
        accept `variable'.
    \end{itemize}
  \item \xmlNode{Targets}, \xmlDesc{comma separated string, required field}, contains a comma separated list of
    the targets. \nb Each target is paired with a feature listed in xml node \xmlNode{Features}. In this case, the
    number of targets should be equal to the number of features.
    This xml-node accepts the following attribute:
    \begin{itemize}
      \item \xmlAttr{type}, \xmlDesc{required string attribute}, the type of provided features. Currently only
        accept `variable'.
    \end{itemize}
  \item \xmlNode{multiOutput}, \xmlDesc{optional string attribute}, only used when \textbf{HistorySet} is used as
    input. Defines aggregating of time-dependent metrics' calculations. Available options include:
    \textbf{mean, max, min, raw\_values} over the time. For example, when `mean' is used, the metrics' calculations
    will be averaged over the time. When `raw\_values' is used, the full set of  metrics' calculations will be dumped.
    \default{raw\_values}
  \item \xmlNode{weight}, \xmlDesc{comma separated floats, optional field}, when `mean' is provided for \xmlNode{multiOutput},
    the user can specify the weights that can be used for the average calculation of all outputs.
  \item \xmlNode{pivotParameter}, \xmlDesc{optional string attribute}, only used when \textbf{HistorySet}
    is used as input. The pivotParameter for given metrics' calculations.
    \default{time}
  \item \xmlNode{Metric}, \xmlDesc{string, required field}, specifies the \textbf{Metric} name that is defined via
    \textbf{Metrics} entity. In this xml-node, the following xml attributes need to be specified:
    \begin{itemize}
      \item \xmlAttr{class}, \xmlDesc{required string attribute}, the class of this metric (e.g. Metrics)
      \item \xmlAttr{type}, \xmlDesc{required string attribute}, the sub-type of this Metric (e.g. SKL, Minkowski)
    \end{itemize}
\end{itemize}

\textbf{Example:}

\begin{lstlisting}[style=XML]
<Simulation>
 ...
  <Models>
    ...
    <PostProcessor name="pp1" subType="Metric">
      <Features type="variable">ans</Features>
      <Targets type="variable">ans2</Targets>
      <Metric class="Metrics" type="SKL">euclidean</Metric>
      <Metric class="Metrics" type="SKL">cosine</Metric>
      <Metric class="Metrics" type="SKL">manhattan</Metric>
      <Metric class="Metrics" type="ScipyMetric">braycurtis</Metric>
      <Metric class="Metrics" type="ScipyMetric">canberra</Metric>
      <Metric class="Metrics" type="ScipyMetric">correlation</Metric>
      <Metric class="Metrics" type="ScipyMetric">minkowski</Metric>
    </PostProcessor>
    ...
  </Models>
 ...
</Simulation>
\end{lstlisting}

In order to access the results from this post-processor, RAVEN will define the variables as ``MetricName'' +
``\_'' + ``TargetVariableName'' + ``\_'' + ``FeatureVariableName'' to store the calculation results, and these
variables are also accessible by the users through RAVEN entities \textbf{DataObjects} and \textbf{OutStreams}.
\nb We will replace ``|'' in ``TargetVariableName'' and ``FeatureVariableName'' with ``\_''.
In previous example, variables such as \textit{euclidean\_ans2\_ans, cosine\_ans2\_ans, poly\_ans2\_ans} are accessible
by the users.

%%%%%%%%%%%%%% Cross Validation PP %%%%%%%%%%%%%%%%%%%

\subsubsection{CrossValidation}
\label{CVPP}
The \textbf{CrossValidation} post-processor is specifically used to evaluate estimator (i.e. ROMs) performance.
Cross-validation is a statistical method of evaluating and comparing learning algorithms by dividing data into
two portions: one used to `train' a surrogate model and the other used to validate the model, based on specific
scoring metrics. In typical cross-validation, the training and validation sets must crossover in successive
rounds such that each data point has a chance of being validated against the various sets. The basic form of
cross-validation is k-fold cross-validation. Other forms of cross-validation are special cases of k-fold or involve
repeated rounds of k-fold cross-validation. \nb It is important to notice that this post-processor currently can
only accept \textbf{PointSet} data object.
%
\ppType{CrossValidation}{CrossValidation}
%
\begin{itemize}
  \item \xmlNode{SciKitLearn}, \xmlDesc{string, required field}, the subnodes specifies the necessary information
    for the algorithm to be used in the post-processor. `SciKitLearn' is based on algorithms in SciKit-Learn
    library, and currently it performs cross-validation over \textbf{PointSet} only.
  \item \xmlNode{Metric}, \xmlDesc{string, required field}, specifies the \textbf{Metric} name that is defined via
    \textbf{Metrics} entity. In this xml-node, the following xml attributes need to be specified:
    \begin{itemize}
      \item \xmlAttr{class}, \xmlDesc{required string attribute}, the class of this metric (e.g. Metrics)
      \item \xmlAttr{type}, \xmlDesc{required string attribute}, the sub-type of this Metric (e.g. SKL, Minkowski)
    \end{itemize}
    \nb Currently, cross-validation post-processor only accepts \xmlNode{SKL} metrics with \xmlNode{metricType}
    \xmlString{mean\_absolute\_error}, \xmlString{explained\_variance\_score}, \xmlString{r2\_score},
    \xmlString{mean\_squared\_error}, and \xmlString{median\_absolute\_error}.
\end{itemize}

\textbf{Example:}

\begin{lstlisting}[style=XML]
<Simulation>
 ...
  <Files>
    <Input name="output_cv" type="">output_cv.xml</Input>
    <Input name="output_cv.csv" type="">output_cv.csv</Input>
  </Files>
  <Models>
    ...
    <ROM name="surrogate" subType="SciKitLearn">
      <SKLtype>linear_model|LinearRegression</SKLtype>
      <Features>x1,x2</Features>
      <Target>ans</Target>
      <fit_intercept>True</fit_intercept>
      <normalize>True</normalize>
    </ROM>
    <PostProcessor name="pp1" subType="CrossValidation">
        <SciKitLearn>
            <SKLtype>KFold</SKLtype>
            <n_splits>3</n_splits>
            <shuffle>False</shuffle>
        </SciKitLearn>
        <Metric class="Metrics" type="SKL">m1</Metric>
    </PostProcessor>
    ...
  </Models>
  <Metrics>
    <SKL name="m1">
      <metricType>mean_absolute_error</metricType>
    </SKL>
  </Metrics>
  <Steps>
    <PostProcess name="PP1">
        <Input class="DataObjects" type="PointSet">outputDataMC</Input>
        <Input class="Models" type="ROM">surrogate</Input>
        <Model class="Models" type="PostProcessor">pp1</Model>
        <Output class="Files" type="">output_cv</Output>
        <Output class="Files" type="">output_cv.csv</Output>
    </PostProcess>
  </Steps>
 ...
</Simulation>
\end{lstlisting}

In order to access the results from this post-processor, RAVEN will define the variables as ``cv'' +
``\_'' + ``MetricName'' + ``\_'' + ``ROMTargetVariable'' to store the calculation results, and these
variables are also accessible by the users through RAVEN entities \textbf{DataObjects} and \textbf{OutStreams}.
In previous example, variable \textit{cv\_m1\_ans} are accessible by the users.

\paragraph{SciKitLearn}

The algorithm for cross-validation is chosen by the subnode \xmlNode{SKLtype} under the parent node \xmlNode{SciKitLearn}.
In addition, a special subnode \xmlNode{average} can be used to obtain the average cross validation results.

\begin{itemize}
  \item \xmlNode{SKLtype}, \xmlDesc{string, required field}, contains a string that
    represents the cross-validation algorithm to be used. As mentioned, its format is:

    \xmlNode{SKLtype}algorithm\xmlNode{/SKLtype}.
  \item \xmlNode{average}, \xmlDesc{boolean, optional field}, if `True`, dump the average cross validation results into the
    output files.
\end{itemize}


Based on the \xmlNode{SKLtype} several different algorithms are available. In the following paragraphs a brief
explanation and the input requirements are reported for each of them.

\paragraph{K-fold}
\textbf{KFold} divides all the samples in $k$ groups of samples, called folds (if $k=n$, this is equivalent to the
\textbf{Leave One Out} strategy), of equal sizes (if possible). The prediction function is learned using $k-1$ folds,
and fold left out is used for test.
In order to use this algorithm, the user needs to set the subnode:
\xmlNode{SKLtype}KFold\xmlNode{/SKLtype}.
In addition to this XML node, several others are available:
\begin{itemize}
  \item \xmlNode{n\_splits}, \xmlDesc{integer, optional field}, number of folds, must be at least 2. \default{3}
  \item \xmlNode{shuffle}, \xmlDesc{boolean, optional field}, whether to shuffle the data before splitting into
    batches.
  \item \xmlNode{random\_state}, \xmlDesc{integer, optional field}, when shuffle=True,
    pseudo-random number generator state used for shuffling. If not present, use default numpy RNG for shuffling.
\end{itemize}

\paragraph{Stratified k-fold}
\textbf{StratifiedKFold} is a variation of \textit{k-fold} which returns stratified folds: each set contains approximately
the same percentage of samples of each target class as the complete set.
In order to use this algorithm, the user needs to set the subnode:

\xmlNode{SKLtype}StratifiedKFold\xmlNode{/SKLtype}.

In addition to this XML node, several others are available:
\begin{itemize}
  \item \xmlNode{labels}, \xmlDesc{list of integers, (n\_samples), required field}, contains a label for each sample.
  \item \xmlNode{n\_splits}, \xmlDesc{integer, optional field}, number of folds, must be at least 2. \default{3}
  \item \xmlNode{shuffle}, \xmlDesc{boolean, optional field}, whether to shuffle the data before splitting into
    batches.
  \item \xmlNode{random\_state}, \xmlDesc{integer, optional field}, when shuffle=True,
    pseudo-random number generator state used for shuffling. If not present, use default numpy RNG for shuffling.
\end{itemize}

\paragraph{Label k-fold}
\textbf{LabelKFold} is a variation of \textit{k-fold} which ensures that the same label is not in both testing and
training sets. This is necessary for example if you obtained data from different subjects and you want to avoid
over-fitting (i.e., learning person specific features) by testing and training on different subjects.
In order to use this algorithm, the user needs to set the subnode:

\xmlNode{SKLtype}LabelKFold\xmlNode{/SKLtype}.

In addition to this XML node, several others are available:
\begin{itemize}
  \item \xmlNode{labels}, \xmlDesc{list of integers with length (n\_samples, ), required field}, contains a label for
    each sample. The folds are built so that the same label does not appear in two different folds.
  \item \xmlNode{n\_splits}, \xmlDesc{integer, optional field}, number of folds, must be at least 2. \default{3}
\end{itemize}

\paragraph{Leave-One-Out - LOO}
\textbf{LeaveOneOut} (or LOO) is a simple cross-validation. Each learning set is created by taking all the samples
except one, the test set being the sample left out. Thus, for $n$ samples, we have $n$ different training sets and
$n$ different tests set. This is cross-validation procedure does not waste much data as only one sample is removed from
the training set.
In order to use this algorithm, the user needs to set the subnode:

\xmlNode{SKLtype}LeaveOneOut\xmlNode{/SKLtype}.

\paragraph{Leave-P-Out - LPO}
\textbf{LeavePOut} is very similar to \textbf{LeaveOneOut} as it creates all the possible training/test sets by removing
$p$ samples from the complete set. For $n$ samples, this produces $(^n_p)$ train-test pairs. Unlike \textbf{LeaveOneOut}
and \textbf{KFold}, the test sets will overlap for $p > 1$.
In order to use this algorithm, the user needs to set the subnode:

\xmlNode{SKLtype}LeavePOut\xmlNode{/SKLtype}.

In addition to this XML node, several others are available:
\begin{itemize}
  \item \xmlNode{p}, \xmlDesc{integer, required field}, size of the test sets
\end{itemize}

\paragraph{Leave-One-Label-Out - LOLO}
\textbf{LeaveOneLabelOut} (LOLO) is a cross-validation scheme which holds out the samples according to a third-party
provided array of integer labels. This label information can be used to encode arbitrary domain specific pre-defined
cross-validation folds. Each training set is thus constituted by all samples except the ones related to a specific
label.
In order to use this algorithm, the user needs to set the subnode:

\xmlNode{SKLtype}LeaveOneLabelOut\xmlNode{/SKLtype}.

In addition to this XML node, several others are available:
\begin{itemize}
  \item \xmlNode{labels}, \xmlDesc{list of integers, (n\_samples,), required field}, arbitrary
    domain-specific stratificatioin of the data to be used to draw the splits.
\end{itemize}

\paragraph{Leave-P-Label-Out}
\textbf{LeavePLabelOut} is imilar as \textit{Leave-One-Label-Out}, but removes samples related to $P$ labels for
each training/test set.
In order to use this algorithm, the user needs to set the subnode:

\xmlNode{SKLtype}LeavePLabelOut\xmlNode{/SKLtype}.

In addition to this XML node, several others are available:
\begin{itemize}
  \item \xmlNode{labels}, \xmlDesc{list of integers, (n\_samples,), required field}, arbitrary
    domain-specific stratificatioin of the data to be used to draw the splits.
  \item \xmlNode{n\_groups}, \xmlDesc{integer, optional field}, number of samples to leave out in the test split.
\end{itemize}

\paragraph{ShuffleSplit}
\textbf{ShuffleSplit} iterator will generate a user defined number of independent train/test dataset splits. Samples
are first shuffled and then split into a pair of train and test sets. it is possible to control the randomness for
reproducibility of the results by explicitly seeding the \xmlNode{random\_state} pseudo random number generator.
In order to use this algorithm, the user needs to set the subnode:

\xmlNode{SKLtype}ShuffleSplit\xmlNode{/SKLtype}.

In addition to this XML node, several others are available:
\begin{itemize}
  \item \xmlNode{n\_splits}, \xmlDesc{integer, optional field}, number of re-shuffling and splitting iterations
    \default{10}.
  \item \xmlNode{test\_size}, \xmlDesc{float or integer, optional field}, if float, should be between 0.0 and 1.0 and
    represent the proportion of the dataset to include in the test split. \default{0.1}
    If integer, represents the absolute number of test samples. If not present, the value is automatically set to
    the complement of the train size.
  \item \xmlNode{train\_size}, \xmlDesc{float or integer, optional field}, if float, should be between 0.0 and 1.0 and represent
    the proportion of the dataset to include in the train split. If integer, represents the absolute number of train
    samples. If not present, the value is automatically set to the complement of the test size.
  \item \xmlNode{random\_state}, \xmlDesc{integer, optional field}, when shuffle=True,
    pseudo-random number generator state used for shuffling. If not present, use default numpy RNG for shuffling.
\end{itemize}

\paragraph{Label-Shuffle-Split}
\textbf{LabelShuffleSplit} iterator behaves as a combination of \textbf{ShuffleSplit} and \textbf{LeavePLabelOut},
and generates a sequence of randomized partitions in which a subset of labels are held out for each split.
In order to use this algorithm, the user needs to set the subnode:

\xmlNode{SKLtype}LabelShuffleSplit\xmlNode{/SKLtype}.

In addition to this XML node, several others are available:
\begin{itemize}
  \item \xmlNode{labels}, \xmlDesc{list of integers, (n\_samples)}, labels of samples.
  \item \xmlNode{n\_splits}, \xmlDesc{integer, optional field}, number of re-shuffling and splitting iterations
    \default{10}.
  \item \xmlNode{test\_size}, \xmlDesc{float or integer, optional field}, if float, should be between 0.0 and 1.0 and
    represent the proportion of the dataset to include in the test split. \default{0.1}
    If integer, represents the absolute number of test samples. If not present, the value is automatically set to
    the complement of the train size.
  \item \xmlNode{train\_size}, \xmlDesc{float or integer, optional field}, if float, should be between 0.0 and 1.0 and represent
    the proportion of the dataset to include in the train split. If integer, represents the absolute number of train
    samples. If not present, the value is automatically set to the complement of the test size.
  \item \xmlNode{random\_state}, \xmlDesc{integer, optional field}, when shuffle=True,
    pseudo-random number generator state used for shuffling. If not present, use default numpy RNG for shuffling.
\end{itemize}

%%%%%%%%%%%%%% ValueDuration %%%%%%%%%%%%%%%%%%%
\subsubsection{ValueDuration}
\label{ValueDurationPP}
The \xmlNode{ValueDuration} postprocessor is a tool to construct a particular kind of histogram, where the
independent variable is the number of times a variable exceeds a particular value, and the dependent variable
is the values themselves.  An example of this is the Load Duration Curve in energy modeling. This approach is
similar to that used in Lebesgue integration. Note that for each realization in the input
\xmlNode{HistorySet}, a seperate load duration curve will be created for each target.

The \xmlNode{ValueDuration} postprocessor can only act on \xmlNode{HistorySet} data objects, and generates a
\xmlNode{HistorySet} in return.  Two output variables are created for each \xmlAttr{target}:
\xmlString{counts\_x} and \xmlString{bins\_x}, where \xmlString{x} is replaced by the name of the target.
These must be specified in the output data object in order to be collected.

To plot a traditional Load Duration Curve, the x-axis should be the bins variable, and the y-axis should be
the counts variable.

\ppType{ValueDuration}{ValueDuration}
%
\begin{itemize}
  \item \xmlNode{target}, \xmlDesc{comma separated strings, required field}, specifies the names of the
    target(s) for which Value Duration histograms should be generated.
  \item \xmlNode{bins}, \xmlDesc{integer, required field}, specifies the number of bins that the values of the
    targets should be counted into.
\end{itemize}

\textbf{Example:}

\begin{lstlisting}[style=XML]
<Simulation>
 ...
  <Models>
    ...
    <PostProcessor name="pp" subType="ValueDuration">
      <target>x, y</target>
      <bins>100</bins>
    </PostProcessor>
    ...
  </Models>
 ...
</Simulation>
\end{lstlisting}

%%%%%%%%%%%%%% FastFourierTransform %%%%%%%%%%%%%%%%%%%
\subsubsection{FastFourierTransform}
\label{FastFourierTransformPP}
The \xmlNode{FastFourierTransform} postprocessor provides access to the Numpy fast fourier transform function
\texttt{numpy.fft.fft}
and provides the frequencies, periods, and amplitudes from performing the transform. The periods are simply
the inverse of the frequencies, and the frequency units are the deltas between pivot values in the provided
input. For example, if data is collected every 3600 seconds, the units of frequency are per-hour.  This
postrpocessor expects uniformly-spaced pivot values. Note that for each realization in the input data object,
a separate fft will be created for each target.

The \xmlNode{FastFourierTransform} postprocessor can act on any target in a DataObject that depends on a
single index, and generates three histories per sample per target: an independent variable
\xmlString{target\_fft\_frequency}, and two dependent values \xmlString{target\_fft\_period} and
\xmlString{target\_fft\_amplitude}, which both depend on the frequency by default. In all three outputs,
\emph{target} is replaced by the name of the target for which the fft was requested.

\ppType{FastFourierTransform}{FastFourierTransform}
%
\begin{itemize}
  \item \xmlNode{target}, \xmlDesc{comma separated strings, required field}, specifies the names of the
    target(s) for which the fast Fourier transform should be calculated.
 \end{itemize}
\textbf{Example:}

\begin{lstlisting}[style=XML]
<Simulation>
 ...
  <Models>
    ...
    <PostProcessor name="pp" subType="FastFourierTransform">
      <target>x, y</target>
    </PostProcessor>
    ...
  </Models>
 ...
</Simulation>
\end{lstlisting}
%%%%%%%%%%%%%% SampleSelector %%%%%%%%%%%%%%%%%%%
\subsubsection{SampleSelector}
\label{SampleSelectorPP}
The \xmlNode{SampleSelector} postprocessor is a tool to select a row from a dataset, depending on different
criteria. The different criteria that can be used are listed below.

The \xmlNode{SampleSelector} postprocessor can  act on any \xmlNode{DataObjects}, and generates a
\xmlNode{DataObject} with a single realization in return.

\ppType{SampleSelector}{SampleSelector}
%
\begin{itemize}
  \item \xmlNode{criterion}, \xmlDesc{string, required field}, specifies the criterion to select the
    realization from the input DataObject. Options are as follows:
    \begin{itemize}
      \item \xmlString{min}, choose the realization that has the lowest value of the \xmlNode{target}
        variable. The target must be scalar.
      \item \xmlString{max}, choose the realization that has the highest value of the \xmlNode{target}
        variable. The target must be scalar.
      \item \xmlString{index}, choose the realization that has the provided index. The index must be an
        integer and is zero-based, meaning the first entry is at index 0, the second entry is at index 1, etc.
        The realization order is taken from the order in which they were entered originally into the input
        DataObject. If this option is used, the \xmlNode{criterion} node must have an \xmlAttr{value}
        attribute that gives the index.
    \end{itemize}
  \item \xmlNode{target}, \xmlDesc{string, optional field}, required if the criterion targets a particular
    variable (such as the minimum and maximum criteria). Specifies the name of the
    target for which the criterion should be evaluated.
\end{itemize}

\textbf{Example:}

\begin{lstlisting}[style=XML]
<Simulation>
 ...
  <Models>
    ...
    <PostProcessor name="select_min" subType="SampleSelector">
      <target>x</target>
      <criterion>min</criterion>
    </PostProcessor>
    ...
    <PostProcessor name="select_index" subType="SampleSelector">
      <criterion value='3'>index</criterion>
    </PostProcessor>
    ...
  </Models>
 ...
</Simulation>
\end{lstlisting}

%%%%% PP Validation %%%%%%%
\subsubsection{Validation}
\label{subsubsec:Validation}

The \xmlNode{Validation} post-processor represents a gate
for applying a different range of algorithms to validate (e.g. compare)
dataset and/or models (e.g. Distributions).
The post-processor is in charge of deploying a common infrastructure
for the user of  \textbf{Validation} problems.
Several algorithms are avaialable within this post-processor:
\begin{itemize}
  \item  \textbf{Probabilistic}, for Static and Time-dependent data
  % \item  \textbf{DSS}
  % \item  \textbf{Representativity}
  % \item  \textbf{PCM}
\end{itemize}
%

The \textbf{Validation} post-processor makes use of the \textbf{Metric} system (See Chapter \ref{sec:Metrics}) to, in conjucntion with the specific algorithm chosen from the list above,
to report validation scores for both static and time-dependent data.
Indeed, Both \textbf{PointSet} and \textbf{HistorySet} can be accepted by this post-processor (depending on which algorithm is chosen).
If the name of given variable to be compared is unique, it can be used directly, otherwise the variable can be specified
with $DataObjectName|InputOrOutput|VariableName$ nomenclature.

%
\ppType{Validation}{Validation}
%
\begin{itemize}
  \item \xmlNode{Features}, \xmlDesc{comma separated string, required field}, specifies the names of the features.
  \item \xmlNode{Targets}, \xmlDesc{comma separated string, required field}, contains a comma separated list of
     targets. \nb Each target is paired with a feature listed in xml node \xmlNode{Features}. In this case, the
    number of targets should be equal to the number of features.
    \item \xmlNode{Metric}, \xmlDesc{string, required field}, specifies the \textbf{Metric} name that is defined via
    \textbf{Metrics} entity. In this xml-node, the following xml attributes need to be specified:
    \begin{itemize}
      \item \xmlAttr{class}, \xmlDesc{required string attribute}, the class of this metric (e.g. Metrics)
      \item \xmlAttr{type}, \xmlDesc{required string attribute}, the sub-type of this Metric (e.g. SKL, Minkowski)
    \end{itemize}
    The choice of the available metrics depends on the specific validation algorithm that is chosen (see table \ref{tab:ValidationAlgorithms})
\end{itemize}

In addition to the nodes above, the user must choose a validation algorithm:
\begin{itemize}
  \item \xmlNode{Probabilistic}, \xmlDesc{XML node, optional field}, specify that the validation needs to be performed
  using the Probabilistic metrics: \textbf{CDFAreaDifference} (see \ref{subsubsec:metric_CDFAreaDifference})  or \textbf{PDFCommonArea} (see \ref{subsubsec:metric_PDFCommonArea})
  This xml-node accepts the following attribute:
    \begin{itemize}
      \item \xmlAttr{ name}, \xmlDesc{required string attribute}, the  user defined name of the validation algorithm used as prefix for the output results.
    \end{itemize}
  %\item \xmlNode{DSS}, \xmlDesc{XML node, optional field}, specify that the validation needs to be performed via DSS.
  %This xml-node accepts the following attribute:
  %  \begin{itemize}
  %    \item \xmlAttr{ name}, \xmlDesc{required string attribute}, the  user defined name of the validation algorithm used as prefix for the output results.
  %  \end{itemize}
  %  The following subnodes must be inputted:
  %   \begin{itemize}
  %     \item \xmlNode{myNode}, \xmlDesc{comma separated string, required field}, DESCRIPTION
  %  \end{itemize}
\end{itemize}

\begin{table}[]
\caption{Validation Algorithms and respective available metrics and DataObjects}
\label{tab:ValidationAlgorithms}
\begin{tabular}{|c|c|c|}
\hline
\textbf{Validation Algorithm} & \textbf{DataObject}                                            & \textbf{Available Metrics}                                                   \\ \hline
Probabilistic                 & \begin{tabular}[c]{@{}c@{}}PointSet \\ HistorySet\end{tabular} & \begin{tabular}[c]{@{}c@{}}CDFAreaDifference\\ \\ PDFCommonArea\end{tabular} \\ \hline
DSS                           & HistorySet                                                     & Not Available Yet                                                            \\ \hline
\end{tabular}
\end{table}

\textbf{Example:}
\begin{lstlisting}[style=XML,morekeywords={subType}]
<Simulation>
  ...
  <Models>
    ...
    <PostProcessor name="pp1" subType="Probabilistic">
      <Features>outputDataMC1|ans</Features>
      <Targets>outputDataMC2|ans2</Targets>
      <Metric class="Metrics" type="CDFAreaDifference">cdf_diff</Metric>
      <Metric class="Metrics" type="PDFCommonArea">pdf_area</Metric>
    </PostProcessor>
    ...
  <Models>
  ...
<Simulation>
\end{lstlisting}

%%%%% PP EconomicRatio %%%%%%%
\input{EconomicRatio.tex}

%%%%% HistorySetDelay %%%%%%
\input{PostProcessors/HistorySetDelay.tex}

%%%%% HStoPSOperator %%%%%%
\input{PostProcessors/HStoPSOperator.tex}

%%%%% HistorySetSampling %%%%%%
\input{PostProcessors/HistorySetSampling.tex}

%%%%% HistorySetSync %%%%%%
\input{PostProcessors/HistorySetSync.tex}

%%%%% HistorySetSnapShot %%%%%%
\input{PostProcessors/HistorySetSnapShot.tex}

%%%%% HS2PS %%%%%%
\input{PostProcessors/HS2PS.tex}

%%%%% TypicalHistoryFromHistorySet %%%%%%
\input{PostProcessors/TypicalHistoryFromHistorySet.tex}

%%%%% dataObjectLabelFilter %%%%%%
\input{PostProcessors/dataObjectLabelFilter.tex}

%%%%%%%%%%%%%% InterfacedPostProcessors %%%%%%%%%%%%%%%%
% To be replaced by the PostProcessor Plugin
%%%%%%%%%%%%%%%%%%%%%%%%%%%%%%%%%%%%%%%%%%%%%%%%%%%%%%%%
%\input{PostProcessors/InterfacedPostProcessors.tex}

\subsubsection{TSACharacterizer}
\label{TSACharacterizer}
The \xmlNode{TSACharacterizer} postprocessor is a tool to characterize sets of histories using
the Time Series Analysis (TSA) module. It takes each history realization from the input data object
and returns characterizations. Note the characterizations are entirely stored in the \texttt{metadata}
portion of the output data object; no data is store in the input or output.

The \xmlNode{SampleSelector} postprocessor can only act on \xmlNode{HistorySet} \xmlNode{DataObjects},
and generates a \xmlNode{PointSet} \xmlNode{DataObject} in return with as many realizations as the input
history set.

\ppType{TSACharacterizer}{TSACharacterizer}
%
\begin{itemize}
  \item \xmlNode{pivotParameter}, \xmlDesc{string, required field}, specifies the name of the time-like
    monotonic variable used for the signals in the input history set.
\end{itemize}

\tsaList

\textbf{TSACharacterizer Example:}

\begin{lstlisting}[style=XML]
<Simulation>
 ...
  <Models>
    ...
    <PostProcessor name="chz" subType="TSACharacterizer">
      <pivotParameter>pivot</pivotParameter>
      <fourier target='signal_f, signal_fa'>
        <periods>2, 5, 10</periods>
      </fourier>
      <arma target="signal_a, signal_fa" seed='42'>
        <SignalLag>2</SignalLag>
        <NoiseLag>3</NoiseLag>
      </arma>
    </PostProcessor>
    ...
  </Models>
 ...
</Simulation>
\end{lstlisting}<|MERGE_RESOLUTION|>--- conflicted
+++ resolved
@@ -1105,237 +1105,8 @@
 The \textbf{ParetoFrontier} post-processor is designed to identify the points lying on the Pareto Frontier in a multi-dimensional trade-space.
 This post-processor receives as input a \textbf{DataObject} (a PointSet only) which contains all data points in the trade-space space and it
 returns the subset of points lying in the Pareto Frontier as a PointSet.
-
-<<<<<<< HEAD
-This Post-Processor performs a conversion from HistorySet to PointSet.
-The conversion is made so that each history $H$ is converted to a single point $P$.
-Assume that each history $H$ is a dict of $n$ output variables $x_1=[...],x_n=[...]$, then the resulting point $P$ is $P=concat(x_1,...,x_n)$.
-Note: it is here assumed that all histories have been sync so that they have the same length, start point and end point. If you are not sure, do a pre-processing the the original history set.
-
-In the \xmlNode{PostProcessor} input block, the following XML sub-nodes are required,
-independent of the \xmlAttr{subType} specified (min, max, avg and value case):
-
-\begin{itemize}
-   \item \xmlNode{pivotParameter}, \xmlDesc{string, optional field}, ID of the temporal variable (only for avg)
-\end{itemize}
-
-\paragraph{Method: TypicalHistoryFromHistorySet}
-This Post-Processor performs a simplified procedure of \cite{wilcox2008users} to form a ``typical'' time series from multiple time series. The input should be a HistorySet, with each history in the HistorySet synchronized. For HistorySet that is not synchronized, use Post-Processor method \textbf{HistorySetSync}  to synchronize the data before running this method.
-
-Each history in input HistorySet is first converted to multiple histories each has maximum time specified in \xmlNode{outputLen} (see below). Each converted history $H_i$ is divided into a set of subsequences $\{H_i^j\}$, and the division is guided by the \xmlNode{subseqLen} node specified in the input XML. The value of \xmlNode{subseqLen} should be a list of positive numbers that specify the length of each subsequence. If the number of subsequence for each history is more than the number of values given in \xmlNode{subseqLen}, the values in \xmlNode{subseqLen} would be reused.
-
-For each variable $x$, the method first computes the empirical CDF (cumulative density function) by using all the data values of $x$ in the HistorySet. This CDF is termed as long-term CDF for $x$. Then for each subsequence $H_i^j$, the method computes the empirical CDF by using all the data values of $x$ in $H_i^j$. This CDF is termed as subsequential CDF. For the first interval window (i.e., $j=1$), the method computes the Finkelstein-Schafer (FS) statistics \cite{finkelstein1971improved} between the long term CDF and the subsequential CDF of $H_i^1$ for each $i$. The FS statistics is defined as following.
-\begin{align*}
-FS & = \sum_x FS_x\\
-FS_x &= \frac{1}{N}\sum_{n=1}^N\delta_n
-\end{align*}
-where $N$ is the number of value reading in the empirical CDF and $\delta_n$ is the absolute difference between the long term CDF and the subsequential CDF at value $x_n$. The subsequence $H_i^1$ with minimal FS statistics will be selected as the typical subsequence for the interval window $j=1$. Such process repeats for $j=2,3,\dots$ until all subsequences have been processed. Then all the typical subsequences will be concatenated to form a complete history.
-
-In the \xmlNode{PostProcessor} input block, the following XML sub-nodes are required,
-independent of the \xmlAttr{subType} specified:
-
-\begin{itemize}
-   \item \xmlNode{pivotParameter}, \xmlDesc{string, optional field}, ID of the temporal variable
-   \default{Time}
-   \item \xmlNode{subseqLen}, \xmlDesc{integers, required field}, length of the divided subsequence (see above)
-   \item \xmlNode{outputLen}, \xmlDesc{integer, optional field}, maximum value of the temporal variable for the generated typical history
-   \default{Maximum value of the variable with name of \xmlNode{pivotParameter}}
-\end{itemize}
-
-For example, consider history of data collected over three years in one-second increments,
-where the user wants a single \emph{typical year} extracted from the data.
-The user wants this data constructed by combining twelve equal \emph{typical month}
-segments.  In this case, the parameter \xmlNode{outputLen} should be \texttt{31536000} (the number of seconds
-in a year), while the parameter \xmlNode{subseqLen} should be \texttt{2592000} (the number of seconds in a
-month).  Using a value for \xmlNode{subseqLen} that is either much, much smaller than \xmlNode{outputLen} or
-of equal size to \xmlNode{outputLen} might have unexpected results.  In general, we recommend using a
-\xmlNode{subseqLen} that is roughly an order of magnitude smaller than \xmlNode{outputLen}.
-
-\paragraph{Method: dataObjectLabelFilter}
-This Post-Processor allows to filter the portion of a dataObject, either PointSet or HistorySet, with a given clustering label.
-A clustering algorithm associates a unique cluster label to each element of the dataObject (PointSet or HistorySet).
-This cluster label is a natural number ranging from $0$ (or $1$ depending on the algorithm) to $N$ where $N$ is the number of obtained clusters.
-Recall that some clustering algorithms (e.g., K-Means) receive $N$ as input while others (e.g., Mean-Shift) determine $N$ after clustering has been performed.
-Thus, this Post-Processor is naturally employed after a data-mining clustering techniques has been performed on a dataObject so that each clusters
-can be analyzed separately.
-
-In the \xmlNode{PostProcessor} input block, the following XML sub-nodes are required,
-independently of the \xmlAttr{subType} specified:
-
-\begin{itemize}
-   \item \xmlNode{dataType}, \xmlDesc{string, required field}, type of dataObject (HistorySet or PointSet)
-   \item \xmlNode{label}, \xmlDesc{string, required field}, name of the clustering label
-   \item \xmlNode{clusterIDs}, \xmlDesc{integers, required field}, ID of the selected clusters. Note that more than one ID can be provided as input
-    \item \xmlNode{clusteringType}, \xmlDesc{string, optional field}, the type of clustering to be
-    performed.  Two options are available:
-    \begin{enumerate}
-      \item \textbf{extended}, the cluster label will be used to cluster over time. This means that
-       only the portion of the history that matches the cluster IDs will be retrived
-      \item \textbf{point}, if any of the clusterIDs are contained in the history, the full history is
-      retrieved
-    \end{enumerate}
-     \default(extended)
-    \nb THIS HAS a meaning for HistorySet ONLY.
-\end{itemize}
-
-
-\paragraph{Method: Discrete Risk Measures}
-This Post-Processor calculates a series of risk importance measures from a PointSet. This calculation if performed for a set of input parameters given an output target.
-
-The user is required to provide the following information:
-\begin{itemize}
-   \item the set of input variables. For each variable the following need to be specified:
-     \begin{itemize}
-       \item the set of values that imply a reliability value equal to $1$ for the input variable
-       \item the set of values that imply a reliability value equal to $0$ for the input variable
-     \end{itemize}
-   \item the output target variable. For this variable it is needed to specify the values of the output target variable that defines the desired outcome.
-\end{itemize}
-
-The following variables are first determined for each input variable $i$:
-\begin{itemize}
-   \item $R_0$ Probability of the outcome of the output target variable (nominal value)
-   \item $R^{+}_i$ Probability of the outcome of the output target variable if reliability of the input variable is equal to $0$
-   \item $R^{-}_i$ Probability of the outcome of the output target variable if reliability of the input variable is equal to $1$
-\end{itemize}
-
-Available measures are:
-\begin{itemize}
-   \item Risk Achievement Worth (RAW): $RAW = R^{+}_i / R_0 $
-   \item Risk Achievement Worth (RRW): $RRW = R_0 / R^{-}_i$
-   \item Fussell-Vesely (FV): $FV = (R_0 - R^{-}_i) / R_0$
-   \item Birnbaum (B): $B = R^{+}_i - R^{-}_i$
-\end{itemize}
-
-In the \xmlNode{PostProcessor} input block, the following XML sub-nodes are required,
-independent of the \xmlAttr{subType} specified:
-
-\begin{itemize}
-   \item \xmlNode{measures}, \xmlDesc{string, required field}, desired risk importance measures that have to be computed (RRW, RAW, FV, B)
-   \item \xmlNode{variable}, \xmlDesc{string, required field}, ID of the input variable. This node is provided for each input variable. This nodes needs to contain also these attributes:
-     \begin{itemize}
-       \item \xmlAttr{R0values}, \xmlDesc{float, required field}, interval of values (comma separated values) that implies a reliability value equal to $0$ for the input variable
-       \item \xmlAttr{R1values}, \xmlDesc{float, required field}, interval of values (comma separated values) that implies a reliability value equal to $1$ for the input variable
-     \end{itemize}
-   \item \xmlNode{target}, \xmlDesc{string, required field}, ID of the output variable. This nodes needs to contain also the attribute \xmlAttr{values}, \xmlDesc{string, required field}, interval of
-                                                             values of the output target variable that defines the desired outcome
-\end{itemize}
-
-\textbf{Example:}
-This example shows an example where it is desired to calculate all available risk importance measures for two input variables (i.e., pumpTime and valveTime)
-given an output target variable (i.e., Tmax).
-A value of the input variable pumpTime in the interval $[0,240]$ implies a reliability value of the input variable pumpTime equal to $0$.
-A value of the input variable valveTime in the interval $[0,60]$ implies a reliability value of the input variable valveTime equal to $0$.
-A value of the input variables valveTime and pumpTime in the interval $[1441,2880]$ implies a reliability value of the input variables equal to $1$.
-The desired outcome of the output variable Tmax occurs in the interval $[2200,2500]$.
-\begin{lstlisting}[style=XML,morekeywords={subType,debug,name,class,type}]
-<Simulation>
-  ...
-  <Models>
-    ...
-    <PostProcessor name="riskMeasuresDiscrete" subType="InterfacedPostProcessor">
-      <method>RiskMeasuresDiscrete</method>
-      <measures>B,FV,RAW,RRW</measures>
-      <variable R0values='0,240' R1values='1441,2880'>pumpTime</variable>
-      <variable R0values='0,60'  R1values='1441,2880'>valveTime</variable>
-      <target   values='2200,2500'                  >Tmax</target>
-    </PostProcessor>
-    ...
-  </Models>
-  ...
-</Simulation>
-\end{lstlisting}
-
-This Post-Processor allows the user to consider also multiple datasets (a data set for each initiating event) and calculate the global risk importance measures.
-This can be performed by:
-\begin{itemize}
-  \item Including all datasets in the step
-\begin{lstlisting}[style=XML,morekeywords={subType,debug,name,class,type}]
-<Simulation>
-  ...
-  </Steps>
-    ...
-    <PostProcess name="PP">
-      <Input   class="DataObjects"  type="PointSet"        >outRun1</Input>
-      <Input   class="DataObjects"  type="PointSet"        >outRun2</Input>
-      <Model   class="Models"       type="PostProcessor"   >riskMeasuresDiscrete</Model>
-      <Output  class="DataObjects"  type="PointSet"        >outPPS</Output>
-      <Output  class="OutStreams"   type="Print"           >PrintPPS_dump</Output>
-    </PostProcess>
-  </Steps>
-  ...
-</Simulation>
-\end{lstlisting}
-  \item Adding in the Post-processor the frequency of the initiating event associated to each dataset
-\begin{lstlisting}[style=XML,morekeywords={subType,debug,name,class,type}]
-<Simulation>
-  ...
-  <Models>
-    ...
-    <PostProcessor name="riskMeasuresDiscrete" subType="InterfacedPostProcessor">
-      <method>riskMeasuresDiscrete</method>
-      <measures>FV,RAW</measures>
-      <variable R1values='-0.1,0.1' R0values='0.9,1.1'>Astatus</variable>
-      <variable R1values='-0.1,0.1' R0values='0.9,1.1'>Bstatus</variable>
-      <variable R1values='-0.1,0.1' R0values='0.9,1.1'>Cstatus</variable>
-      <variable R1values='-0.1,0.1' R0values='0.9,1.1'>Dstatus</variable>
-      <target   values='0.9,1.1'>outcome</target>
-      <data     freq='0.01'>outRun1</data>
-      <data     freq='0.02'>outRun2</data>
-    </PostProcessor>
-    ...
-  </Models>
-  ...
-</Simulation>
-\end{lstlisting}
-
-\end{itemize}
-
-This post-processor can be made time dependent if a single HistorySet is provided among the other data objects.
-The HistorySet contains the temporal profiles of a subset of the input variables. This temporal profile can be only
-boolean, i.e., 0 (component offline) or 1 (component online).
-Note that the provided history set must contains a single History; multiple Histories are not allowed.
-When this post-processor is in a dynamic configuration (i.e., time-dependent), the user is required to specify an xml
-node \xmlNode{temporalID} that indicates the ID of the temporal variable.
-For each time instant, this post-processor determines the temporal profiles of the desired risk importance measures.
-Thus, in this case, an HistorySet must be chosen as an output data object.
-An example is shown below:
-\begin{lstlisting}[style=XML,morekeywords={subType,debug,name,class,type}]
-<Simulation>
-  ...
-  <Models>
-    ...
-    <PostProcessor name="riskMeasuresDiscrete" subType="InterfacedPostProcessor">
-      <method>riskMeasuresDiscrete</method>
-      <measures>B,FV,RAW,RRW,R0</measures>
-      <variable R1values='-0.1,0.1' R0values='0.9,1.1'>Astatus</variable>
-      <variable R1values='-0.1,0.1' R0values='0.9,1.1'>Bstatus</variable>
-      <variable R1values='-0.1,0.1' R0values='0.9,1.1'>Cstatus</variable>
-      <target   values='0.9,1.1'>outcome</target>
-      <data     freq='1.0'>outRun1</data>
-      <temporalID>time</temporalID>
-    </PostProcessor>
-    ...
-  </Models>
-  ...
-  <Steps>
-    ...
-    <PostProcess name="PP">
-      <Input     class="DataObjects"  type="PointSet"        >outRun1</Input>
-      <Input     class="DataObjects"  type="HistorySet"      >timeDepProfiles</Input>
-      <Model     class="Models"       type="PostProcessor"   >riskMeasuresDiscrete</Model>
-      <Output    class="DataObjects"  type="HistorySet"      >outHS</Output>
-      <Output    class="OutStreams"   type="Print"           >PrintHS</Output>
-    </PostProcess>
-    ...
-  </Steps>
-  ...
-</Simulation>
-\end{lstlisting}
-=======
 It is here assumed that each data point of the input PointSet is a realization of the system under consideration for a
 specific configuration to which corresponds several objective variables (e.g., cost and value).
->>>>>>> 541cc648
 
 %
 \ppType{ParetoFrontier}{ParetoFrontier}
