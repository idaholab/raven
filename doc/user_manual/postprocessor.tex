--- conflicted
+++ resolved
@@ -1101,15 +1101,9 @@
    \nb Used just in case the  \xmlNode{pivotValue}-based operation  is requested
     \item \xmlNode{operator}, \xmlDesc{string, optional field}, the operation to perform on the output space:
       \begin{itemize}
-<<<<<<< HEAD
-        \item \textbf{min}, compute the minimum along each single history
-         \item \textbf{max}, compute the maximum along each single history
-         \item \textbf{min}, compute the average along each single history
-=======
         \item \textbf{min}, compute the minimum of each variable along each single history
          \item \textbf{max}, compute the maximum of each variable along each single history
          \item \textbf{average}, compute the average of each variable along each single history 
->>>>>>> 3067d8b4
        \end{itemize}
         \nb This node can be inputted only if \xmlNode{pivotValue} and \xmlNode{row} are not present
      \item \xmlNode{pivotValue}, \xmlDesc{float, optional field}, the value of the pivotParameter with respect to the other outputs need to be extracted.
