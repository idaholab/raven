--- conflicted
+++ resolved
@@ -23,11 +23,8 @@
   \item \textbf{DataMining}
   \item \textbf{Metric}
   \item \textbf{CrossValidation}
-<<<<<<< HEAD
   \item \textbf{DataClassifier}
-=======
   \item \textbf{ValueDuration}
->>>>>>> 9814a9f3
   %\item \textbf{PrintCSV}
   %\item \textbf{LoadCsvIntoInternalObject}
 \end{itemize}
@@ -2208,7 +2205,6 @@
 \end{itemize}
 
 
-<<<<<<< HEAD
 %%%%%%%%%%%%%% Data Classifier PP %%%%%%%%%%%%%%%%%%%
 
 \subsubsection{DataClassifier}
@@ -2237,32 +2233,6 @@
           \item \xmlAttr{type}, \xmlDesc{string, required field}, the type of this function (e.g. external)
         \end{itemize}
     \end{itemize}
-=======
-%%%%%%%%%%%%%% ValueDuration %%%%%%%%%%%%%%%%%%%
-\subsubsection{ValueDuration}
-\label{ValueDurationPP}
-The \xmlNode{ValueDuration} postprocessor is a tool to construct a particular kind of histogram, where the
-independent variable is the number of times a variable exceeds a particular value, and the dependent variable
-is the values themselves.  An example of this is the Load Duration Curve in energy modeling. This approach is
-similar to that used in Lebesgue integration. Note that for each realization in the input
-\xmlNode{HistorySet}, a seperate load duration curve will be created for each target.
-
-The \xmlNode{ValueDuration} postprocessor can only act on \xmlNode{HistorySet} data objects, and generates a
-\xmlNode{HistorySet} in return.  Two output variables are created for each \xmlAttr{target}:
-\xmlString{counts\_x} and \xmlString{bins\_x}, where \xmlString{x} is replaced by the name of the target.
-These must be specified in the output data object in order to be collected.
-
-To plot a traditional Load Duration Curve, the x-axis should be the bins variable, and the y-axis should be
-the counts variable.
-
-\ppType{ValueDuration}{ValueDuration}
-%
-\begin{itemize}
-  \item \xmlNode{target}, \xmlDesc{comma separated strings, required field}, specifies the names of the
-    target(s) for which Value Duration histograms should be generated.
-  \item \xmlNode{bins}, \xmlDesc{integer, required field}, specifies the number of bins that the values of the
-    targets should be counted into.
->>>>>>> 9814a9f3
 \end{itemize}
 
 \textbf{Example:}
@@ -2272,7 +2242,6 @@
  ...
   <Models>
     ...
-<<<<<<< HEAD
     <PostProcessor name="ET_Classifier" subType="DataClassifier">
       <label>sequence</label>
       <variable name='ACC'>
@@ -2284,18 +2253,51 @@
       <variable name='LPR'>
         <Function class="Functions" type="External">func_LPR</Function>
       </variable>
-=======
+    </PostProcessor>
+    ...
+  </Models>
+ ...
+</Simulation>
+\end{lstlisting}
+%%%%%%%%%%%%%% ValueDuration %%%%%%%%%%%%%%%%%%%
+\subsubsection{ValueDuration}
+\label{ValueDurationPP}
+The \xmlNode{ValueDuration} postprocessor is a tool to construct a particular kind of histogram, where the
+independent variable is the number of times a variable exceeds a particular value, and the dependent variable
+is the values themselves.  An example of this is the Load Duration Curve in energy modeling. This approach is
+similar to that used in Lebesgue integration. Note that for each realization in the input
+\xmlNode{HistorySet}, a seperate load duration curve will be created for each target.
+
+The \xmlNode{ValueDuration} postprocessor can only act on \xmlNode{HistorySet} data objects, and generates a
+\xmlNode{HistorySet} in return.  Two output variables are created for each \xmlAttr{target}:
+\xmlString{counts\_x} and \xmlString{bins\_x}, where \xmlString{x} is replaced by the name of the target.
+These must be specified in the output data object in order to be collected.
+
+To plot a traditional Load Duration Curve, the x-axis should be the bins variable, and the y-axis should be
+the counts variable.
+
+\ppType{ValueDuration}{ValueDuration}
+%
+\begin{itemize}
+  \item \xmlNode{target}, \xmlDesc{comma separated strings, required field}, specifies the names of the
+    target(s) for which Value Duration histograms should be generated.
+  \item \xmlNode{bins}, \xmlDesc{integer, required field}, specifies the number of bins that the values of the
+    targets should be counted into.
+\end{itemize}
+
+\textbf{Example:}
+
+\begin{lstlisting}[style=XML]
+<Simulation>
+ ...
+  <Models>
+    ...
     <PostProcessor name="pp" subType="ValueDuration">
       <target>x, y</target>
       <bins>100</bins>
->>>>>>> 9814a9f3
     </PostProcessor>
     ...
   </Models>
  ...
 </Simulation>
-<<<<<<< HEAD
-\end{lstlisting}
-=======
-\end{lstlisting}
->>>>>>> 9814a9f3
+\end{lstlisting}