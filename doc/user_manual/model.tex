--- conflicted
+++ resolved
@@ -1566,15 +1566,6 @@
  \newline \xmlNode{TargetEvaluation} determines how the data are going to be transferred from a model to
   the other. If for example the chain of models is $A \rightarrow B$:}}
 \begin{itemize}
-<<<<<<< HEAD
-  \item \textcolor{red} { \textbf{ If model $B$ expects as Input scalars and outputs time-series, the \xmlNode{TargetEvaluation}  
-  of the  model $B$ will be a \textit{HistorySet} and the  \xmlNode{TargetEvaluation} of the model $A$ will be either 
-  a \textit{PointSet} or a \textit{DataSet} (where the output variables that need to be transferred to the model $A$ are scalars) }    }
-   \item \textcolor{red} { \textbf{ If model $B$ expects as Input scalars and time-series and outputs time-series or scalars or both, the \xmlNode{TargetEvaluation}  
-  of the  model $B$ will be a \textit{DataSet} and the \newline  \xmlNode{TargetEvaluation} of the model $A$ will be either 
-  a \textit{HistorySet} or a \textit{DataSet}  }    }
-  \item \textcolor{red} { \textbf{ If both model $A$ and $B$ expect as Input scalars and output scalars, the \xmlNode{TargetEvaluation}  
-=======
   \item \textcolor{red} { \textbf{ If model $B$ expects as input scalars and outputs time-series, the \xmlNode{TargetEvaluation}  
   of the  model $B$ will be a \textit{HistorySet} and the  \xmlNode{TargetEvaluation} of the model $A$ will be either 
   a \textit{PointSet} or a \textit{DataSet} (where the output variables that need to be transferred to the model $A$ are scalars) }    }
@@ -1582,7 +1573,6 @@
   of the  model $B$ will be a \textit{DataSet} and the \newline  \xmlNode{TargetEvaluation} of the model $A$ will be either 
   a \textit{HistorySet} or a \textit{DataSet}  }    }
   \item \textcolor{red} { \textbf{ If both model $A$ and $B$ expect as input scalars and output scalars, the \xmlNode{TargetEvaluation}  
->>>>>>> 3067d8b4
   of the  both models  $A$  and $B$ will be  \textit{PointSet}s  }  }
 \end{itemize}
 
