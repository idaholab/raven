--- conflicted
+++ resolved
@@ -9,13 +9,8 @@
 \begin{itemize}
   \item  \textbf{Probabilistic}, using probabilistic method for validation, can be used for both static and time-dependent problems.
   \item  \textbf{PPDSS}, using dynamic system scaling method for validation, can only be used for time-dependent problems.
-<<<<<<< HEAD
   \item  \textbf{Representativity}, using represntativity (bias) factor for validation, currently, can be used for static data.
-  % \item  \textbf{PCM}
-=======
-  \item  \textbf{Representativity}
   \item  \textbf{PCM}, using Physics-guided Coverage Mapping method for validation, can only be used for static problems.
->>>>>>> b1728820
 \end{itemize}
 %
 
@@ -28,11 +23,7 @@
 \hline
 \textbf{Validation Algorithm} & \textbf{DataObject}                                            & \textbf{Available Metrics}                                                   \\ \hline
 Probabilistic                 & \begin{tabular}[c]{@{}c@{}}PointSet \\ HistorySet\end{tabular} & \begin{tabular}[c]{@{}c@{}}CDFAreaDifference\\ \\ PDFCommonArea\end{tabular} \\ \hline
-<<<<<<< HEAD
-Representativity              & \begin{tabular}[c]{@{}c@{}}PointSet \\ HistorySet \\DataSet\end{tabular} & \begin{tabular}[c]{@{}c@{}}\end{tabular} \\ \hline
-=======
 Representativity              & \begin{tabular}[c]{@{}c@{}}PointSet \\ HistorySet\end{tabular} & \begin{tabular}[c]{@{}c@{}}\end{tabular} \\ \hline
->>>>>>> b1728820
 PPDSS                         & HistorySet                                                     & DSS                                                           \\ \hline
 PCM                           & PointSet                                                       & (not applicable)                                              \\ \hline
 \end{tabular}
@@ -284,23 +275,8 @@
 post-processor interface that acts as a gate for applying these validation algorithms
 (i.e., representativity, Physics-guided Convergence Mapping (PCM), and Dynamic System Scaling (DSS)).
 The post-processor is in charge of deploying a common infrastructure for the user of  \textbf{Validation} problems.
-<<<<<<< HEAD
-%The usage of this post-processor is three fold. one, to quantitatively assess if a mock/prototype model/experiment
-%form a good representation of a target model. Two, if  a set of experiments can represent a target model and can
-%claim a full coverage of the design space and scenarios, and three, if the available set of experiments are not
-%enough to declare coverage what are the remaining experiments required in order to achieve full coverage and
-%increase the representativity/bias factor.
-The representativity theory was first founded in the
-Neutronics community \cite{Gandini, palmiotti1, palmiotti2}, then lately, was transformed to the thermal hydraulics \cite{Epiney1, Epiney2}. So far, several algorithms are implemented within this post-processor:
-=======
-The usage of this post-processor is three fold. one, to quantitatively assess if a mock/prototype model/experiment
-form a good representation of a target model. Two, if  a set of experiments can represent a target model and can
-claim a full coverage of the design space and scenarios, and three, if the available set of experiments are not
-enough to declare coverage what are the remaining experiments required in order to achieve full coverage and
-increase the representativity/bias factor. The representativity theory was first founded in the
-Neutronics community \cite{Palmiotti1,Palmiotti2} then shortly after, was transformed to the thermal hydraulics \cite{RepAaron}.
-So far several algorithms are implemented within this post-processor:
->>>>>>> b1728820
+The representativity theory was first founded in the Neutronics community~\cite{Gandini, palmiotti1, palmiotti2}, then lately, was transformed to the thermal hydraulics~\cite{Epiney1, Epiney2}.
+
 %
 \ppType{Representativity}{Representativity}
 %
@@ -320,15 +296,6 @@
         \nb Used just in case the  \xmlNode{pivotValue}-based operation  is requested (i.e., time dependent validation).
         \item \xmlNode{targetPivotParameter}, \xmlDesc{string, optional field}, ID of the temporal variable in the target model. Default is ``time''.
         \nb Used just in case the  \xmlNode{pivotValue}-based operation  is requested (i.e., time dependent validation).
-<<<<<<< HEAD
-\end{itemize}
-
-
-The \textbf{Represntativity} post-processor can make use of the \textbf{Metric} system (See Chapter \ref{sec:Metrics}),
-in conjunction with the specific algorithm chosen from the list above,
-to report validation scores for both static and time-dependent data.
-=======
->>>>>>> b1728820
 Indeed, Both \textbf{PointSet} and \textbf{HistorySet} can be accepted by this post-processor.
 If the name of given variable to be compared is unique, it can be used directly, otherwise the variable can be specified
 with $DataObjectName|InputOrOutput|VariableName$ nomenclature.
@@ -363,18 +330,6 @@
   </Steps>
 ...
   <Models>
-<<<<<<< HEAD
-...
-	<PostProcessor name="pp1" subType="Representativity">
-	  <Features>outputDataMC1|F1, outputDataMC1|F2, outputDataMC1|F3</Features>
-	  <Targets>outputDataMC2|F1, outputDataMC2|F2, outputDataMC2|F3</Targets>
-	  <featureParameters>outputDataMC1|p1,outputDataMC1|p2</featureParameters>
-	  <targetParameters>outputDataMC2|p1,outputDataMC2|p2</targetParameters>
-	  <pivotParameter>outputDataMC1|time</pivotParameter>
-	</PostProcessor>
-...
-<Models>
-=======
     <ExternalModel ModuleToLoad="../../../AnalyticModels/expLinModel.py" name="linModel" subType="">
       <variables>p1, p2, e1, e2, e3, bE, F1, F2, F3</variables>
     </ExternalModel>
@@ -390,7 +345,6 @@
       <targetPivotParameter>outputDataMC2|time</targetPivotParameter>
     </PostProcessor>
   </Models>
->>>>>>> b1728820
 ...
 <Simulation>
 \end{lstlisting}